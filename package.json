{
  "name": "p5",
  "repository": "processing/p5.js",
  "scripts": {
    "build": "rollup -c",
    "dev": "vite",
    "docs": "documentation build ./src/**/*.js ./src/**/**/*.js -o ./docs/data.json && node ./utils/convert.js",
    "test": "vitest run --browser.headless true",
    "test:dev": "vitest",
    "lint": "eslint .",
    "lint:fix": "eslint --fix ."
  },
  "lint-staged": {
    "Gruntfile.js": "eslint",
    "docs/preprocessor.js": "eslint",
    "utils/**/*.js": "eslint",
    "tasks/**/*.js": "eslint",
    "src/**/*.js": [
      "eslint",
      "node --require @babel/register ./utils/sample-linter.js"
    ]
  },
  "version": "1.9.4",
  "dependencies": {
    "colorjs.io": "^0.5.2",
    "file-saver": "^1.3.8",
    "gifenc": "^1.0.3",
    "libtess": "^1.2.2",
    "omggif": "^1.0.10",
    "opentype.js": "^1.3.1"
  },
  "devDependencies": {
    "@rollup/plugin-commonjs": "^25.0.7",
    "@rollup/plugin-json": "^6.1.0",
    "@rollup/plugin-node-resolve": "^15.2.3",
    "@rollup/plugin-terser": "^0.4.4",
    "@vitest/browser": "^2.0.4",
    "all-contributors-cli": "^6.19.0",
    "connect-modrewrite": "^0.10.1",
    "dayjs": "^1.11.10",
    "documentation": "^14.0.3",
    "eslint": "^8.54.0",
    "husky": "^4.2.3",
    "i18next": "^19.0.2",
    "i18next-browser-languagedetector": "^4.0.1",
    "lint-staged": "^15.1.0",
    "rollup": "^4.9.6",
    "rollup-plugin-string": "^3.0.0",
    "rollup-plugin-visualizer": "^5.12.0",
    "typescript": "^5.5.4",
    "unplugin-swc": "^1.4.2",
    "vite": "^5.0.2",
    "vite-plugin-string": "^1.2.2",
    "vitest": "^2.0.4",
    "webdriverio": "^8.38.2",
    "zod": "^3.23.8"
  },
  "license": "LGPL-2.1",
  "main": "./lib/p5.min.js",
  "files": [
    "license.txt",
    "lib/p5.min.js",
    "lib/p5.js",
    "lib/addons/p5.sound.js",
    "lib/addons/p5.sound.min.js",
    "translations/**"
  ],
  "description": "[![npm version](https://badge.fury.io/js/p5.svg)](https://www.npmjs.com/package/p5)",
  "bugs": {
    "url": "https://github.com/processing/p5.js/issues"
  },
  "homepage": "https://p5js.org",
  "directories": {
    "doc": "docs",
    "test": "test"
  },
  "author": "",
  "husky": {
    "hooks": {
      "pre-commit": "lint-staged"
    }
<<<<<<< HEAD
  },
  "dependencies": {
    "colorjs.io": "^0.5.2",
    "zod-validation-error": "^3.3.1"
  },
  "type": "module"
=======
  }
>>>>>>> 79973722
}<|MERGE_RESOLUTION|>--- conflicted
+++ resolved
@@ -79,14 +79,10 @@
     "hooks": {
       "pre-commit": "lint-staged"
     }
-<<<<<<< HEAD
   },
   "dependencies": {
     "colorjs.io": "^0.5.2",
     "zod-validation-error": "^3.3.1"
   },
   "type": "module"
-=======
-  }
->>>>>>> 79973722
 }