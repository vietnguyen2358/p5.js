--- conflicted
+++ resolved
@@ -22,11 +22,7 @@
   },
   "version": "1.9.4",
   "dependencies": {
-<<<<<<< HEAD
-    "@d4c/numjs": "^0.17.34",
-=======
     "@davepagurek/bezier-path": "^0.0.2",
->>>>>>> 685ca3c8
     "acorn": "^8.12.1",
     "acorn-walk": "^8.3.4",
     "colorjs.io": "^0.5.2",
