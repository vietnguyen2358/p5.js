{
  "name": "p5",
  "repository": {
    "type": "git",
    "url": "git+https://github.com/processing/p5.js.git"
  },
  "scripts": {
    "grunt": "grunt",
    "build": "grunt build",
    "docs": "grunt yui",
    "test": "grunt",
    "lint": "grunt lint-no-fix",
    "lint:fix": "grunt lint-fix",
    "add": "all-contributors add",
    "generate": "all-contributors generate",
    "precommit": "lint-staged"
  },
  "lint-staged": {
    "Gruntfile.js": "eslint",
    "tasks/**/*.js": "eslint",
    "test/unit/**/*.js": "eslint",
    "src/**/*.js": "eslint"
  },
  "version": "0.5.16",
  "devDependencies": {
    "all-contributors-cli": "^4.5.0",
    "amdclean": "~0.3.3",
    "browserify": "^11.0.1",
    "chai": "^3.5.0",
    "concat-files": "^0.1.0",
    "connect-modrewrite": "^0.10.1",
    "derequire": "^2.0.0",
    "eslint": "^4.9.0",
    "eslint-config-prettier": "2.7.0",
    "eslint-plugin-prettier": "2.3.1",
    "grunt": "^0.4.5",
    "grunt-cli": "^0.1.13",
    "grunt-contrib-compress": "^1.4.3",
    "grunt-contrib-concat": "^0.5.1",
    "grunt-contrib-connect": "^0.9.0",
    "grunt-contrib-copy": "^1.0.0",
    "grunt-contrib-jshint": "^0.11.2",
    "grunt-contrib-requirejs": "~0.4.1",
    "grunt-contrib-uglify": "^0.7.0",
    "grunt-contrib-watch": "~0.5.3",
    "grunt-contrib-yuidoc": "1.0.0",
    "grunt-eslint": "^20.1.0",
    "grunt-http": "^2.2.0",
    "grunt-jscs": "^3.0.1",
    "grunt-karma": "^2.0.0",
    "grunt-lib-phantomjs": "~0.4.0",
    "grunt-minjson": "^0.4.0",
    "grunt-mocha": "^1.0.4",
    "grunt-mocha-test": "^0.12.7",
    "grunt-newer": "^1.1.0",
    "grunt-release-it": "^1.0.1",
    "grunt-saucelabs": "8.6.1",
    "grunt-update-json": "^0.2.1",
    "husky": "^0.14.3",
    "jscs-stylish": "^0.3.1",
    "karma": "^1.7.1",
    "karma-benchmark": "^0.7.1",
    "karma-benchmark-reporter": "^0.1.1",
    "karma-chrome-launcher": "^2.2.0",
    "karma-detect-browsers": "^2.2.5",
    "karma-edge-launcher": "^0.4.2",
    "karma-firefox-launcher": "^1.0.1",
    "karma-ie-launcher": "^1.0.0",
    "karma-safari-launcher": "^1.0.0",
    "lint-staged": "^4.3.0",
    "marked": "^0.3.5",
    "mocha": "^3.2.0",
    "phantomjs": "^2.1.7",
    "prettier": "^1.7.4",
    "request": "^2.81.0"
  },
  "license": "LGPL-2.1",
  "dependencies": {
    "brfs": "^1.4.3",
    "es6-promise": "^4.1.1",
    "fetch-jsonp": "^1.1.3",
<<<<<<< HEAD
    "file-saver": "^1.3.3",
=======
    "npm": "^5.5.1",
>>>>>>> cc756d7b
    "opentype.js": "^0.7.3",
    "whatwg-fetch": "^2.0.3"
  },
  "main": "./lib/p5.js",
  "files": [
    "license.txt",
    "lib/p5.min.js",
    "lib/p5.js",
    "lib/addons/p5.sound.js",
    "lib/addons/p5.sound.min.js",
    "lib/addons/p5.dom.js",
    "lib/addons/p5.dom.min.js"
  ],
  "description": "[![Build Status](https://travis-ci.org/processing/p5.js.svg?branch=master)](https://travis-ci.org/processing/p5.js) [![npm version](https://badge.fury.io/js/p5.svg)](https://www.npmjs.com/package/p5)",
  "bugs": {
    "url": "https://github.com/processing/p5.js/issues"
  },
  "homepage": "https://github.com/processing/p5.js#readme",
  "directories": {
    "doc": "docs",
    "test": "test"
  },
  "author": ""
}<|MERGE_RESOLUTION|>--- conflicted
+++ resolved
@@ -79,11 +79,8 @@
     "brfs": "^1.4.3",
     "es6-promise": "^4.1.1",
     "fetch-jsonp": "^1.1.3",
-<<<<<<< HEAD
     "file-saver": "^1.3.3",
-=======
     "npm": "^5.5.1",
->>>>>>> cc756d7b
     "opentype.js": "^0.7.3",
     "whatwg-fetch": "^2.0.3"
   },
