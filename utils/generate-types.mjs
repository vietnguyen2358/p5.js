import fs from 'fs';
import path from 'path';
import { fileURLToPath } from 'url';
import {
<<<<<<< HEAD
  generateTypeDefinitions,
  normalizeIdentifier
} from "./helper.mjs";
=======
  generateTypeDefinitions
} from './helper.mjs';
>>>>>>> 57d8b3aa

// Fix for __dirname equivalent in ES modules
const __filename = fileURLToPath(import.meta.url);
const __dirname = path.dirname(__filename);

const data = JSON.parse(fs.readFileSync(path.join(__dirname, '../docs/data.json')));

function findDtsFiles(dir, files = []) {
  // Only search in src directory
  const srcDir = path.join(__dirname, '../types');
  if (!dir.startsWith(srcDir)) {
    dir = srcDir;
  }

  const entries = fs.readdirSync(dir, { withFileTypes: true });

  for (const entry of entries) {
    const fullPath = path.join(dir, entry.name);
    if (entry.isDirectory()) {
      findDtsFiles(fullPath, files);
    } else if (entry.name.endsWith('.d.ts')) {
      // Get path relative to project root and normalize to forward slashes
      const relativePath = path.relative(path.join(__dirname, '../types'), fullPath)
        .split(path.sep)
        .join('/');
      files.push(relativePath);
    }
  }
  return files;
}

export function generateAllDeclarationFiles() {
  const {
    p5Types: rawP5Types,
    globalTypes,
    fileTypes
  } = generateTypeDefinitions(data);
  const typesDir = path.join(process.cwd(), 'types');
  fs.mkdirSync(typesDir, { recursive: true });

  // Write file-specific type definitions
  fileTypes.forEach((content, filePath) => {
    const parsedPath = path.parse(filePath);
    const relativePath = path.relative(
      path.join(__dirname, '../src'),
      filePath
    );
    const dtsPath = path.join(
      path.relative(process.cwd(), typesDir),
      path.dirname(relativePath),
      `${parsedPath.name}.d.ts`
    );

    const exportName = normalizeIdentifier(parsedPath.name.replace('.', '_'));
    const contentWithExport = content + `export default function ${exportName}(p5: any, fn: any): void;\n`;

    fs.mkdirSync(path.dirname(dtsPath), { recursive: true });
    fs.writeFileSync(dtsPath, contentWithExport, 'utf8');
    console.log(`Generated ${dtsPath}`);
  });

  // Add .d.ts references to p5Types
  let p5Types = '// This file is auto-generated from JSDoc documentation\n\n';
  p5Types += '/// <reference types="./global.d.ts" />\n';

  // Add references to all other .d.ts files
  const dtsFiles = findDtsFiles(path.join(__dirname, '..'));
  for (const file of dtsFiles) {
    if (file === 'p5.d.ts')
      continue;
    p5Types += `/// <reference path="./${file}" />\n`;
  }
  p5Types += '\n';
  p5Types += rawP5Types;

  fs.writeFileSync(path.join(typesDir, 'p5.d.ts'), p5Types, 'utf8');
  fs.writeFileSync(path.join(typesDir, 'global.d.ts'), globalTypes, 'utf8');
}

generateAllDeclarationFiles();<|MERGE_RESOLUTION|>--- conflicted
+++ resolved
@@ -2,14 +2,9 @@
 import path from 'path';
 import { fileURLToPath } from 'url';
 import {
-<<<<<<< HEAD
   generateTypeDefinitions,
   normalizeIdentifier
 } from "./helper.mjs";
-=======
-  generateTypeDefinitions
-} from './helper.mjs';
->>>>>>> 57d8b3aa
 
 // Fix for __dirname equivalent in ES modules
 const __filename = fileURLToPath(import.meta.url);
