--- conflicted
+++ resolved
@@ -29,7 +29,6 @@
         continue-on-error: true
         env:
           CI: true
-<<<<<<< HEAD
       - name: Generate Visual Test Report
         if: always()
         run: node visual-report.js
@@ -42,7 +41,6 @@
           name: visual-test-report
           path: test/unit/visual/visual-report.html
           retention-days: 14
-=======
       - name: generate TypeScript types
         run: npm run generate-types
         env:
@@ -51,7 +49,6 @@
         run: npm run test:types
         env:
           CI: true
->>>>>>> 75cace34
       - name: report test coverage
         if: steps.test.outcome == 'success'
         run: bash <(curl -s https://codecov.io/bash) -f coverage/coverage-final.json
