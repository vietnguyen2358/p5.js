/*! p5.js v0.3.11 November 23, 2014 */
var shim = function (require) {
    window.requestDraw = function () {
      return window.requestAnimationFrame || window.webkitRequestAnimationFrame || window.mozRequestAnimationFrame || window.oRequestAnimationFrame || window.msRequestAnimationFrame || function (callback, element) {
        window.setTimeout(callback, 1000 / 60);
      };
    }();
  }({});
var constants = function (require) {
    var PI = Math.PI;
    return {
      ARROW: 'default',
      CROSS: 'crosshair',
      HAND: 'pointer',
      MOVE: 'move',
      TEXT: 'text',
      WAIT: 'wait',
      HALF_PI: PI / 2,
      PI: PI,
      QUARTER_PI: PI / 4,
      TAU: PI * 2,
      TWO_PI: PI * 2,
      DEGREES: 'degrees',
      RADIANS: 'radians',
      CORNER: 'corner',
      CORNERS: 'corners',
      RADIUS: 'radius',
      RIGHT: 'right',
      LEFT: 'left',
      CENTER: 'center',
      POINTS: 'points',
      LINES: 'lines',
      TRIANGLES: 'triangles',
      TRIANGLE_FAN: 'triangles_fan',
      TRIANGLE_STRIP: 'triangles_strip',
      QUADS: 'quads',
      QUAD_STRIP: 'quad_strip',
      CLOSE: 'close',
      OPEN: 'open',
      CHORD: 'chord',
      PIE: 'pie',
      PROJECT: 'square',
      SQUARE: 'butt',
      ROUND: 'round',
      BEVEL: 'bevel',
      MITER: 'miter',
      RGB: 'rgb',
      HSB: 'hsb',
      AUTO: 'auto',
      ALT: 18,
      BACKSPACE: 8,
      CONTROL: 17,
      DELETE: 46,
      DOWN_ARROW: 40,
      ENTER: 13,
      ESCAPE: 27,
      LEFT_ARROW: 37,
      OPTION: 18,
      RETURN: 13,
      RIGHT_ARROW: 39,
      SHIFT: 16,
      TAB: 9,
      UP_ARROW: 38,
      BLEND: 'normal',
      ADDITIVE: 'lighter',
      DARKEST: 'darken',
      LIGHTEST: 'lighten',
      DIFFERENCE: 'difference',
      EXCLUSION: 'exclusion',
      MULTIPLY: 'multiply',
      SCREEN: 'screen',
      REPLACE: 'source-over',
      OVERLAY: 'overlay',
      HARD_LIGHT: 'hard-light',
      SOFT_LIGHT: 'soft-light',
      DODGE: 'color-dodge',
      BURN: 'color-burn',
      NORMAL: 'normal',
      ITALIC: 'italic',
      BOLD: 'bold',
      LINEAR: 'linear',
      QUADRATIC: 'quadratic',
      BEZIER: 'bezier',
      CURVE: 'curve'
    };
  }({});
var core = function (require, shim, constants) {
    'use strict';
    var constants = constants;
    var p5 = function (sketch, node) {
      this._setupDone = false;
      this._pixelDensity = window.devicePixelRatio || 1;
      this._startTime = new Date().getTime();
      this._userNode = node;
      this._curElement = null;
      this._elements = [];
      this._preloadCount = 0;
      this._updateInterval = 0;
      this._isGlobal = false;
      this._loop = true;
      this._styles = [];
      this._defaultCanvasSize = {
        width: 100,
        height: 100
      };
      this._events = {
        'mousemove': null,
        'mousedown': null,
        'mouseup': null,
        'click': null,
        'mousewheel': null,
        'mouseover': null,
        'mouseout': null,
        'keydown': null,
        'keyup': null,
        'keypress': null,
        'touchstart': null,
        'touchmove': null,
        'touchend': null,
        'resize': null
      };
      this._loadingScreenId = 'p5_loading';
      this._start = function () {
        if (this._userNode) {
          if (typeof this._userNode === 'string') {
            this._userNode = document.getElementById(this._userNode);
          }
        }
        this._loadingScreen = document.getElementById(this._loadingScreenId);
        if (!this._loadingScreen) {
          this._loadingScreen = document.createElement('loadingDiv');
          this._loadingScreen.innerHTML = 'loading...';
          this._loadingScreen.style.position = 'absolute';
          var node = this._userNode || document.body;
          node.appendChild(this._loadingScreen);
        }
        this.createCanvas(this._defaultCanvasSize.width, this._defaultCanvasSize.height, true);
        var userPreload = this.preload || window.preload;
        var context = this._isGlobal ? window : this;
        if (userPreload) {
          this._preloadMethods.forEach(function (f) {
            context[f] = function (path) {
              return context._preload(f, path);
            };
          });
          userPreload();
          if (this._preloadCount === 0) {
            this._setup();
            this._runFrames();
            this._draw();
          }
        } else {
          this._setup();
          this._runFrames();
          this._draw();
        }
      }.bind(this);
      this._preload = function (func, path) {
        var context = this._isGlobal ? window : this;
        context._setProperty('_preloadCount', context._preloadCount + 1);
        return p5.prototype[func].call(context, path, function (resp) {
          context._setProperty('_preloadCount', context._preloadCount - 1);
          if (context._preloadCount === 0) {
            context._setup();
            context._runFrames();
            context._draw();
          }
        });
      }.bind(this);
      this._setup = function () {
        var context = this._isGlobal ? window : this;
        if (typeof context.preload === 'function') {
          this._preloadMethods.forEach(function (f) {
            context[f] = p5.prototype[f];
          });
        }
        if (typeof context.setup === 'function') {
          context.setup();
        }
        this.canvas.style.visibility = '';
        this.canvas.className = this.canvas.className.replace('p5_hidden', '');
        this._setupDone = true;
        this._loadingScreen.parentNode.removeChild(this._loadingScreen);
      }.bind(this);
      this._draw = function () {
        var userSetup = this.setup || window.setup;
        var now = new Date().getTime();
        this._frameRate = 1000 / (now - this._lastFrameTime);
        this._lastFrameTime = now;
        var userDraw = this.draw || window.draw;
        if (this._loop) {
          if (this._drawInterval) {
            clearInterval(this._drawInterval);
          }
          this._drawInterval = setTimeout(function () {
            window.requestDraw(this._draw.bind(this));
          }.bind(this), 1000 / this._targetFrameRate);
        }
        if (typeof userDraw === 'function') {
          this.push();
          if (typeof userSetup === 'undefined') {
            this.scale(this._pixelDensity, this._pixelDensity);
          }
          this._registeredMethods.pre.forEach(function (f) {
            f.call(this);
          });
          userDraw();
          this._registeredMethods.post.forEach(function (f) {
            f.call(this);
          });
          this.pop();
        }
        this._updatePMouseCoords();
        this._updatePTouchCoords();
      }.bind(this);
      this._runFrames = function () {
        if (this._updateInterval) {
          clearInterval(this._updateInterval);
        }
        this._updateInterval = setInterval(function () {
          this._setProperty('frameCount', this.frameCount + 1);
        }.bind(this), 1000 / this._targetFrameRate);
      }.bind(this);
      this._setProperty = function (prop, value) {
        this[prop] = value;
        if (this._isGlobal) {
          window[prop] = value;
        }
      }.bind(this);
      this.remove = function () {
        if (this._curElement) {
          this._loop = false;
          if (this._drawInterval) {
            clearTimeout(this._drawInterval);
          }
          if (this._updateInterval) {
            clearTimeout(this._updateInterval);
          }
          for (var ev in this._events) {
            window.removeEventListener(ev, this._events[ev]);
          }
          for (var i = 0; i < this._elements.length; i++) {
            var e = this._elements[i];
            if (e.elt.parentNode) {
              e.elt.parentNode.removeChild(e.elt);
            }
            for (var elt_ev in e._events) {
              e.elt.removeEventListener(elt_ev, e._events[elt_ev]);
            }
          }
          var self = this;
          this._registeredMethods.remove.forEach(function (f) {
            if (typeof f !== 'undefined') {
              f.call(self);
            }
          });
          if (this._isGlobal) {
            for (var p in p5.prototype) {
              try {
                delete window[p];
              } catch (x) {
                window[p] = undefined;
              }
            }
            for (var p2 in this) {
              if (this.hasOwnProperty(p2)) {
                try {
                  delete window[p2];
                } catch (x) {
                  window[p2] = undefined;
                }
              }
            }
          }
        }
      }.bind(this);
      for (var k in constants) {
        p5.prototype[k] = constants[k];
      }
      if (!sketch) {
        this._isGlobal = true;
        for (var p in p5.prototype) {
          if (typeof p5.prototype[p] === 'function') {
            var ev = p.substring(2);
            if (!this._events.hasOwnProperty(ev)) {
              window[p] = p5.prototype[p].bind(this);
            }
          } else {
            window[p] = p5.prototype[p];
          }
        }
        for (var p2 in this) {
          if (this.hasOwnProperty(p2)) {
            window[p2] = this[p2];
          }
        }
      } else {
        sketch(this);
      }
      for (var e in this._events) {
        var f = this['on' + e];
        if (f) {
          var m = f.bind(this);
          window.addEventListener(e, m);
          this._events[e] = m;
        }
      }
      var self = this;
      window.addEventListener('focus', function () {
        self._setProperty('focused', true);
      });
      window.addEventListener('blur', function () {
        self._setProperty('focused', false);
      });
      if (document.readyState === 'complete') {
        this._start();
      } else {
        window.addEventListener('load', this._start.bind(this), false);
      }
    };
    p5.prototype._preloadMethods = [
      'loadJSON',
      'loadImage',
      'loadStrings',
      'loadXML',
      'loadShape',
      'loadTable'
    ];
    p5.prototype._registeredMethods = {
      pre: [],
      post: [],
      remove: []
    };
    p5.prototype.registerPreloadMethod = function (m) {
      p5.prototype._preloadMethods.push(m);
    }.bind(this);
    p5.prototype.registerMethod = function (name, m) {
      if (!p5.prototype._registeredMethods.hasOwnProperty(name)) {
        p5.prototype._registeredMethods[name] = [];
      }
      p5.prototype._registeredMethods[name].push(m);
    }.bind(this);
    return p5;
  }({}, shim, constants);
var p5Color = function (require, core, constants) {
    var p5 = core;
    var constants = constants;
    p5.Color = function (pInst, vals) {
      if (vals instanceof Array) {
        this.rgba = vals;
      } else {
        var formatted = p5.Color._getFormattedColor.apply(pInst, vals);
        if (pInst._colorMode === constants.HSB) {
          this.hsba = formatted;
          this.rgba = p5.Color._getRGB(formatted);
        } else {
          this.rgba = formatted;
        }
      }
      var c = p5.Color._normalizeColorArray.call(pInst, this.rgba);
      this.colorString = p5.Color._getColorString(c);
      return this;
    };
    p5.Color._getFormattedColor = function () {
      if (arguments[0] instanceof Array) {
        return p5.Color.getNormalizedColor.apply(this, arguments[0]);
      }
      var r, g, b, a;
      if (arguments.length >= 3) {
        r = arguments[0];
        g = arguments[1];
        b = arguments[2];
        a = typeof arguments[3] === 'number' ? arguments[3] : 255;
      } else {
        if (this._colorMode === constants.RGB) {
          r = g = b = arguments[0];
        } else {
          r = b = arguments[0];
          g = 0;
        }
        a = typeof arguments[1] === 'number' ? arguments[1] : 255;
      }
      return [
        r,
        g,
        b,
        a
      ];
    };
    p5.Color._normalizeColorArray = function (arr) {
      var isRGB = this._colorMode === constants.RGB;
      var maxArr = isRGB ? this._maxRGB : this._maxHSB;
      arr[0] *= 255 / maxArr[0];
      arr[1] *= 255 / maxArr[1];
      arr[2] *= 255 / maxArr[2];
      arr[3] *= 255 / maxArr[3];
      return arr;
    };
    p5.Color._getRGB = function (hsba) {
      var h = hsba[0];
      var s = hsba[1];
      var v = hsba[2];
      h /= 255;
      s /= 255;
      v /= 255;
      var RGBA = [];
      if (s === 0) {
        RGBA = [
          Math.round(v * 255),
          Math.round(v * 255),
          Math.round(v * 255),
          hsba[3]
        ];
      } else {
        var var_h = h * 6;
        if (var_h === 6) {
          var_h = 0;
        }
        var var_i = Math.floor(var_h);
        var var_1 = v * (1 - s);
        var var_2 = v * (1 - s * (var_h - var_i));
        var var_3 = v * (1 - s * (1 - (var_h - var_i)));
        var var_r;
        var var_g;
        var var_b;
        if (var_i === 0) {
          var_r = v;
          var_g = var_3;
          var_b = var_1;
        } else if (var_i === 1) {
          var_r = var_2;
          var_g = v;
          var_b = var_1;
        } else if (var_i === 2) {
          var_r = var_1;
          var_g = v;
          var_b = var_3;
        } else if (var_i === 3) {
          var_r = var_1;
          var_g = var_2;
          var_b = v;
        } else if (var_i === 4) {
          var_r = var_3;
          var_g = var_1;
          var_b = v;
        } else {
          var_r = v;
          var_g = var_1;
          var_b = var_2;
        }
        RGBA = [
          Math.round(var_r * 255),
          Math.round(var_g * 255),
          Math.round(var_b * 255),
          hsba[3]
        ];
      }
      return RGBA;
    };
    p5.Color._getHSB = function (rgba) {
      var var_R = rgba[0] / 255;
      var var_G = rgba[1] / 255;
      var var_B = rgba[2] / 255;
      var var_Min = Math.min(var_R, var_G, var_B);
      var var_Max = Math.max(var_R, var_G, var_B);
      var del_Max = var_Max - var_Min;
      var H;
      var S;
      var V = var_Max;
      if (del_Max === 0) {
        H = 0;
        S = 0;
      } else {
        S = del_Max / var_Max;
        var del_R = ((var_Max - var_R) / 6 + del_Max / 2) / del_Max;
        var del_G = ((var_Max - var_G) / 6 + del_Max / 2) / del_Max;
        var del_B = ((var_Max - var_B) / 6 + del_Max / 2) / del_Max;
        if (var_R === var_Max) {
          H = del_B - del_G;
        } else if (var_G === var_Max) {
          H = 1 / 3 + del_R - del_B;
        } else if (var_B === var_Max) {
          H = 2 / 3 + del_G - del_R;
        }
        if (H < 0) {
          H += 1;
        }
        if (H > 1) {
          H -= 1;
        }
      }
      return [
        Math.round(H * 255),
        Math.round(S * 255),
        Math.round(V * 255),
        rgba[3]
      ];
    };
    p5.Color._getColorString = function (a) {
      for (var i = 0; i < 3; i++) {
        a[i] = Math.floor(a[i]);
      }
      var alpha = typeof a[3] !== 'undefined' ? a[3] / 255 : 1;
      return 'rgba(' + a[0] + ',' + a[1] + ',' + a[2] + ',' + alpha + ')';
    };
    p5.Color._getCanvasColor = function () {
      if (arguments[0] instanceof p5.Color) {
        if (arguments.length === 1) {
          return arguments[0].colorString;
        } else {
          var c = arguments[0].rgba;
          c[3] = arguments[1];
          c = p5.Color._normalizeColorArray.call(this, c);
          return p5.Color._getColorString(c);
        }
      } else if (arguments[0] instanceof Array) {
        if (arguments.length === 1) {
          return p5.Color._getColorString(arguments[0]);
        } else {
          var isRGB = this._colorMode === constants.RGB;
          var maxA = isRGB ? this._maxRGB[3] : this._maxHSB[3];
          arguments[0][3] = 255 * arguments[1] / maxA;
          return p5.Color._getColorString(arguments[0]);
        }
      } else {
        var e = p5.Color._getFormattedColor.apply(this, arguments);
        e = p5.Color._normalizeColorArray.call(this, e);
        if (this._colorMode === constants.HSB) {
          e = p5.Color._getRGB(e);
        }
        return p5.Color._getColorString(e);
      }
    };
    return p5.Color;
  }({}, core, constants);
var p5Element = function (require, core) {
    var p5 = core;
    p5.Element = function (elt, pInst) {
      this.elt = elt;
      this._pInst = pInst;
      this._events = {};
      this.width = this.elt.offsetWidth;
      this.height = this.elt.offsetHeight;
    };
    p5.Element.prototype.parent = function (p) {
      if (typeof p === 'string') {
        p = document.getElementById(p);
      } else if (p instanceof p5.Element) {
        p = p.elt;
      }
      p.appendChild(this.elt);
      return this;
    };
    p5.Element.prototype.id = function (id) {
      this.elt.id = id;
      return this;
    };
    p5.Element.prototype.class = function (c) {
      this.elt.className += ' ' + c;
      return this;
    };
    p5.Element.prototype.mousePressed = function (fxn) {
      attachListener('mousedown', fxn, this);
      return this;
    };
    p5.Element.prototype.mouseWheel = function (fxn) {
      attachListener('mousewheel', fxn, this);
      return this;
    };
    p5.Element.prototype.mouseReleased = function (fxn) {
      attachListener('mouseup', fxn, this);
      return this;
    };
    p5.Element.prototype.mouseClicked = function (fxn) {
      attachListener('click', fxn, this);
      return this;
    };
    p5.Element.prototype.mouseMoved = function (fxn) {
      attachListener('mousemove', fxn, this);
      return this;
    };
    p5.Element.prototype.mouseOver = function (fxn) {
      attachListener('mouseover', fxn, this);
      return this;
    };
    p5.Element.prototype.mouseOut = function (fxn) {
      attachListener('mouseout', fxn, this);
      return this;
    };
    function attachListener(ev, fxn, ctx) {
<<<<<<< HEAD
      ctx.elt.addEventListener(ev, fxn, false);
      ctx._events[ev] = fxn;
=======
      var f = fxn.bind(ctx);
      ctx.elt.addEventListener(ev, f, false);
      ctx._events[ev] = f;
>>>>>>> 4a230435
    }
    p5.Element.prototype._setProperty = function (prop, value) {
      this[prop] = value;
    };
    return p5.Element;
  }({}, core);
var p5Graphics = function (require, core, constants) {
    var p5 = core;
    var constants = constants;
    p5.Graphics = function (elt, pInst, isMainCanvas) {
      p5.Element.call(this, elt, pInst);
      this.canvas = elt;
      this.drawingContext = this.canvas.getContext('2d');
      this._pInst = pInst;
      if (isMainCanvas) {
        this._isMainCanvas = true;
        this._pInst._setProperty('_curElement', this);
        this._pInst._setProperty('canvas', this.canvas);
        this._pInst._setProperty('drawingContext', this.drawingContext);
        this._pInst._setProperty('width', this.width);
        this._pInst._setProperty('height', this.height);
      } else {
        this.canvas.style.display = 'none';
        this._styles = [];
      }
    };
    p5.Graphics.prototype = Object.create(p5.Element.prototype);
    p5.Graphics.prototype._applyDefaults = function () {
      this.drawingContext.fillStyle = '#FFFFFF';
      this.drawingContext.strokeStyle = '#000000';
      this.drawingContext.lineCap = constants.ROUND;
      this.drawingContext.font = 'normal 12px sans-serif';
    };
    p5.Graphics.prototype.resize = function (w, h) {
      this.width = w;
      this.height = h;
      this.elt.width = w * this._pInst._pixelDensity;
      this.elt.height = h * this._pInst._pixelDensity;
      this.elt.style.width = w + 'px';
      this.elt.style.height = h + 'px';
      if (this._isMainCanvas) {
        this._pInst._setProperty('width', this.width);
        this._pInst._setProperty('height', this.height);
      }
      this.drawingContext.scale(this._pInst._pixelDensity, this._pInst._pixelDensity);
    };
    return p5.Graphics;
  }({}, core, constants);
var filters = function (require) {
    'use strict';
    var Filters = {};
    Filters._toPixels = function (canvas) {
      if (canvas instanceof ImageData) {
        return canvas.data;
      } else {
        return canvas.getContext('2d').getImageData(0, 0, canvas.width, canvas.height).data;
      }
    };
    Filters._getARGB = function (data, i) {
      var offset = i * 4;
      return data[offset + 3] << 24 & 4278190080 | data[offset] << 16 & 16711680 | data[offset + 1] << 8 & 65280 | data[offset + 2] & 255;
    };
    Filters._setPixels = function (pixels, data) {
      var offset = 0;
      for (var i = 0, al = pixels.length; i < al; i++) {
        offset = i * 4;
        pixels[offset + 0] = (data[i] & 16711680) >>> 16;
        pixels[offset + 1] = (data[i] & 65280) >>> 8;
        pixels[offset + 2] = data[i] & 255;
        pixels[offset + 3] = (data[i] & 4278190080) >>> 24;
      }
    };
    Filters._toImageData = function (canvas) {
      if (canvas instanceof ImageData) {
        return canvas;
      } else {
        return canvas.getContext('2d').getImageData(0, 0, canvas.width, canvas.height);
      }
    };
    Filters._createImageData = function (width, height) {
      Filters._tmpCanvas = document.createElement('canvas');
      Filters._tmpCtx = Filters._tmpCanvas.getContext('2d');
      return this._tmpCtx.createImageData(width, height);
    };
    Filters.apply = function (canvas, func, filterParam) {
      var ctx = canvas.getContext('2d');
      var imageData = ctx.getImageData(0, 0, canvas.width, canvas.height);
      var newImageData = func(imageData, filterParam);
      if (newImageData instanceof ImageData) {
        ctx.putImageData(newImageData, 0, 0, 0, 0, canvas.width, canvas.height);
      } else {
        ctx.putImageData(imageData, 0, 0, 0, 0, canvas.width, canvas.height);
      }
    };
    Filters.threshold = function (canvas, level) {
      var pixels = Filters._toPixels(canvas);
      if (level === undefined) {
        level = 0.5;
      }
      var thresh = Math.floor(level * 255);
      for (var i = 0; i < pixels.length; i += 4) {
        var r = pixels[i];
        var g = pixels[i + 1];
        var b = pixels[i + 2];
        var grey = 0.2126 * r + 0.7152 * g + 0.0722 * b;
        var val;
        if (grey >= thresh) {
          val = 255;
        } else {
          val = 0;
        }
        pixels[i] = pixels[i + 1] = pixels[i + 2] = val;
      }
    };
    Filters.gray = function (canvas) {
      var pixels = Filters._toPixels(canvas);
      for (var i = 0; i < pixels.length; i += 4) {
        var r = pixels[i];
        var g = pixels[i + 1];
        var b = pixels[i + 2];
        var gray = 0.2126 * r + 0.7152 * g + 0.0722 * b;
        pixels[i] = pixels[i + 1] = pixels[i + 2] = gray;
      }
    };
    Filters.opaque = function (canvas) {
      var pixels = Filters._toPixels(canvas);
      for (var i = 0; i < pixels.length; i += 4) {
        pixels[i + 3] = 255;
      }
      return pixels;
    };
    Filters.invert = function (canvas) {
      var pixels = Filters._toPixels(canvas);
      for (var i = 0; i < pixels.length; i += 4) {
        pixels[i] = 255 - pixels[i];
        pixels[i + 1] = 255 - pixels[i + 1];
        pixels[i + 2] = 255 - pixels[i + 2];
      }
    };
    Filters.posterize = function (canvas, level) {
      var pixels = Filters._toPixels(canvas);
      if (level < 2 || level > 255) {
        throw new Error('Level must be greater than 2 and less than 255 for posterize');
      }
      var levels1 = level - 1;
      for (var i = 0; i < pixels.length; i += 4) {
        var rlevel = pixels[i];
        var glevel = pixels[i + 1];
        var blevel = pixels[i + 2];
        pixels[i] = (rlevel * level >> 8) * 255 / levels1;
        pixels[i + 1] = (glevel * level >> 8) * 255 / levels1;
        pixels[i + 2] = (blevel * level >> 8) * 255 / levels1;
      }
    };
    Filters.dilate = function (canvas) {
      var pixels = Filters._toPixels(canvas);
      var currIdx = 0;
      var maxIdx = pixels.length ? pixels.length / 4 : 0;
      var out = new Int32Array(maxIdx);
      var currRowIdx, maxRowIdx, colOrig, colOut, currLum;
      var idxRight, idxLeft, idxUp, idxDown, colRight, colLeft, colUp, colDown, lumRight, lumLeft, lumUp, lumDown;
      while (currIdx < maxIdx) {
        currRowIdx = currIdx;
        maxRowIdx = currIdx + canvas.width;
        while (currIdx < maxRowIdx) {
          colOrig = colOut = Filters._getARGB(pixels, currIdx);
          idxLeft = currIdx - 1;
          idxRight = currIdx + 1;
          idxUp = currIdx - canvas.width;
          idxDown = currIdx + canvas.width;
          if (idxLeft < currRowIdx) {
            idxLeft = currIdx;
          }
          if (idxRight >= maxRowIdx) {
            idxRight = currIdx;
          }
          if (idxUp < 0) {
            idxUp = 0;
          }
          if (idxDown >= maxIdx) {
            idxDown = currIdx;
          }
          colUp = Filters._getARGB(pixels, idxUp);
          colLeft = Filters._getARGB(pixels, idxLeft);
          colDown = Filters._getARGB(pixels, idxDown);
          colRight = Filters._getARGB(pixels, idxRight);
          currLum = 77 * (colOrig >> 16 & 255) + 151 * (colOrig >> 8 & 255) + 28 * (colOrig & 255);
          lumLeft = 77 * (colLeft >> 16 & 255) + 151 * (colLeft >> 8 & 255) + 28 * (colLeft & 255);
          lumRight = 77 * (colRight >> 16 & 255) + 151 * (colRight >> 8 & 255) + 28 * (colRight & 255);
          lumUp = 77 * (colUp >> 16 & 255) + 151 * (colUp >> 8 & 255) + 28 * (colUp & 255);
          lumDown = 77 * (colDown >> 16 & 255) + 151 * (colDown >> 8 & 255) + 28 * (colDown & 255);
          if (lumLeft > currLum) {
            colOut = colLeft;
            currLum = lumLeft;
          }
          if (lumRight > currLum) {
            colOut = colRight;
            currLum = lumRight;
          }
          if (lumUp > currLum) {
            colOut = colUp;
            currLum = lumUp;
          }
          if (lumDown > currLum) {
            colOut = colDown;
            currLum = lumDown;
          }
          out[currIdx++] = colOut;
        }
      }
      Filters._setPixels(pixels, out);
    };
    Filters.erode = function (canvas) {
      var pixels = Filters._toPixels(canvas);
      var currIdx = 0;
      var maxIdx = pixels.length ? pixels.length / 4 : 0;
      var out = new Int32Array(maxIdx);
      var currRowIdx, maxRowIdx, colOrig, colOut, currLum;
      var idxRight, idxLeft, idxUp, idxDown, colRight, colLeft, colUp, colDown, lumRight, lumLeft, lumUp, lumDown;
      while (currIdx < maxIdx) {
        currRowIdx = currIdx;
        maxRowIdx = currIdx + canvas.width;
        while (currIdx < maxRowIdx) {
          colOrig = colOut = Filters._getARGB(pixels, currIdx);
          idxLeft = currIdx - 1;
          idxRight = currIdx + 1;
          idxUp = currIdx - canvas.width;
          idxDown = currIdx + canvas.width;
          if (idxLeft < currRowIdx) {
            idxLeft = currIdx;
          }
          if (idxRight >= maxRowIdx) {
            idxRight = currIdx;
          }
          if (idxUp < 0) {
            idxUp = 0;
          }
          if (idxDown >= maxIdx) {
            idxDown = currIdx;
          }
          colUp = Filters._getARGB(pixels, idxUp);
          colLeft = Filters._getARGB(pixels, idxLeft);
          colDown = Filters._getARGB(pixels, idxDown);
          colRight = Filters._getARGB(pixels, idxRight);
          currLum = 77 * (colOrig >> 16 & 255) + 151 * (colOrig >> 8 & 255) + 28 * (colOrig & 255);
          lumLeft = 77 * (colLeft >> 16 & 255) + 151 * (colLeft >> 8 & 255) + 28 * (colLeft & 255);
          lumRight = 77 * (colRight >> 16 & 255) + 151 * (colRight >> 8 & 255) + 28 * (colRight & 255);
          lumUp = 77 * (colUp >> 16 & 255) + 151 * (colUp >> 8 & 255) + 28 * (colUp & 255);
          lumDown = 77 * (colDown >> 16 & 255) + 151 * (colDown >> 8 & 255) + 28 * (colDown & 255);
          if (lumLeft < currLum) {
            colOut = colLeft;
            currLum = lumLeft;
          }
          if (lumRight < currLum) {
            colOut = colRight;
            currLum = lumRight;
          }
          if (lumUp < currLum) {
            colOut = colUp;
            currLum = lumUp;
          }
          if (lumDown < currLum) {
            colOut = colDown;
            currLum = lumDown;
          }
          out[currIdx++] = colOut;
        }
      }
      Filters._setPixels(pixels, out);
    };
    var blurRadius;
    var blurKernelSize;
    var blurKernel;
    var blurMult;
    function buildBlurKernel(r) {
      var radius = r * 3.5 | 0;
      radius = radius < 1 ? 1 : radius < 248 ? radius : 248;
      if (blurRadius !== radius) {
        blurRadius = radius;
        blurKernelSize = 1 + blurRadius << 1;
        blurKernel = new Int32Array(blurKernelSize);
        blurMult = new Array(blurKernelSize);
        for (var l = 0; l < blurKernelSize; l++) {
          blurMult[l] = new Int32Array(256);
        }
        var bk, bki;
        var bm, bmi;
        for (var i = 1, radiusi = radius - 1; i < radius; i++) {
          blurKernel[radius + i] = blurKernel[radiusi] = bki = radiusi * radiusi;
          bm = blurMult[radius + i];
          bmi = blurMult[radiusi--];
          for (var j = 0; j < 256; j++) {
            bm[j] = bmi[j] = bki * j;
          }
        }
        bk = blurKernel[radius] = radius * radius;
        bm = blurMult[radius];
        for (var k = 0; k < 256; k++) {
          bm[k] = bk * k;
        }
      }
    }
    function blurARGB(canvas, radius) {
      var pixels = Filters._toPixels(canvas);
      var width = canvas.width;
      var height = canvas.height;
      var numPackedPixels = width * height;
      var argb = new Int32Array(numPackedPixels);
      for (var j = 0; j < numPackedPixels; j++) {
        argb[j] = Filters._getARGB(pixels, j);
      }
      var sum, cr, cg, cb, ca;
      var read, ri, ym, ymi, bk0;
      var a2 = new Int32Array(numPackedPixels);
      var r2 = new Int32Array(numPackedPixels);
      var g2 = new Int32Array(numPackedPixels);
      var b2 = new Int32Array(numPackedPixels);
      var yi = 0;
      buildBlurKernel(radius);
      var x, y, i;
      var bm;
      for (y = 0; y < height; y++) {
        for (x = 0; x < width; x++) {
          cb = cg = cr = ca = sum = 0;
          read = x - blurRadius;
          if (read < 0) {
            bk0 = -read;
            read = 0;
          } else {
            if (read >= width) {
              break;
            }
            bk0 = 0;
          }
          for (i = bk0; i < blurKernelSize; i++) {
            if (read >= width) {
              break;
            }
            var c = argb[read + yi];
            bm = blurMult[i];
            ca += bm[(c & -16777216) >>> 24];
            cr += bm[(c & 16711680) >> 16];
            cg += bm[(c & 65280) >> 8];
            cb += bm[c & 255];
            sum += blurKernel[i];
            read++;
          }
          ri = yi + x;
          a2[ri] = ca / sum;
          r2[ri] = cr / sum;
          g2[ri] = cg / sum;
          b2[ri] = cb / sum;
        }
        yi += width;
      }
      yi = 0;
      ym = -blurRadius;
      ymi = ym * width;
      for (y = 0; y < height; y++) {
        for (x = 0; x < width; x++) {
          cb = cg = cr = ca = sum = 0;
          if (ym < 0) {
            bk0 = ri = -ym;
            read = x;
          } else {
            if (ym >= height) {
              break;
            }
            bk0 = 0;
            ri = ym;
            read = x + ymi;
          }
          for (i = bk0; i < blurKernelSize; i++) {
            if (ri >= height) {
              break;
            }
            bm = blurMult[i];
            ca += bm[a2[read]];
            cr += bm[r2[read]];
            cg += bm[g2[read]];
            cb += bm[b2[read]];
            sum += blurKernel[i];
            ri++;
            read += width;
          }
          argb[x + yi] = ca / sum << 24 | cr / sum << 16 | cg / sum << 8 | cb / sum;
        }
        yi += width;
        ymi += width;
        ym++;
      }
      Filters._setPixels(pixels, argb);
    }
    Filters.blur = function (canvas, radius) {
      blurARGB(canvas, radius);
    };
    return Filters;
  }({});
var p5Image = function (require, core, filters) {
    'use strict';
    var p5 = core;
    var Filters = filters;
    p5.Image = function (width, height) {
      this.width = width;
      this.height = height;
      this.canvas = document.createElement('canvas');
      this.canvas.width = this.width;
      this.canvas.height = this.height;
      this.drawingContext = this.canvas.getContext('2d');
      this.pixels = [];
    };
    p5.Image.prototype._setProperty = function (prop, value) {
      this[prop] = value;
    };
    p5.Image.prototype.loadPixels = function () {
      p5.prototype.loadPixels.call(this);
    };
    p5.Image.prototype.updatePixels = function (x, y, w, h) {
      p5.prototype.updatePixels.call(this, x, y, w, h);
    };
    p5.Image.prototype.get = function (x, y, w, h) {
      return p5.prototype.get.call(this, x, y, w, h);
    };
    p5.Image.prototype.set = function (x, y, imgOrCol) {
      p5.prototype.set.call(this, x, y, imgOrCol);
    };
    p5.Image.prototype.resize = function (width, height) {
      width = width || this.canvas.width;
      height = width || this.canvas.height;
      var tempCanvas = document.createElement('canvas');
      tempCanvas.width = width;
      tempCanvas.height = height;
      tempCanvas.getContext('2d').drawImage(this.canvas, 0, 0, this.canvas.width, this.canvas.height, 0, 0, tempCanvas.width, tempCanvas.width);
      this.canvas.width = this.width = width;
      this.canvas.height = this.height = height;
      this.drawingContext.drawImage(tempCanvas, 0, 0, width, height, 0, 0, width, height);
      if (this.pixels.length > 0) {
        this.loadPixels();
      }
    };
    p5.Image.prototype.copy = function () {
      p5.prototype.copy.apply(this, arguments);
    };
    p5.Image.prototype.mask = function (p5Image) {
      if (p5Image === undefined) {
        p5Image = this;
      }
      var currBlend = this.drawingContext.globalCompositeOperation;
      var scaleFactor = 1;
      if (p5Image instanceof p5.Graphics) {
        scaleFactor = p5Image._pInst._pixelDensity;
      }
      var copyArgs = [
          p5Image,
          0,
          0,
          scaleFactor * p5Image.width,
          scaleFactor * p5Image.height,
          0,
          0,
          this.width,
          this.height
        ];
      this.drawingContext.globalCompositeOperation = 'destination-out';
      this.copy.apply(this, copyArgs);
      this.drawingContext.globalCompositeOperation = currBlend;
    };
    p5.Image.prototype.filter = function (operation, value) {
      Filters.apply(this.canvas, Filters[operation.toLowerCase()], value);
    };
    p5.Image.prototype.blend = function () {
      p5.prototype.blend.apply(this, arguments);
    };
    p5.Image.prototype.save = function (filename, extension) {
      var mimeType;
      if (!extension) {
        extension = 'png';
        mimeType = 'image/png';
      } else {
        switch (extension.toLowerCase()) {
        case 'png':
          mimeType = 'image/png';
          break;
        case 'jpeg':
          mimeType = 'image/jpeg';
          break;
        case 'jpg':
          mimeType = 'image/jpeg';
          break;
        default:
          mimeType = 'image/png';
          break;
        }
      }
      var downloadMime = 'image/octet-stream';
      var imageData = this.canvas.toDataURL(mimeType);
      imageData = imageData.replace(mimeType, downloadMime);
      p5.prototype.downloadFile(imageData, filename, extension);
    };
    return p5.Image;
  }({}, core, filters);
var polargeometry = function (require) {
    return {
      degreesToRadians: function (x) {
        return 2 * Math.PI * x / 360;
      },
      radiansToDegrees: function (x) {
        return 360 * x / (2 * Math.PI);
      }
    };
  }({});
var p5Vector = function (require, core, polargeometry, constants) {
    'use strict';
    var p5 = core;
    var polarGeometry = polargeometry;
    var constants = constants;
    p5.Vector = function () {
      var x, y, z;
      if (arguments[0] instanceof p5) {
        this.p5 = arguments[0];
        x = arguments[1][0] || 0;
        y = arguments[1][1] || 0;
        z = arguments[1][2] || 0;
      } else {
        x = arguments[0] || 0;
        y = arguments[1] || 0;
        z = arguments[2] || 0;
      }
      this.x = x;
      this.y = y;
      this.z = z;
    };
    p5.Vector.prototype.set = function (x, y, z) {
      if (x instanceof p5.Vector) {
        this.x = x.x || 0;
        this.y = x.y || 0;
        this.z = x.z || 0;
        return this;
      }
      if (x instanceof Array) {
        this.x = x[0] || 0;
        this.y = x[1] || 0;
        this.z = x[2] || 0;
        return this;
      }
      this.x = x || 0;
      this.y = y || 0;
      this.z = z || 0;
      return this;
    };
    p5.Vector.prototype.get = function () {
      if (this.p5) {
        return new p5.Vector(this.p5, [
          this.x,
          this.y,
          this.z
        ]);
      } else {
        return new p5.Vector(this.x, this.y, this.z);
      }
    };
    p5.Vector.prototype.add = function (x, y, z) {
      if (x instanceof p5.Vector) {
        this.x += x.x || 0;
        this.y += x.y || 0;
        this.z += x.z || 0;
        return this;
      }
      if (x instanceof Array) {
        this.x += x[0] || 0;
        this.y += x[1] || 0;
        this.z += x[2] || 0;
        return this;
      }
      this.x += x || 0;
      this.y += y || 0;
      this.z += z || 0;
      return this;
    };
    p5.Vector.prototype.sub = function (x, y, z) {
      if (x instanceof p5.Vector) {
        this.x -= x.x || 0;
        this.y -= x.y || 0;
        this.z -= x.z || 0;
        return this;
      }
      if (x instanceof Array) {
        this.x -= x[0] || 0;
        this.y -= x[1] || 0;
        this.z -= x[2] || 0;
        return this;
      }
      this.x -= x || 0;
      this.y -= y || 0;
      this.z -= z || 0;
      return this;
    };
    p5.Vector.prototype.mult = function (n) {
      this.x *= n || 0;
      this.y *= n || 0;
      this.z *= n || 0;
      return this;
    };
    p5.Vector.prototype.div = function (n) {
      this.x /= n;
      this.y /= n;
      this.z /= n;
      return this;
    };
    p5.Vector.prototype.mag = function () {
      return Math.sqrt(this.magSq());
    };
    p5.Vector.prototype.magSq = function () {
      var x = this.x, y = this.y, z = this.z;
      return x * x + y * y + z * z;
    };
    p5.Vector.prototype.dot = function (x, y, z) {
      if (x instanceof p5.Vector) {
        return this.dot(x.x, x.y, x.z);
      }
      return this.x * (x || 0) + this.y * (y || 0) + this.z * (z || 0);
    };
    p5.Vector.prototype.cross = function (v) {
      var x = this.y * v.z - this.z * v.y;
      var y = this.z * v.x - this.x * v.z;
      var z = this.x * v.y - this.y * v.x;
      if (this.p5) {
        return new p5.Vector(this.p5, [
          x,
          y,
          z
        ]);
      } else {
        return new p5.Vector(x, y, z);
      }
    };
    p5.Vector.prototype.dist = function (v) {
      var d = v.get().sub(this);
      return d.mag();
    };
    p5.Vector.prototype.normalize = function () {
      return this.div(this.mag());
    };
    p5.Vector.prototype.limit = function (l) {
      var mSq = this.magSq();
      if (mSq > l * l) {
        this.div(Math.sqrt(mSq));
        this.mult(l);
      }
      return this;
    };
    p5.Vector.prototype.setMag = function (n) {
      return this.normalize().mult(n);
    };
    p5.Vector.prototype.heading = function () {
      var h = Math.atan2(this.y, this.x);
      if (this.p5) {
        if (this.p5._angleMode === constants.RADIANS) {
          return h;
        } else {
          return polarGeometry.radiansToDegrees(h);
        }
      } else {
        return h;
      }
    };
    p5.Vector.prototype.rotate = function (a) {
      if (this.p5) {
        if (this.p5._angleMode === constants.DEGREES) {
          a = polarGeometry.degreesToRadians(a);
        }
      }
      var newHeading = this.heading() + a;
      var mag = this.mag();
      this.x = Math.cos(newHeading) * mag;
      this.y = Math.sin(newHeading) * mag;
      return this;
    };
    p5.Vector.prototype.lerp = function (x, y, z, amt) {
      if (x instanceof p5.Vector) {
        return this.lerp(x.x, x.y, x.z, y);
      }
      this.x += (x - this.x) * amt || 0;
      this.y += (y - this.y) * amt || 0;
      this.z += (z - this.z) * amt || 0;
      return this;
    };
    p5.Vector.prototype.array = function () {
      return [
        this.x || 0,
        this.y || 0,
        this.z || 0
      ];
    };
    p5.Vector.fromAngle = function (angle) {
      if (this.p5) {
        if (this.p5._angleMode === constants.DEGREES) {
          angle = polarGeometry.degreesToRadians(angle);
        }
      }
      if (this.p5) {
        return new p5.Vector(this.p5, [
          Math.cos(angle),
          Math.sin(angle),
          0
        ]);
      } else {
        return new p5.Vector(Math.cos(angle), Math.sin(angle), 0);
      }
    };
    p5.Vector.random2D = function () {
      var angle;
      if (this.p5) {
        if (this.p5._angleMode === constants.DEGREES) {
          angle = this.p5.random(360);
        } else {
          angle = this.p5.random(constants.TWO_PI);
        }
      } else {
        angle = Math.random() * Math.PI * 2;
      }
      return this.fromAngle(angle);
    };
    p5.Vector.random3D = function () {
      var angle, vz;
      if (this.p5) {
        angle = this.p5.random(0, constants.TWO_PI);
        vz = this.p5.random(-1, 1);
      } else {
        angle = Math.random() * Math.PI * 2;
        vz = Math.random() * 2 - 1;
      }
      var vx = Math.sqrt(1 - vz * vz) * Math.cos(angle);
      var vy = Math.sqrt(1 - vz * vz) * Math.sin(angle);
      if (this.p5) {
        return new p5.Vector(this.p5, [
          vx,
          vy,
          vz
        ]);
      } else {
        return new p5.Vector(vx, vy, vz);
      }
    };
    p5.Vector.add = function (v1, v2) {
      return v1.get().add(v2);
    };
    p5.Vector.sub = function (v1, v2) {
      return v1.get().sub(v2);
    };
    p5.Vector.mult = function (v, n) {
      return v.get().mult(n);
    };
    p5.Vector.div = function (v, n) {
      return v.get().div(n);
    };
    p5.Vector.dot = function (v1, v2) {
      return v1.dot(v2);
    };
    p5.Vector.cross = function (v1, v2) {
      return v1.cross(v2);
    };
    p5.Vector.dist = function (v1, v2) {
      return v1.dist(v2);
    };
    p5.Vector.lerp = function (v1, v2, amt) {
      return v1.get().lerp(v2, amt);
    };
    p5.Vector.angleBetween = function (v1, v2) {
      var angle = Math.acos(v1.dot(v2) / (v1.mag() * v2.mag()));
      if (this.p5) {
        if (this.p5._angleMode === constants.DEGREES) {
          angle = polarGeometry.radiansToDegrees(angle);
        }
      }
      return angle;
    };
    return p5.Vector;
  }({}, core, polargeometry, constants);
var p5TableRow = function (require, core) {
    'use strict';
    var p5 = core;
    p5.TableRow = function (str, separator) {
      var arr = [];
      var obj = {};
      if (str) {
        separator = separator || ',';
        arr = str.split(separator);
      }
      for (var i = 0; i < arr.length; i++) {
        var key = i;
        var val = arr[i];
        obj[key] = val;
      }
      this.arr = arr;
      this.obj = obj;
      this.table = null;
    };
    p5.TableRow.prototype.set = function (column, value) {
      if (typeof column === 'string') {
        var cPos = this.table.columns.indexOf(column);
        if (cPos >= 0) {
          this.obj[column] = value;
          this.arr[cPos] = value;
        } else {
          throw 'This table has no column named "' + column + '"';
        }
      } else {
        if (column < this.table.columns.length) {
          this.arr[column] = value;
          var cTitle = this.table.columns[column];
          this.obj[cTitle] = value;
        } else {
          throw 'Column #' + column + ' is out of the range of this table';
        }
      }
    };
    p5.TableRow.prototype.setNum = function (column, value) {
      var floatVal = parseFloat(value, 10);
      this.set(column, floatVal);
    };
    p5.TableRow.prototype.setString = function (column, value) {
      var stringVal = value.toString();
      this.set(column, stringVal);
    };
    p5.TableRow.prototype.get = function (column) {
      if (typeof column === 'string') {
        return this.obj[column];
      } else {
        return this.arr[column];
      }
    };
    p5.TableRow.prototype.getNum = function (column) {
      var ret;
      if (typeof column === 'string') {
        ret = parseFloat(this.obj[column], 10);
      } else {
        ret = parseFloat(this.arr[column], 10);
      }
      if (ret.toString() === 'NaN') {
        throw 'Error: ' + this.obj[column] + ' is NaN (Not a Number)';
      }
      return ret;
    };
    p5.TableRow.prototype.getString = function (column) {
      if (typeof column === 'string') {
        return this.obj[column].toString();
      } else {
        return this.arr[column].toString();
      }
    };
    return p5.TableRow;
  }({}, core);
var p5Table = function (require, core) {
    'use strict';
    var p5 = core;
    p5.Table = function (rows) {
      this.columns = [];
      this.rows = [];
    };
    p5.Table.prototype.addRow = function (row) {
      var r = row || new p5.TableRow();
      if (typeof r.arr === 'undefined' || typeof r.obj === 'undefined') {
        throw 'invalid TableRow: ' + r;
      }
      r.table = this;
      this.rows.push(r);
      return r;
    };
    p5.Table.prototype.removeRow = function (id) {
      this.rows[id].table = null;
      var chunk = this.rows.splice(id + 1, this.rows.length);
      this.rows.pop();
      this.rows = this.rows.concat(chunk);
    };
    p5.Table.prototype.getRow = function (r) {
      return this.rows[r];
    };
    p5.Table.prototype.getRows = function () {
      return this.rows;
    };
    p5.Table.prototype.findRow = function (value, column) {
      if (typeof column === 'string') {
        for (var i = 0; i < this.rows.length; i++) {
          if (this.rows[i].obj[column] === value) {
            return this.rows[i];
          }
        }
      } else {
        for (var j = 0; j < this.rows.length; j++) {
          if (this.rows[j].arr[column] === value) {
            return this.rows[j];
          }
        }
      }
      return null;
    };
    p5.Table.prototype.findRows = function (value, column) {
      var ret = [];
      if (typeof column === 'string') {
        for (var i = 0; i < this.rows.length; i++) {
          if (this.rows[i].obj[column] === value) {
            ret.push(this.rows[i]);
          }
        }
      } else {
        for (var j = 0; j < this.rows.length; j++) {
          if (this.rows[j].arr[column] === value) {
            ret.push(this.rows[j]);
          }
        }
      }
      return ret;
    };
    p5.Table.prototype.matchRow = function (regexp, column) {
      if (typeof column === 'number') {
        for (var j = 0; j < this.rows.length; j++) {
          if (this.rows[j].arr[column].match(regexp)) {
            return this.rows[j];
          }
        }
      } else {
        for (var i = 0; i < this.rows.length; i++) {
          if (this.rows[i].obj[column].match(regexp)) {
            return this.rows[i];
          }
        }
      }
      return null;
    };
    p5.Table.prototype.matchRows = function (regexp, column) {
      var ret = [];
      if (typeof column === 'number') {
        for (var j = 0; j < this.rows.length; j++) {
          if (this.rows[j].arr[column].match(regexp)) {
            ret.push(this.rows[j]);
          }
        }
      } else {
        for (var i = 0; i < this.rows.length; i++) {
          if (this.rows[i].obj[column].match(regexp)) {
            ret.push(this.rows[i]);
          }
        }
      }
      return ret;
    };
    p5.Table.prototype.getColumn = function (value) {
      var ret = [];
      if (typeof value === 'string') {
        for (var i = 0; i < this.rows.length; i++) {
          ret.push(this.rows[i].obj[value]);
        }
      } else {
        for (var j = 0; j < this.rows.length; j++) {
          ret.push(this.rows[j].arr[value]);
        }
      }
      return ret;
    };
    p5.Table.prototype.clearRows = function () {
      delete this.rows;
      this.rows = [];
    };
    p5.Table.prototype.addColumn = function (title) {
      var t = title || null;
      this.columns.push(t);
    };
    p5.Table.prototype.getColumnCount = function () {
      return this.columns.length;
    };
    p5.Table.prototype.getRowCount = function () {
      return this.rows.length;
    };
    p5.Table.prototype.removeTokens = function (chars, column) {
      var escape = function (s) {
        return s.replace(/[-\/\\^$*+?.()|[\]{}]/g, '\\$&');
      };
      var charArray = [];
      for (var i = 0; i < chars.length; i++) {
        charArray.push(escape(chars.charAt(i)));
      }
      var regex = new RegExp(charArray.join('|'), 'g');
      if (typeof column === 'undefined') {
        for (var c = 0; c < this.columns.length; c++) {
          for (var d = 0; d < this.rows.length; d++) {
            var s = this.rows[d].arr[c];
            s = s.replace(regex, '');
            this.rows[d].arr[c] = s;
            this.rows[d].obj[this.columns[c]] = s;
          }
        }
      } else if (typeof column === 'string') {
        for (var j = 0; j < this.rows.length; j++) {
          var val = this.rows[j].obj[column];
          val = val.replace(regex, '');
          this.rows[j].obj[column] = val;
          var pos = this.columns.indexOf(column);
          this.rows[j].arr[pos] = val;
        }
      } else {
        for (var k = 0; k < this.rows.length; k++) {
          var str = this.rows[k].arr[column];
          str = str.replace(regex, '');
          this.rows[k].arr[column] = str;
          this.rows[k].obj[this.columns[column]] = str;
        }
      }
    };
    p5.Table.prototype.trim = function (column) {
      var regex = new RegExp(' ', 'g');
      if (typeof column === 'undefined') {
        for (var c = 0; c < this.columns.length; c++) {
          for (var d = 0; d < this.rows.length; d++) {
            var s = this.rows[d].arr[c];
            s = s.replace(regex, '');
            this.rows[d].arr[c] = s;
            this.rows[d].obj[this.columns[c]] = s;
          }
        }
      } else if (typeof column === 'string') {
        for (var j = 0; j < this.rows.length; j++) {
          var val = this.rows[j].obj[column];
          val = val.replace(regex, '');
          this.rows[j].obj[column] = val;
          var pos = this.columns.indexOf(column);
          this.rows[j].arr[pos] = val;
        }
      } else {
        for (var k = 0; k < this.rows.length; k++) {
          var str = this.rows[k].arr[column];
          str = str.replace(regex, '');
          this.rows[k].arr[column] = str;
          this.rows[k].obj[this.columns[column]] = str;
        }
      }
    };
    p5.Table.prototype.removeColumn = function (c) {
      var cString;
      var cNumber;
      if (typeof c === 'string') {
        cString = c;
        cNumber = this.columns.indexOf(c);
        console.log('string');
      } else {
        cNumber = c;
        cString = this.columns[c];
      }
      var chunk = this.columns.splice(cNumber + 1, this.columns.length);
      this.columns.pop();
      this.columns = this.columns.concat(chunk);
      for (var i = 0; i < this.rows.length; i++) {
        var tempR = this.rows[i].arr;
        var chip = tempR.splice(cNumber + 1, tempR.length);
        tempR.pop();
        this.rows[i].arr = tempR.concat(chip);
        delete this.rows[i].obj[cString];
      }
    };
    return p5.Table;
  }({}, core);
var colorcreating_reading = function (require, core, p5Color) {
    'use strict';
    var p5 = core;
    p5.prototype.alpha = function (c) {
      if (c instanceof p5.Color) {
        return c.rgba[3];
      } else if (c instanceof Array) {
        return c[3];
      } else {
        throw new Error('Needs p5.Color or pixel array as argument.');
      }
    };
    p5.prototype.blue = function (c) {
      if (c instanceof Array) {
        return c[2];
      } else if (c instanceof p5.Color) {
        return c.rgba[2];
      } else {
        throw new Error('Needs p5.Color or pixel array as argument.');
      }
    };
    p5.prototype.brightness = function (c) {
      if (!c instanceof p5.Color) {
        throw new Error('Needs p5.Color as argument.');
      }
      if (!c.hsba) {
        c.hsba = p5.Color.getRGB(c.rgba);
        c.hsba = c.hsba.concat(c.rgba[3]);
      }
      return c.hsba[2];
    };
    p5.prototype.color = function () {
      if (arguments[0] instanceof Array) {
        return new p5.Color(this, arguments[0], true);
      } else {
        return new p5.Color(this, arguments);
      }
    };
    p5.prototype.green = function (c) {
      if (c instanceof Array) {
        return c[1];
      } else if (c instanceof p5.Color) {
        return c.rgba[1];
      } else {
        throw new Error('Needs p5.Color or pixel array as argument.');
      }
    };
    p5.prototype.hue = function (c) {
      if (!c instanceof p5.Color) {
        throw new Error('Needs p5.Color as argument.');
      }
      if (!c.hsba) {
        c.hsba = p5.Color.getRGB(c.rgba);
      }
      return c.hsba[0];
    };
    p5.prototype.lerpColor = function (c1, c2, amt) {
      if (c1 instanceof Array) {
        var c = [];
        for (var i = 0; i < c1.length; i++) {
          c.push(p5.prototype.lerp(c1[i], c2[i], amt));
        }
        return c;
      } else if (c1 instanceof p5.Color) {
        var pc = [];
        for (var j = 0; j < 4; j++) {
          pc.push(p5.prototype.lerp(c1.rgba[j], c2.rgba[j], amt));
        }
        return new p5.Color(this, pc);
      } else {
        return p5.prototype.lerp(c1, c2, amt);
      }
    };
    p5.prototype.red = function (c) {
      if (c instanceof Array) {
        return c[0];
      } else if (c instanceof p5.Color) {
        return c.rgba[0];
      } else {
        throw new Error('Needs p5.Color or pixel array as argument.');
      }
    };
    p5.prototype.saturation = function (c) {
      if (!c instanceof p5.Color) {
        throw new Error('Needs p5.Color as argument.');
      }
      if (!c.hsba) {
        c.hsba = p5.Color.getRGB(c.rgba);
        c.hsba = c.hsba.concat(c.rgba[3]);
      }
      return c.hsba[1];
    };
    return p5;
  }({}, core, p5Color);
var colorsetting = function (require, core, constants, p5Color) {
    'use strict';
    var p5 = core;
    var constants = constants;
    p5.prototype._doStroke = true;
    p5.prototype._doFill = true;
    p5.prototype._colorMode = constants.RGB;
    p5.prototype._maxRGB = [
      255,
      255,
      255,
      255
    ];
    p5.prototype._maxHSB = [
      255,
      255,
      255,
      255
    ];
    p5.prototype.background = function () {
      if (arguments[0] instanceof p5.Image) {
        this.image(arguments[0], 0, 0, this.width, this.height);
      } else {
        var curFill = this.drawingContext.fillStyle;
        var ctx = this.drawingContext;
        ctx.fillStyle = p5.Color._getCanvasColor.apply(this, arguments);
        ctx.fillRect(0, 0, this.width, this.height);
        ctx.fillStyle = curFill;
      }
    };
    p5.prototype.clear = function () {
      this.drawingContext.clearRect(0, 0, this.width, this.height);
    };
    p5.prototype.colorMode = function () {
      if (arguments[0] === constants.RGB || arguments[0] === constants.HSB) {
        this._colorMode = arguments[0];
        var isRGB = this._colorMode === constants.RGB;
        var maxArr = isRGB ? this._maxRGB : this._maxHSB;
        if (arguments.length === 2) {
          maxArr[0] = arguments[1];
          maxArr[1] = arguments[1];
          maxArr[2] = arguments[1];
        } else if (arguments.length > 2) {
          maxArr[0] = arguments[1];
          maxArr[1] = arguments[2];
          maxArr[2] = arguments[3];
        }
        if (arguments.length === 5) {
          maxArr[3] = arguments[4];
        }
      }
    };
    p5.prototype.fill = function () {
      this._setProperty('_doFill', true);
      var ctx = this.drawingContext;
      ctx.fillStyle = p5.Color._getCanvasColor.apply(this, arguments);
    };
    p5.prototype.noFill = function () {
      this._setProperty('_doFill', false);
    };
    p5.prototype.noStroke = function () {
      this._setProperty('_doStroke', false);
    };
    p5.prototype.stroke = function () {
      this._setProperty('_doStroke', true);
      var ctx = this.drawingContext;
      ctx.strokeStyle = p5.Color._getCanvasColor.apply(this, arguments);
    };
    return p5;
  }({}, core, constants, p5Color);
var dataconversion = function (require, core) {
    'use strict';
    var p5 = core;
    p5.prototype.float = function (str) {
      return parseFloat(str);
    };
    p5.prototype.int = function (n, radix) {
      if (typeof n === 'string') {
        radix = radix || 10;
        return parseInt(n, radix);
      } else if (typeof n === 'number') {
        return n | 0;
      } else if (typeof n === 'boolean') {
        return n ? 1 : 0;
      } else if (n instanceof Array) {
        return n.map(p5.prototype.int);
      }
    };
    return p5;
  }({}, core);
var dataarray_functions = function (require, core) {
    'use strict';
    var p5 = core;
    p5.prototype.append = function (array, value) {
      array.push(value);
      return array;
    };
    p5.prototype.arrayCopy = function (src, srcPosition, dst, dstPosition, length) {
      var start, end;
      if (typeof length !== 'undefined') {
        end = Math.min(length, src.length);
        start = dstPosition;
        src = src.slice(srcPosition, end + srcPosition);
      } else {
        if (typeof dst !== 'undefined') {
          end = dst;
          end = Math.min(end, src.length);
        } else {
          end = src.length;
        }
        start = 0;
        dst = srcPosition;
        src = src.slice(0, end);
      }
      Array.prototype.splice.apply(dst, [
        start,
        end
      ].concat(src));
    };
    p5.prototype.concat = function (list0, list1) {
      return list0.concat(list1);
    };
    p5.prototype.reverse = function (list) {
      return list.reverse();
    };
    p5.prototype.shorten = function (list) {
      list.pop();
      return list;
    };
    p5.prototype.sort = function (list, count) {
      var arr = count ? list.slice(0, Math.min(count, list.length)) : list;
      var rest = count ? list.slice(Math.min(count, list.length)) : [];
      if (typeof arr[0] === 'string') {
        arr = arr.sort();
      } else {
        arr = arr.sort(function (a, b) {
          return a - b;
        });
      }
      return arr.concat(rest);
    };
    p5.prototype.splice = function (list, value, index) {
      Array.prototype.splice.apply(list, [
        index,
        0
      ].concat(value));
      return list;
    };
    p5.prototype.subset = function (list, start, count) {
      if (typeof count !== 'undefined') {
        return list.slice(start, start + count);
      } else {
        return list.slice(start, list.length);
      }
    };
    return p5;
  }({}, core);
var datastring_functions = function (require, core) {
    'use strict';
    var p5 = core;
    p5.prototype.join = function (list, separator) {
      return list.join(separator);
    };
    p5.prototype.match = function (str, reg) {
      return str.match(reg);
    };
    p5.prototype.matchAll = function (str, reg) {
      var re = new RegExp(reg, 'g');
      var match = re.exec(str);
      var matches = [];
      while (match !== null) {
        matches.push(match);
        match = re.exec(str);
      }
      return matches;
    };
    p5.prototype.nf = function () {
      if (arguments[0] instanceof Array) {
        var a = arguments[1];
        var b = arguments[2];
        return arguments[0].map(function (x) {
          return doNf(x, a, b);
        });
      } else {
        return doNf.apply(this, arguments);
      }
    };
    function doNf() {
      var num = arguments[0];
      var neg = num < 0;
      var n = neg ? num.toString().substring(1) : num.toString();
      var decimalInd = n.indexOf('.');
      var intPart = decimalInd !== -1 ? n.substring(0, decimalInd) : n;
      var decPart = decimalInd !== -1 ? n.substring(decimalInd + 1) : '';
      var str = neg ? '-' : '';
      if (arguments.length === 3) {
        for (var i = 0; i < arguments[1] - intPart.length; i++) {
          str += '0';
        }
        str += intPart;
        str += '.';
        str += decPart;
        for (var j = 0; j < arguments[2] - decPart.length; j++) {
          str += '0';
        }
        return str;
      } else {
        for (var k = 0; k < Math.max(arguments[1] - intPart.length, 0); k++) {
          str += '0';
        }
        str += n;
        return str;
      }
    }
    p5.prototype.nfc = function () {
      if (arguments[0] instanceof Array) {
        var a = arguments[1];
        return arguments[0].map(function (x) {
          return doNfc(x, a);
        });
      } else {
        return doNfc.apply(this, arguments);
      }
    };
    function doNfc() {
      var num = arguments[0].toString();
      var dec = num.indexOf('.');
      var rem = dec !== -1 ? num.substring(dec) : '';
      var n = dec !== -1 ? num.substring(0, dec) : num;
      n = n.toString().replace(/\B(?=(\d{3})+(?!\d))/g, ',');
      if (arguments.length > 1) {
        rem = rem.substring(0, arguments[1] + 1);
      }
      return n + rem;
    }
    p5.prototype.nfp = function () {
      var nfRes = this.nf(arguments);
      if (nfRes instanceof Array) {
        return nfRes.map(addNfp);
      } else {
        return addNfp(nfRes);
      }
    };
    function addNfp() {
      return parseFloat(arguments[0]) > 0 ? '+' + arguments[0].toString() : arguments[0].toString();
    }
    p5.prototype.nfs = function () {
      var nfRes = this.nf(arguments);
      if (nfRes instanceof Array) {
        return nfRes.map(addNfs);
      } else {
        return addNfs(nfRes);
      }
    };
    function addNfs() {
      return parseFloat(arguments[0]) > 0 ? ' ' + arguments[0].toString() : arguments[0].toString();
    }
    p5.prototype.split = function (str, delim) {
      return str.split(delim);
    };
    p5.prototype.splitTokens = function () {
      var d = arguments.length > 0 ? arguments[1] : /\s/g;
      return arguments[0].split(d).filter(function (n) {
        return n;
      });
    };
    p5.prototype.trim = function (str) {
      if (str instanceof Array) {
        return str.map(this.trim);
      } else {
        return str.trim();
      }
    };
    return p5;
  }({}, core);
var environment = function (require, core, constants) {
    'use strict';
    var p5 = core;
    var C = constants;
    var standardCursors = [
        C.ARROW,
        C.CROSS,
        C.HAND,
        C.MOVE,
        C.TEXT,
        C.WAIT
      ];
    p5.prototype._frameRate = 0;
    p5.prototype._lastFrameTime = new Date().getTime();
    p5.prototype._targetFrameRate = 60;
    p5.prototype.frameCount = 0;
    p5.prototype.focused = true;
    p5.prototype.cursor = function (type, x, y) {
      var cursor = 'auto';
      var canvas = this._curElement.elt;
      if (standardCursors.indexOf(type) > -1) {
        cursor = type;
      } else if (typeof type === 'string') {
        var coords = '';
        if (x && y && (typeof x === 'number' && typeof y === 'number')) {
          coords = x + ' ' + y;
        }
        if (type.substring(0, 6) !== 'http://') {
          cursor = 'url(' + type + ') ' + coords + ', auto';
        } else if (/\.(cur|jpg|jpeg|gif|png|CUR|JPG|JPEG|GIF|PNG)$/.test(type)) {
          cursor = 'url(' + type + ') ' + coords + ', auto';
        } else {
          cursor = type;
        }
      }
      canvas.style.cursor = cursor;
    };
    p5.prototype.frameRate = function (fps) {
      if (typeof fps === 'undefined') {
        return this._frameRate;
      } else {
        this._setProperty('_targetFrameRate', fps);
        this._runFrames();
        return this;
      }
    };
    p5.prototype.getFrameRate = function () {
      return this.frameRate();
    };
    p5.prototype.setFrameRate = function (fps) {
      return this.frameRate(fps);
    };
    p5.prototype.noCursor = function () {
      this._curElement.elt.style.cursor = 'none';
    };
    p5.prototype.displayWidth = screen.width;
    p5.prototype.displayHeight = screen.height;
    p5.prototype.windowWidth = window.innerWidth;
    p5.prototype.windowHeight = window.innerHeight;
    p5.prototype.onresize = function (e) {
      this._setProperty('windowWidth', window.innerWidth);
      this._setProperty('windowHeight', window.innerHeight);
      var context = this._isGlobal ? window : this;
      var executeDefault;
      if (typeof context.windowResized === 'function') {
        executeDefault = context.windowResized(e);
        if (executeDefault !== undefined && !executeDefault) {
          e.preventDefault();
        }
      }
    };
    p5.prototype.width = 0;
    p5.prototype.height = 0;
    p5.prototype.fullscreen = function (val) {
      if (typeof val === 'undefined') {
        return document.fullscreenElement || document.webkitFullscreenElement || document.mozFullScreenElement || document.msFullscreenElement;
      } else {
        if (val) {
          launchFullscreen(document.documentElement);
        } else {
          exitFullscreen();
        }
      }
    };
    function launchFullscreen(element) {
      var enabled = document.fullscreenEnabled || document.webkitFullscreenEnabled || document.mozFullScreenEnabled || document.msFullscreenEnabled;
      if (!enabled) {
        throw new Error('Fullscreen not enabled in this browser.');
      }
      if (element.requestFullscreen) {
        element.requestFullscreen();
      } else if (element.mozRequestFullScreen) {
        element.mozRequestFullScreen();
      } else if (element.webkitRequestFullscreen) {
        element.webkitRequestFullscreen();
      } else if (element.msRequestFullscreen) {
        element.msRequestFullscreen();
      }
    }
    function exitFullscreen() {
      if (document.exitFullscreen) {
        document.exitFullscreen();
      } else if (document.mozCancelFullScreen) {
        document.mozCancelFullScreen();
      } else if (document.webkitExitFullscreen) {
        document.webkitExitFullscreen();
      }
    }
    return p5;
  }({}, core, constants);
var imageimage = function (require, core, constants) {
    'use strict';
    var p5 = core;
    var constants = constants;
    p5.prototype._imageMode = constants.CORNER;
    p5.prototype._tint = null;
    p5.prototype.createImage = function (width, height) {
      return new p5.Image(width, height);
    };
    return p5;
  }({}, core, constants);
var canvas = function (require, constants) {
    var constants = constants;
    return {
      modeAdjust: function (a, b, c, d, mode) {
        if (mode === constants.CORNER) {
          return {
            x: a,
            y: b,
            w: c,
            h: d
          };
        } else if (mode === constants.CORNERS) {
          return {
            x: a,
            y: b,
            w: c - a,
            h: d - b
          };
        } else if (mode === constants.RADIUS) {
          return {
            x: a - c,
            y: b - d,
            w: 2 * c,
            h: 2 * d
          };
        } else if (mode === constants.CENTER) {
          return {
            x: a - c * 0.5,
            y: b - d * 0.5,
            w: c,
            h: d
          };
        }
      },
      arcModeAdjust: function (a, b, c, d, mode) {
        if (mode === constants.CORNER) {
          return {
            x: a + c * 0.5,
            y: b + d * 0.5,
            w: c,
            h: d
          };
        } else if (mode === constants.CORNERS) {
          return {
            x: a,
            y: b,
            w: c + a,
            h: d + b
          };
        } else if (mode === constants.RADIUS) {
          return {
            x: a,
            y: b,
            w: 2 * c,
            h: 2 * d
          };
        } else if (mode === constants.CENTER) {
          return {
            x: a,
            y: b,
            w: c,
            h: d
          };
        }
      }
    };
  }({}, constants);
var imageloading_displaying = function (require, core, filters, canvas, constants) {
    'use strict';
    var p5 = core;
    var Filters = filters;
    var canvas = canvas;
    var constants = constants;
    p5.prototype.loadImage = function (path, callback) {
      var img = new Image();
      var pImg = new p5.Image(1, 1, this);
      img.onload = function () {
        pImg.width = pImg.canvas.width = img.width;
        pImg.height = pImg.canvas.height = img.height;
        pImg.canvas.getContext('2d').drawImage(img, 0, 0);
        if (typeof callback !== 'undefined') {
          callback(pImg);
        }
      };
      if (path.indexOf('data:image/') !== 0) {
        img.crossOrigin = 'Anonymous';
      }
      img.src = path;
      return pImg;
    };
    p5.prototype.image = function (img, x, y, width, height) {
      var frame = img.canvas || img.elt;
      x = x || 0;
      y = y || 0;
      width = width || img.width;
      height = height || img.height;
      var vals = canvas.modeAdjust(x, y, width, height, this._imageMode);
      if (this._tint && img.canvas) {
        this.drawingContext.drawImage(this._getTintedImageCanvas(img), vals.x, vals.y, vals.w, vals.h);
      } else {
        this.drawingContext.drawImage(frame, vals.x, vals.y, vals.w, vals.h);
      }
    };
    p5.prototype.tint = function () {
      var c = p5.Color._getFormattedColor.apply(this, arguments);
      c = p5.Color._normalizeColorArray.call(this, c);
      this._tint = c;
    };
    p5.prototype.noTint = function () {
      this._tint = null;
    };
    p5.prototype._getTintedImageCanvas = function (img) {
      if (!img.canvas) {
        return img;
      }
      var pixels = Filters._toPixels(img.canvas);
      var tmpCanvas = document.createElement('canvas');
      tmpCanvas.width = img.canvas.width;
      tmpCanvas.height = img.canvas.height;
      var tmpCtx = tmpCanvas.getContext('2d');
      var id = tmpCtx.createImageData(img.canvas.width, img.canvas.height);
      var newPixels = id.data;
      for (var i = 0; i < pixels.length; i += 4) {
        var r = pixels[i];
        var g = pixels[i + 1];
        var b = pixels[i + 2];
        var a = pixels[i + 3];
        newPixels[i] = r * this._tint[0] / 255;
        newPixels[i + 1] = g * this._tint[1] / 255;
        newPixels[i + 2] = b * this._tint[2] / 255;
        newPixels[i + 3] = a * this._tint[3] / 255;
      }
      tmpCtx.putImageData(id, 0, 0);
      return tmpCanvas;
    };
    p5.prototype.imageMode = function (m) {
      if (m === constants.CORNER || m === constants.CORNERS || m === constants.CENTER) {
        this._imageMode = m;
      }
    };
    return p5;
  }({}, core, filters, canvas, constants);
var imagepixels = function (require, core, filters, p5Color) {
    'use strict';
    var p5 = core;
    var Filters = filters;
    p5.prototype.pixels = [];
    p5.prototype.blend = function () {
      var currBlend = this.drawingContext.globalCompositeOperation;
      var blendMode = arguments[arguments.length - 1];
      var copyArgs = Array.prototype.slice.call(arguments, 0, arguments.length - 1);
      this.drawingContext.globalCompositeOperation = blendMode;
      this.copy.apply(this, copyArgs);
      this.drawingContext.globalCompositeOperation = currBlend;
    };
    p5.prototype.copy = function () {
      var srcImage, sx, sy, sw, sh, dx, dy, dw, dh;
      if (arguments.length === 9) {
        srcImage = arguments[0];
        sx = arguments[1];
        sy = arguments[2];
        sw = arguments[3];
        sh = arguments[4];
        dx = arguments[5];
        dy = arguments[6];
        dw = arguments[7];
        dh = arguments[8];
      } else if (arguments.length === 8) {
        sx = arguments[0];
        sy = arguments[1];
        sw = arguments[2];
        sh = arguments[3];
        dx = arguments[4];
        dy = arguments[5];
        dw = arguments[6];
        dh = arguments[7];
        srcImage = this;
      } else {
        throw new Error('Signature not supported');
      }
      this.drawingContext.drawImage(srcImage.canvas, sx, sy, sw, sh, dx, dy, dw, dh);
    };
    p5.prototype.filter = function (operation, value) {
      Filters.apply(this.canvas, Filters[operation.toLowerCase()], value);
    };
    p5.prototype.get = function (x, y, w, h) {
      if (x === undefined && y === undefined && w === undefined && h === undefined) {
        x = 0;
        y = 0;
        w = this.width;
        h = this.height;
      } else if (w === undefined && h === undefined) {
        w = 1;
        h = 1;
      }
      if (x > this.width || y > this.height || x < 0 || y < 0) {
        return [
          0,
          0,
          0,
          255
        ];
      }
      var imageData = this.drawingContext.getImageData(x, y, w, h);
      var data = imageData.data;
      if (w === 1 && h === 1) {
        var pixels = [];
        for (var i = 0; i < data.length; i += 4) {
          pixels.push(data[i], data[i + 1], data[i + 2], data[i + 3]);
        }
        return pixels;
      } else {
        w = Math.min(w, this.width);
        h = Math.min(h, this.height);
        var region = new p5.Image(w, h);
        region.canvas.getContext('2d').putImageData(imageData, 0, 0, 0, 0, w, h);
        return region;
      }
    };
    p5.prototype.loadPixels = function () {
      var width = this.width;
      var height = this.height;
      var imageData = this.drawingContext.getImageData(0, 0, width, height);
      this._setProperty('imageData', imageData);
      this._setProperty('pixels', imageData.data);
    };
    p5.prototype.set = function (x, y, imgOrCol) {
      if (imgOrCol instanceof p5.Image) {
        this.drawingContext.drawImage(imgOrCol.canvas, x, y);
        this.loadPixels.call(this);
      } else {
        var idx = 4 * (y * this.width + x);
        if (!this.imageData) {
          this.loadPixels.call(this);
        }
        if (typeof imgOrCol === 'number') {
          if (idx < this.pixels.length) {
            this.pixels[idx] = imgOrCol;
            this.pixels[idx + 1] = imgOrCol;
            this.pixels[idx + 2] = imgOrCol;
            this.pixels[idx + 3] = 255;
          }
        } else if (imgOrCol instanceof Array) {
          if (imgOrCol.length < 4) {
            throw new Error('pixel array must be of the form [R, G, B, A]');
          }
          if (idx < this.pixels.length) {
            this.pixels[idx] = imgOrCol[0];
            this.pixels[idx + 1] = imgOrCol[1];
            this.pixels[idx + 2] = imgOrCol[2];
            this.pixels[idx + 3] = imgOrCol[3];
          }
        } else if (imgOrCol instanceof p5.Color) {
          if (idx < this.pixels.length) {
            this.pixels[idx] = imgOrCol.rgba[0];
            this.pixels[idx + 1] = imgOrCol.rgba[1];
            this.pixels[idx + 2] = imgOrCol.rgba[2];
            this.pixels[idx + 3] = imgOrCol.rgba[3];
          }
        }
      }
    };
    p5.prototype.updatePixels = function (x, y, w, h) {
      if (x === undefined && y === undefined && w === undefined && h === undefined) {
        x = 0;
        y = 0;
        w = this.width;
        h = this.height;
      }
      this.drawingContext.putImageData(this.imageData, x, y, 0, 0, w, h);
    };
    return p5;
  }({}, core, filters, p5Color);
!function (name, context, definition) {
  if (typeof module != 'undefined' && module.exports)
    module.exports = definition();
  else if (typeof define == 'function' && define.amd)
    define('reqwest', definition);
  else
    context[name] = definition();
}('reqwest', this, function () {
  var win = window, doc = document, httpsRe = /^http/, protocolRe = /(^\w+):\/\//, twoHundo = /^(20\d|1223)$/, byTag = 'getElementsByTagName', readyState = 'readyState', contentType = 'Content-Type', requestedWith = 'X-Requested-With', head = doc[byTag]('head')[0], uniqid = 0, callbackPrefix = 'reqwest_' + +new Date(), lastValue, xmlHttpRequest = 'XMLHttpRequest', xDomainRequest = 'XDomainRequest', noop = function () {
    }, isArray = typeof Array.isArray == 'function' ? Array.isArray : function (a) {
      return a instanceof Array;
    }, defaultHeaders = {
      'contentType': 'application/x-www-form-urlencoded',
      'requestedWith': xmlHttpRequest,
      'accept': {
        '*': 'text/javascript, text/html, application/xml, text/xml, */*',
        'xml': 'application/xml, text/xml',
        'html': 'text/html',
        'text': 'text/plain',
        'json': 'application/json, text/javascript',
        'js': 'application/javascript, text/javascript'
      }
    }, xhr = function (o) {
      if (o['crossOrigin'] === true) {
        var xhr = win[xmlHttpRequest] ? new XMLHttpRequest() : null;
        if (xhr && 'withCredentials' in xhr) {
          return xhr;
        } else if (win[xDomainRequest]) {
          return new XDomainRequest();
        } else {
          throw new Error('Browser does not support cross-origin requests');
        }
      } else if (win[xmlHttpRequest]) {
        return new XMLHttpRequest();
      } else {
        return new ActiveXObject('Microsoft.XMLHTTP');
      }
    }, globalSetupOptions = {
      dataFilter: function (data) {
        return data;
      }
    };
  function succeed(r) {
    var protocol = protocolRe.exec(r.url);
    protocol = protocol && protocol[1] || window.location.protocol;
    return httpsRe.test(protocol) ? twoHundo.test(r.request.status) : !!r.request.response;
  }
  function handleReadyState(r, success, error) {
    return function () {
      if (r._aborted)
        return error(r.request);
      if (r._timedOut)
        return error(r.request, 'Request is aborted: timeout');
      if (r.request && r.request[readyState] == 4) {
        r.request.onreadystatechange = noop;
        if (succeed(r))
          success(r.request);
        else
          error(r.request);
      }
    };
  }
  function setHeaders(http, o) {
    var headers = o['headers'] || {}, h;
    headers['Accept'] = headers['Accept'] || defaultHeaders['accept'][o['type']] || defaultHeaders['accept']['*'];
    var isAFormData = typeof FormData === 'function' && o['data'] instanceof FormData;
    if (!o['crossOrigin'] && !headers[requestedWith])
      headers[requestedWith] = defaultHeaders['requestedWith'];
    if (!headers[contentType] && !isAFormData)
      headers[contentType] = o['contentType'] || defaultHeaders['contentType'];
    for (h in headers)
      headers.hasOwnProperty(h) && 'setRequestHeader' in http && http.setRequestHeader(h, headers[h]);
  }
  function setCredentials(http, o) {
    if (typeof o['withCredentials'] !== 'undefined' && typeof http.withCredentials !== 'undefined') {
      http.withCredentials = !!o['withCredentials'];
    }
  }
  function generalCallback(data) {
    lastValue = data;
  }
  function urlappend(url, s) {
    return url + (/\?/.test(url) ? '&' : '?') + s;
  }
  function handleJsonp(o, fn, err, url) {
    var reqId = uniqid++, cbkey = o['jsonpCallback'] || 'callback', cbval = o['jsonpCallbackName'] || reqwest.getcallbackPrefix(reqId), cbreg = new RegExp('((^|\\?|&)' + cbkey + ')=([^&]+)'), match = url.match(cbreg), script = doc.createElement('script'), loaded = 0, isIE10 = navigator.userAgent.indexOf('MSIE 10.0') !== -1;
    if (match) {
      if (match[3] === '?') {
        url = url.replace(cbreg, '$1=' + cbval);
      } else {
        cbval = match[3];
      }
    } else {
      url = urlappend(url, cbkey + '=' + cbval);
    }
    win[cbval] = generalCallback;
    script.type = 'text/javascript';
    script.src = url;
    script.async = true;
    if (typeof script.onreadystatechange !== 'undefined' && !isIE10) {
      script.htmlFor = script.id = '_reqwest_' + reqId;
    }
    script.onload = script.onreadystatechange = function () {
      if (script[readyState] && script[readyState] !== 'complete' && script[readyState] !== 'loaded' || loaded) {
        return false;
      }
      script.onload = script.onreadystatechange = null;
      script.onclick && script.onclick();
      fn(lastValue);
      lastValue = undefined;
      head.removeChild(script);
      loaded = 1;
    };
    head.appendChild(script);
    return {
      abort: function () {
        script.onload = script.onreadystatechange = null;
        err({}, 'Request is aborted: timeout', {});
        lastValue = undefined;
        head.removeChild(script);
        loaded = 1;
      }
    };
  }
  function getRequest(fn, err) {
    var o = this.o, method = (o['method'] || 'GET').toUpperCase(), url = typeof o === 'string' ? o : o['url'], data = o['processData'] !== false && o['data'] && typeof o['data'] !== 'string' ? reqwest.toQueryString(o['data']) : o['data'] || null, http, sendWait = false;
    if ((o['type'] == 'jsonp' || method == 'GET') && data) {
      url = urlappend(url, data);
      data = null;
    }
    if (o['type'] == 'jsonp')
      return handleJsonp(o, fn, err, url);
    http = o.xhr && o.xhr(o) || xhr(o);
    http.open(method, url, o['async'] === false ? false : true);
    setHeaders(http, o);
    setCredentials(http, o);
    if (win[xDomainRequest] && http instanceof win[xDomainRequest]) {
      http.onload = fn;
      http.onerror = err;
      http.onprogress = function () {
      };
      sendWait = true;
    } else {
      http.onreadystatechange = handleReadyState(this, fn, err);
    }
    o['before'] && o['before'](http);
    if (sendWait) {
      setTimeout(function () {
        http.send(data);
      }, 200);
    } else {
      http.send(data);
    }
    return http;
  }
  function Reqwest(o, fn) {
    this.o = o;
    this.fn = fn;
    init.apply(this, arguments);
  }
  function setType(header) {
    if (header.match('json'))
      return 'json';
    if (header.match('javascript'))
      return 'js';
    if (header.match('text'))
      return 'html';
    if (header.match('xml'))
      return 'xml';
  }
  function init(o, fn) {
    this.url = typeof o == 'string' ? o : o['url'];
    this.timeout = null;
    this._fulfilled = false;
    this._successHandler = function () {
    };
    this._fulfillmentHandlers = [];
    this._errorHandlers = [];
    this._completeHandlers = [];
    this._erred = false;
    this._responseArgs = {};
    var self = this;
    fn = fn || function () {
    };
    if (o['timeout']) {
      this.timeout = setTimeout(function () {
        timedOut();
      }, o['timeout']);
    }
    if (o['success']) {
      this._successHandler = function () {
        o['success'].apply(o, arguments);
      };
    }
    if (o['error']) {
      this._errorHandlers.push(function () {
        o['error'].apply(o, arguments);
      });
    }
    if (o['complete']) {
      this._completeHandlers.push(function () {
        o['complete'].apply(o, arguments);
      });
    }
    function complete(resp) {
      o['timeout'] && clearTimeout(self.timeout);
      self.timeout = null;
      while (self._completeHandlers.length > 0) {
        self._completeHandlers.shift()(resp);
      }
    }
    function success(resp) {
      var type = o['type'] || resp && setType(resp.getResponseHeader('Content-Type'));
      resp = type !== 'jsonp' ? self.request : resp;
      var filteredResponse = globalSetupOptions.dataFilter(resp.responseText, type), r = filteredResponse;
      try {
        resp.responseText = r;
      } catch (e) {
      }
      if (r) {
        switch (type) {
        case 'json':
          try {
            resp = win.JSON ? win.JSON.parse(r) : eval('(' + r + ')');
          } catch (err) {
            return error(resp, 'Could not parse JSON in response', err);
          }
          break;
        case 'js':
          resp = eval(r);
          break;
        case 'html':
          resp = r;
          break;
        case 'xml':
          resp = resp.responseXML && resp.responseXML.parseError && resp.responseXML.parseError.errorCode && resp.responseXML.parseError.reason ? null : resp.responseXML;
          break;
        }
      }
      self._responseArgs.resp = resp;
      self._fulfilled = true;
      fn(resp);
      self._successHandler(resp);
      while (self._fulfillmentHandlers.length > 0) {
        resp = self._fulfillmentHandlers.shift()(resp);
      }
      complete(resp);
    }
    function timedOut() {
      self._timedOut = true;
      self.request.abort();
    }
    function error(resp, msg, t) {
      resp = self.request;
      self._responseArgs.resp = resp;
      self._responseArgs.msg = msg;
      self._responseArgs.t = t;
      self._erred = true;
      while (self._errorHandlers.length > 0) {
        self._errorHandlers.shift()(resp, msg, t);
      }
      complete(resp);
    }
    this.request = getRequest.call(this, success, error);
  }
  Reqwest.prototype = {
    abort: function () {
      this._aborted = true;
      this.request.abort();
    },
    retry: function () {
      init.call(this, this.o, this.fn);
    },
    then: function (success, fail) {
      success = success || function () {
      };
      fail = fail || function () {
      };
      if (this._fulfilled) {
        this._responseArgs.resp = success(this._responseArgs.resp);
      } else if (this._erred) {
        fail(this._responseArgs.resp, this._responseArgs.msg, this._responseArgs.t);
      } else {
        this._fulfillmentHandlers.push(success);
        this._errorHandlers.push(fail);
      }
      return this;
    },
    always: function (fn) {
      if (this._fulfilled || this._erred) {
        fn(this._responseArgs.resp);
      } else {
        this._completeHandlers.push(fn);
      }
      return this;
    },
    fail: function (fn) {
      if (this._erred) {
        fn(this._responseArgs.resp, this._responseArgs.msg, this._responseArgs.t);
      } else {
        this._errorHandlers.push(fn);
      }
      return this;
    },
    'catch': function (fn) {
      return this.fail(fn);
    }
  };
  function reqwest(o, fn) {
    return new Reqwest(o, fn);
  }
  function normalize(s) {
    return s ? s.replace(/\r?\n/g, '\r\n') : '';
  }
  function serial(el, cb) {
    var n = el.name, t = el.tagName.toLowerCase(), optCb = function (o) {
        if (o && !o['disabled'])
          cb(n, normalize(o['attributes']['value'] && o['attributes']['value']['specified'] ? o['value'] : o['text']));
      }, ch, ra, val, i;
    if (el.disabled || !n)
      return;
    switch (t) {
    case 'input':
      if (!/reset|button|image|file/i.test(el.type)) {
        ch = /checkbox/i.test(el.type);
        ra = /radio/i.test(el.type);
        val = el.value;
        (!(ch || ra) || el.checked) && cb(n, normalize(ch && val === '' ? 'on' : val));
      }
      break;
    case 'textarea':
      cb(n, normalize(el.value));
      break;
    case 'select':
      if (el.type.toLowerCase() === 'select-one') {
        optCb(el.selectedIndex >= 0 ? el.options[el.selectedIndex] : null);
      } else {
        for (i = 0; el.length && i < el.length; i++) {
          el.options[i].selected && optCb(el.options[i]);
        }
      }
      break;
    }
  }
  function eachFormElement() {
    var cb = this, e, i, serializeSubtags = function (e, tags) {
        var i, j, fa;
        for (i = 0; i < tags.length; i++) {
          fa = e[byTag](tags[i]);
          for (j = 0; j < fa.length; j++)
            serial(fa[j], cb);
        }
      };
    for (i = 0; i < arguments.length; i++) {
      e = arguments[i];
      if (/input|select|textarea/i.test(e.tagName))
        serial(e, cb);
      serializeSubtags(e, [
        'input',
        'select',
        'textarea'
      ]);
    }
  }
  function serializeQueryString() {
    return reqwest.toQueryString(reqwest.serializeArray.apply(null, arguments));
  }
  function serializeHash() {
    var hash = {};
    eachFormElement.apply(function (name, value) {
      if (name in hash) {
        hash[name] && !isArray(hash[name]) && (hash[name] = [hash[name]]);
        hash[name].push(value);
      } else
        hash[name] = value;
    }, arguments);
    return hash;
  }
  reqwest.serializeArray = function () {
    var arr = [];
    eachFormElement.apply(function (name, value) {
      arr.push({
        name: name,
        value: value
      });
    }, arguments);
    return arr;
  };
  reqwest.serialize = function () {
    if (arguments.length === 0)
      return '';
    var opt, fn, args = Array.prototype.slice.call(arguments, 0);
    opt = args.pop();
    opt && opt.nodeType && args.push(opt) && (opt = null);
    opt && (opt = opt.type);
    if (opt == 'map')
      fn = serializeHash;
    else if (opt == 'array')
      fn = reqwest.serializeArray;
    else
      fn = serializeQueryString;
    return fn.apply(null, args);
  };
  reqwest.toQueryString = function (o, trad) {
    var prefix, i, traditional = trad || false, s = [], enc = encodeURIComponent, add = function (key, value) {
        value = 'function' === typeof value ? value() : value == null ? '' : value;
        s[s.length] = enc(key) + '=' + enc(value);
      };
    if (isArray(o)) {
      for (i = 0; o && i < o.length; i++)
        add(o[i]['name'], o[i]['value']);
    } else {
      for (prefix in o) {
        if (o.hasOwnProperty(prefix))
          buildParams(prefix, o[prefix], traditional, add);
      }
    }
    return s.join('&').replace(/%20/g, '+');
  };
  function buildParams(prefix, obj, traditional, add) {
    var name, i, v, rbracket = /\[\]$/;
    if (isArray(obj)) {
      for (i = 0; obj && i < obj.length; i++) {
        v = obj[i];
        if (traditional || rbracket.test(prefix)) {
          add(prefix, v);
        } else {
          buildParams(prefix + '[' + (typeof v === 'object' ? i : '') + ']', v, traditional, add);
        }
      }
    } else if (obj && obj.toString() === '[object Object]') {
      for (name in obj) {
        buildParams(prefix + '[' + name + ']', obj[name], traditional, add);
      }
    } else {
      add(prefix, obj);
    }
  }
  reqwest.getcallbackPrefix = function () {
    return callbackPrefix;
  };
  reqwest.compat = function (o, fn) {
    if (o) {
      o['type'] && (o['method'] = o['type']) && delete o['type'];
      o['dataType'] && (o['type'] = o['dataType']);
      o['jsonpCallback'] && (o['jsonpCallbackName'] = o['jsonpCallback']) && delete o['jsonpCallback'];
      o['jsonp'] && (o['jsonpCallback'] = o['jsonp']);
    }
    return new Reqwest(o, fn);
  };
  reqwest.ajaxSetup = function (options) {
    options = options || {};
    for (var k in options) {
      globalSetupOptions[k] = options[k];
    }
  };
  return reqwest;
});
var inputfiles = function (require, core, reqwest) {
    'use strict';
    var p5 = core;
    var reqwest = reqwest;
    p5.prototype.createInput = function () {
      throw 'not yet implemented';
    };
    p5.prototype.createReader = function () {
      throw 'not yet implemented';
    };
    p5.prototype.loadBytes = function () {
      throw 'not yet implemented';
    };
    p5.prototype.loadJSON = function (path, callback) {
      var ret = [];
      var t = path.indexOf('http') === -1 ? 'json' : 'jsonp';
      if (typeof arguments[2] === 'string') {
        if (arguments[2] === 'jsonp' || arguments[2] === 'json') {
          t = arguments[2];
        }
      }
      reqwest({
        url: path,
        type: t,
        crossOrigin: true
      }).then(function (resp) {
        for (var k in resp) {
          ret[k] = resp[k];
        }
        if (typeof callback !== 'undefined') {
          callback(resp);
        }
      });
      return ret;
    };
    p5.prototype.loadStrings = function (path, callback) {
      var ret = [];
      var req = new XMLHttpRequest();
      req.open('GET', path, true);
      req.onreadystatechange = function () {
        if (req.readyState === 4 && (req.status === 200 || req.status === 0)) {
          var arr = req.responseText.match(/[^\r\n]+/g);
          for (var k in arr) {
            ret[k] = arr[k];
          }
          if (typeof callback !== 'undefined') {
            callback(ret);
          }
        }
      };
      req.send(null);
      return ret;
    };
    p5.prototype.loadTable = function (path) {
      var callback = null;
      var options = [];
      var header = false;
      var sep = ',';
      for (var i = 1; i < arguments.length; i++) {
        if (typeof arguments[i] === 'function') {
          callback = arguments[i];
        } else if (typeof arguments[i] === 'string') {
          options.push(arguments[i]);
          if (arguments[i] === 'header') {
            header = true;
          }
          if (arguments[i] === 'csv') {
            sep = ',';
          } else if (arguments[i] === 'tsv') {
            sep = '\t';
          }
        }
      }
      var ret = [];
      var t = new p5.Table();
      var req = new XMLHttpRequest();
      req.open('GET', path, true);
      req.onreadystatechange = function () {
        if (req.readyState === 4 && (req.status === 200 || req.status === 0)) {
          var arr = req.responseText.match(/[^\r\n]+/g);
          for (var k in arr) {
            ret[k] = arr[k];
          }
          if (typeof callback !== 'undefined') {
            var i, row;
            if (header) {
              t.columns = new p5.TableRow(ret[0]).arr;
              for (i = 1; i < ret.length; i++) {
                row = new p5.TableRow(ret[i], sep);
                row.obj = makeObject(row.arr, t.columns);
                t.addRow(row);
              }
            } else {
              for (i = 0; i < ret[0].split(sep).length; i++) {
                t.columns[i] = i.toString();
              }
              for (i = 0; i < ret.length; i++) {
                row = new p5.TableRow(ret[i], sep);
                t.addRow(row);
              }
            }
            callback(t);
          }
        }
      };
      req.send(null);
      return t;
    };
    function makeObject(row, headers) {
      var ret = {};
      headers = headers || [];
      if (typeof headers === 'undefined') {
        for (var j = 0; j < row.length; j++) {
          headers[j.toString()] = j;
        }
      }
      for (var i = 0; i < headers.length; i++) {
        var key = headers[i];
        var val = row[i];
        ret[key] = val;
      }
      return ret;
    }
    p5.prototype.loadXML = function (path, callback) {
      var ret = [];
      reqwest({
        url: path,
        type: 'xml',
        crossOrigin: true
      }).then(function (resp) {
        callback(resp);
      });
      return ret;
    };
    p5.prototype.parseXML = function () {
      throw 'not yet implemented';
    };
    p5.prototype.selectFolder = function () {
      throw 'not yet implemented';
    };
    p5.prototype.selectInput = function () {
      throw 'not yet implemented';
    };
    return p5;
  }({}, core, reqwest);
var inputkeyboard = function (require, core) {
    'use strict';
    var p5 = core;
    p5.prototype.isKeyPressed = false;
    p5.prototype.keyIsPressed = false;
    p5.prototype.key = '';
    p5.prototype.keyCode = 0;
    p5.prototype.onkeydown = function (e) {
      this._setProperty('isKeyPressed', true);
      this._setProperty('keyIsPressed', true);
      this._setProperty('keyCode', e.which);
      var key = String.fromCharCode(e.which);
      if (!key) {
        key = e.which;
      }
      this._setProperty('key', key);
      var keyPressed = this.keyPressed || window.keyPressed;
      if (typeof keyPressed === 'function' && !e.charCode) {
        var executeDefault = keyPressed(e);
        if (executeDefault === false) {
          e.preventDefault();
        }
      }
    };
    p5.prototype.onkeyup = function (e) {
      var keyReleased = this.keyReleased || window.keyReleased;
      this._setProperty('isKeyPressed', false);
      this._setProperty('keyIsPressed', false);
      var key = String.fromCharCode(e.which);
      if (!key) {
        key = e.which;
      }
      this._setProperty('key', key);
      this._setProperty('keyCode', e.which);
      if (typeof keyReleased === 'function') {
        var executeDefault = keyReleased(e);
        if (executeDefault === false) {
          e.preventDefault();
        }
      }
    };
    p5.prototype.onkeypress = function (e) {
      this._setProperty('keyCode', e.which);
      this._setProperty('key', String.fromCharCode(e.which));
      var keyTyped = this.keyTyped || window.keyTyped;
      if (typeof keyTyped === 'function') {
        var executeDefault = keyTyped(e);
        if (executeDefault === false) {
          e.preventDefault();
        }
      }
    };
    return p5;
  }({}, core);
var inputmouse = function (require, core, constants) {
    'use strict';
    var p5 = core;
    var constants = constants;
    p5.prototype.mouseX = 0;
    p5.prototype.mouseY = 0;
    p5.prototype.pmouseX = 0;
    p5.prototype.pmouseY = 0;
    p5.prototype.winMouseX = 0;
    p5.prototype.winMouseY = 0;
    p5.prototype.pwinMouseX = 0;
    p5.prototype.pwinMouseY = 0;
    p5.prototype.mouseButton = 0;
    p5.prototype.mouseIsPressed = false;
    p5.prototype.isMousePressed = false;
    p5.prototype._updateMouseCoords = function (e) {
      if (e.type === 'touchstart' || e.type === 'touchmove' || e.type === 'touchend') {
        this._setProperty('mouseX', this.touchX);
        this._setProperty('mouseY', this.touchY);
      } else {
        if (this._curElement !== null) {
          var mousePos = getMousePos(this._curElement.elt, e);
          this._setProperty('mouseX', mousePos.x);
          this._setProperty('mouseY', mousePos.y);
        }
      }
      this._setProperty('winMouseX', e.pageX);
      this._setProperty('winMouseY', e.pageY);
    };
    p5.prototype._updatePMouseCoords = function (e) {
      this._setProperty('pmouseX', this.mouseX);
      this._setProperty('pmouseY', this.mouseY);
      this._setProperty('pwinMouseX', this.winMouseX);
      this._setProperty('pwinMouseY', this.winMouseY);
    };
    function getMousePos(canvas, evt) {
      var rect = canvas.getBoundingClientRect();
      return {
        x: evt.clientX - rect.left,
        y: evt.clientY - rect.top
      };
    }
    p5.prototype._setMouseButton = function (e) {
      if (e.button === 1) {
        this._setProperty('mouseButton', constants.CENTER);
      } else if (e.button === 2) {
        this._setProperty('mouseButton', constants.RIGHT);
      } else {
        this._setProperty('mouseButton', constants.LEFT);
        if (e.type === 'touchstart' || e.type === 'touchmove') {
          this._setProperty('mouseX', this.touchX);
          this._setProperty('mouseY', this.touchY);
        }
      }
    };
    p5.prototype.onmousemove = function (e) {
      var context = this._isGlobal ? window : this;
      var executeDefault;
      this._updateMouseCoords(e);
      if (!this.isMousePressed) {
        if (typeof context.mouseMoved === 'function') {
          executeDefault = context.mouseMoved(e);
          if (executeDefault === false) {
            e.preventDefault();
          }
        }
      } else {
        if (typeof context.mouseDragged === 'function') {
          executeDefault = context.mouseDragged(e);
          if (executeDefault === false) {
            e.preventDefault();
          }
        } else if (typeof context.touchMoved === 'function') {
          executeDefault = context.touchMoved(e);
          if (executeDefault === false) {
            e.preventDefault();
          }
          this._updateTouchCoords(e);
        }
      }
    };
    p5.prototype.onmousedown = function (e) {
      var context = this._isGlobal ? window : this;
      var executeDefault;
      this._setProperty('isMousePressed', true);
      this._setProperty('mouseIsPressed', true);
      this._setMouseButton(e);
      this._updateMouseCoords(e);
      if (typeof context.mousePressed === 'function') {
        executeDefault = context.mousePressed(e);
        if (executeDefault === false) {
          e.preventDefault();
        }
      } else if (typeof context.touchStarted === 'function') {
        executeDefault = context.touchStarted(e);
        if (executeDefault === false) {
          e.preventDefault();
        }
        this._updateTouchCoords(e);
      }
    };
    p5.prototype.onmouseup = function (e) {
      var context = this._isGlobal ? window : this;
      var executeDefault;
      this._setProperty('isMousePressed', false);
      this._setProperty('mouseIsPressed', false);
      if (typeof context.mouseReleased === 'function') {
        executeDefault = context.mouseReleased(e);
        if (executeDefault === false) {
          e.preventDefault();
        }
      } else if (typeof context.touchEnded === 'function') {
        executeDefault = context.touchEnded(e);
        if (executeDefault === false) {
          e.preventDefault();
        }
        this._updateTouchCoords(e);
      }
    };
    p5.prototype.onclick = function (e) {
      var context = this._isGlobal ? window : this;
      if (typeof context.mouseClicked === 'function') {
        var executeDefault = context.mouseClicked(e);
        if (executeDefault === false) {
          e.preventDefault();
        }
      }
    };
    p5.prototype.onmousewheel = function (e) {
      var context = this._isGlobal ? window : this;
      if (typeof context.mouseWheel === 'function') {
        var executeDefault = context.mouseWheel(e);
        if (executeDefault === false) {
          e.preventDefault();
        }
      }
    };
    return p5;
  }({}, core, constants);
var inputtime_date = function (require, core) {
    'use strict';
    var p5 = core;
    p5.prototype.day = function () {
      return new Date().getDate();
    };
    p5.prototype.hour = function () {
      return new Date().getHours();
    };
    p5.prototype.minute = function () {
      return new Date().getMinutes();
    };
    p5.prototype.millis = function () {
      return new Date().getTime() - this._startTime;
    };
    p5.prototype.month = function () {
      return new Date().getMonth() + 1;
    };
    p5.prototype.second = function () {
      return new Date().getSeconds();
    };
    p5.prototype.year = function () {
      return new Date().getFullYear();
    };
    return p5;
  }({}, core);
var inputtouch = function (require, core) {
    'use strict';
    var p5 = core;
    p5.prototype.touchX = 0;
    p5.prototype.touchY = 0;
    p5.prototype.ptouchX = 0;
    p5.prototype.ptouchY = 0;
    p5.prototype.touches = [];
    p5.prototype._updateTouchCoords = function (e) {
      if (e.type === 'mousedown' || e.type === 'mousemove' || e.type === 'mouseup') {
        this._setProperty('touchX', this.mouseX);
        this._setProperty('touchY', this.mouseY);
      } else {
        var touchPos = getTouchPos(this._curElement.elt, e, 0);
        this._setProperty('touchX', touchPos.x);
        this._setProperty('touchY', touchPos.y);
        var touches = [];
        for (var i = 0; i < e.changedTouches.length; i++) {
          var pos = getTouchPos(this._curElement.elt, e, i);
          touches[i] = {
            x: pos.x,
            y: pos.y
          };
        }
        this._setProperty('touches', touches);
      }
    };
    p5.prototype._updatePTouchCoords = function () {
      this._setProperty('ptouchX', this.touchX);
      this._setProperty('ptouchY', this.touchY);
    };
    function getTouchPos(canvas, e, i) {
      i = i || 0;
      var rect = canvas.getBoundingClientRect();
      return {
        x: e.changedTouches[i].pageX - rect.left,
        y: e.changedTouches[i].pageY - rect.top
      };
    }
    p5.prototype.ontouchstart = function (e) {
      var context = this._isGlobal ? window : this;
      var executeDefault;
      this._updateTouchCoords(e);
      if (typeof context.touchStarted === 'function') {
        executeDefault = context.touchStarted(e);
        if (executeDefault === false) {
          e.preventDefault();
        }
      } else if (typeof context.mousePressed === 'function') {
        executeDefault = context.mousePressed(e);
        if (executeDefault === false) {
          e.preventDefault();
        }
      }
    };
    p5.prototype.ontouchmove = function (e) {
      var context = this._isGlobal ? window : this;
      var executeDefault;
      this._updateTouchCoords(e);
      if (typeof context.touchMoved === 'function') {
        executeDefault = context.touchMoved(e);
        if (executeDefault === false) {
          e.preventDefault();
        }
      } else if (typeof context.mouseDragged === 'function') {
        executeDefault = context.mouseDragged(e);
        if (executeDefault === false) {
          e.preventDefault();
        }
        this._updateMouseCoords(e);
      }
    };
    p5.prototype.ontouchend = function (e) {
      this._updateTouchCoords(e);
      var context = this._isGlobal ? window : this;
      var executeDefault;
      if (typeof context.touchEnded === 'function') {
        executeDefault = context.touchEnded(e);
        if (executeDefault === false) {
          e.preventDefault();
        }
      } else if (typeof context.mouseReleased === 'function') {
        executeDefault = context.mouseReleased(e);
        if (executeDefault === false) {
          e.preventDefault();
        }
        this._updateMouseCoords(e);
      }
    };
    return p5;
  }({}, core);
var mathmath = function (require, core) {
    'use strict';
    var p5 = core;
    p5.prototype.createVector = function () {
      return new p5.Vector(this, arguments);
    };
    return p5;
  }({}, core);
var mathcalculation = function (require, core) {
    'use strict';
    var p5 = core;
    p5.prototype.abs = Math.abs;
    p5.prototype.ceil = Math.ceil;
    p5.prototype.constrain = function (n, low, high) {
      return Math.max(Math.min(n, high), low);
    };
    p5.prototype.dist = function (x1, y1, x2, y2) {
      return Math.sqrt((x2 - x1) * (x2 - x1) + (y2 - y1) * (y2 - y1));
    };
    p5.prototype.exp = Math.exp;
    p5.prototype.floor = Math.floor;
    p5.prototype.lerp = function (start, stop, amt) {
      return amt * (stop - start) + start;
    };
    p5.prototype.log = Math.log;
    p5.prototype.mag = function (x, y) {
      return Math.sqrt(x * x + y * y);
    };
    p5.prototype.map = function (n, start1, stop1, start2, stop2) {
      return (n - start1) / (stop1 - start1) * (stop2 - start2) + start2;
    };
    p5.prototype.max = function () {
      if (arguments[0] instanceof Array) {
        return Math.max.apply(null, arguments[0]);
      } else {
        return Math.max.apply(null, arguments);
      }
    };
    p5.prototype.min = function () {
      if (arguments[0] instanceof Array) {
        return Math.min.apply(null, arguments[0]);
      } else {
        return Math.min.apply(null, arguments);
      }
    };
    p5.prototype.norm = function (n, start, stop) {
      return this.map(n, start, stop, 0, 1);
    };
    p5.prototype.pow = Math.pow;
    p5.prototype.round = Math.round;
    p5.prototype.sq = function (n) {
      return n * n;
    };
    p5.prototype.sqrt = Math.sqrt;
    return p5;
  }({}, core);
var mathrandom = function (require, core) {
    'use strict';
    var p5 = core;
    var seeded = false;
    var lcg = function () {
        var m = 4294967296, a = 1664525, c = 1013904223, seed, z;
        return {
          setSeed: function (val) {
            z = seed = val || Math.round(Math.random() * m);
          },
          getSeed: function () {
            return seed;
          },
          rand: function () {
            z = (a * z + c) % m;
            return z / m;
          }
        };
      }();
    p5.prototype.randomSeed = function (seed) {
      lcg.setSeed(seed);
      seeded = true;
    };
    p5.prototype.random = function (min, max) {
      var rand;
      if (seeded) {
        rand = lcg.rand();
      } else {
        rand = Math.random();
      }
      if (arguments.length === 0) {
        return rand;
      } else if (arguments.length === 1) {
        return rand * min;
      } else {
        if (min > max) {
          var tmp = min;
          min = max;
          max = tmp;
        }
        return rand * (max - min) + min;
      }
    };
    var y2;
    var previous = false;
    p5.prototype.randomGaussian = function (mean, sd) {
      var y1, x1, x2, w;
      if (previous) {
        y1 = y2;
        previous = false;
      } else {
        do {
          x1 = this.random(2) - 1;
          x2 = this.random(2) - 1;
          w = x1 * x1 + x2 * x2;
        } while (w >= 1);
        w = Math.sqrt(-2 * Math.log(w) / w);
        y1 = x1 * w;
        y2 = x2 * w;
        previous = true;
      }
      var m = mean || 0;
      var s = sd || 1;
      return y1 * s + m;
    };
    return p5;
  }({}, core);
var mathnoise = function (require, core) {
    'use strict';
    var p5 = core;
    var PERLIN_YWRAPB = 4;
    var PERLIN_YWRAP = 1 << PERLIN_YWRAPB;
    var PERLIN_ZWRAPB = 8;
    var PERLIN_ZWRAP = 1 << PERLIN_ZWRAPB;
    var PERLIN_SIZE = 4095;
    var perlin_octaves = 4;
    var perlin_amp_falloff = 0.5;
    var SINCOS_PRECISION = 0.5;
    var SINCOS_LENGTH = Math.floor(360 / SINCOS_PRECISION);
    var sinLUT = new Array(SINCOS_LENGTH);
    var cosLUT = new Array(SINCOS_LENGTH);
    var DEG_TO_RAD = Math.PI / 180;
    for (var i = 0; i < SINCOS_LENGTH; i++) {
      sinLUT[i] = Math.sin(i * DEG_TO_RAD * SINCOS_PRECISION);
      cosLUT[i] = Math.cos(i * DEG_TO_RAD * SINCOS_PRECISION);
    }
    var perlin_PI = SINCOS_LENGTH;
    perlin_PI >>= 1;
    var perlin;
    p5.prototype.noise = function (x, y, z) {
      y = y || 0;
      z = z || 0;
      if (perlin == null) {
        perlin = new Array(PERLIN_SIZE + 1);
        for (var i = 0; i < PERLIN_SIZE + 1; i++) {
          perlin[i] = Math.random();
        }
      }
      if (x < 0) {
        x = -x;
      }
      if (y < 0) {
        y = -y;
      }
      if (z < 0) {
        z = -z;
      }
      var xi = Math.floor(x), yi = Math.floor(y), zi = Math.floor(z);
      var xf = x - xi;
      var yf = y - yi;
      var zf = z - zi;
      var rxf, ryf;
      var r = 0;
      var ampl = 0.5;
      var n1, n2, n3;
      var noise_fsc = function (i) {
        return 0.5 * (1 - cosLUT[Math.floor(i * perlin_PI) % SINCOS_LENGTH]);
      };
      for (var o = 0; o < perlin_octaves; o++) {
        var of = xi + (yi << PERLIN_YWRAPB) + (zi << PERLIN_ZWRAPB);
        rxf = noise_fsc(xf);
        ryf = noise_fsc(yf);
        n1 = perlin[of & PERLIN_SIZE];
        n1 += rxf * (perlin[of + 1 & PERLIN_SIZE] - n1);
        n2 = perlin[of + PERLIN_YWRAP & PERLIN_SIZE];
        n2 += rxf * (perlin[of + PERLIN_YWRAP + 1 & PERLIN_SIZE] - n2);
        n1 += ryf * (n2 - n1);
        of += PERLIN_ZWRAP;
        n2 = perlin[of & PERLIN_SIZE];
        n2 += rxf * (perlin[of + 1 & PERLIN_SIZE] - n2);
        n3 = perlin[of + PERLIN_YWRAP & PERLIN_SIZE];
        n3 += rxf * (perlin[of + PERLIN_YWRAP + 1 & PERLIN_SIZE] - n3);
        n2 += ryf * (n3 - n2);
        n1 += noise_fsc(zf) * (n2 - n1);
        r += n1 * ampl;
        ampl *= perlin_amp_falloff;
        xi <<= 1;
        xf *= 2;
        yi <<= 1;
        yf *= 2;
        zi <<= 1;
        zf *= 2;
        if (xf >= 1) {
          xi++;
          xf--;
        }
        if (yf >= 1) {
          yi++;
          yf--;
        }
        if (zf >= 1) {
          zi++;
          zf--;
        }
      }
      return r;
    };
    p5.prototype.noiseDetail = function (lod, falloff) {
      if (lod > 0) {
        perlin_octaves = lod;
      }
      if (falloff > 0) {
        perlin_amp_falloff = falloff;
      }
    };
    p5.prototype.noiseSeed = function (seed) {
      var lcg = function () {
          var m = 4294967296, a = 1664525, c = 1013904223, seed, z;
          return {
            setSeed: function (val) {
              z = seed = val || Math.round(Math.random() * m);
            },
            getSeed: function () {
              return seed;
            },
            rand: function () {
              z = (a * z + c) % m;
              return z / m;
            }
          };
        }();
      lcg.setSeed(seed);
      perlin = new Array(PERLIN_SIZE + 1);
      for (var i = 0; i < PERLIN_SIZE + 1; i++) {
        perlin[i] = lcg.rand();
      }
    };
    return p5;
  }({}, core);
var mathtrigonometry = function (require, core, polargeometry, constants) {
    'use strict';
    var p5 = core;
    var polarGeometry = polargeometry;
    var constants = constants;
    p5.prototype._angleMode = constants.RADIANS;
    p5.prototype.acos = function (ratio) {
      if (this._angleMode === constants.RADIANS) {
        return Math.acos(ratio);
      } else {
        return polarGeometry.radiansToDegrees(Math.acos(ratio));
      }
    };
    p5.prototype.asin = function (ratio) {
      if (this._angleMode === constants.RADIANS) {
        return Math.asin(ratio);
      } else {
        return polarGeometry.radiansToDegrees(Math.asin(ratio));
      }
    };
    p5.prototype.atan = function (ratio) {
      if (this._angleMode === constants.RADIANS) {
        return Math.atan(ratio);
      } else {
        return polarGeometry.radiansToDegrees(Math.atan(ratio));
      }
    };
    p5.prototype.atan2 = function (y, x) {
      if (this._angleMode === constants.RADIANS) {
        return Math.atan2(y, x);
      } else {
        return polarGeometry.radiansToDegrees(Math.atan2(y, x));
      }
    };
    p5.prototype.cos = function (angle) {
      if (this._angleMode === constants.RADIANS) {
        return Math.cos(angle);
      } else {
        return Math.cos(this.radians(angle));
      }
    };
    p5.prototype.sin = function (angle) {
      if (this._angleMode === constants.RADIANS) {
        return Math.sin(angle);
      } else {
        return Math.sin(this.radians(angle));
      }
    };
    p5.prototype.tan = function (angle) {
      if (this._angleMode === constants.RADIANS) {
        return Math.tan(angle);
      } else {
        return Math.tan(this.radians(angle));
      }
    };
    p5.prototype.degrees = function (angle) {
      return polarGeometry.radiansToDegrees(angle);
    };
    p5.prototype.radians = function (angle) {
      return polarGeometry.degreesToRadians(angle);
    };
    p5.prototype.angleMode = function (mode) {
      if (mode === constants.DEGREES || mode === constants.RADIANS) {
        this._angleMode = mode;
      }
    };
    return p5;
  }({}, core, polargeometry, constants);
var outputfiles = function (require, core) {
    'use strict';
    var p5 = core;
    window.URL = window.URL || window.webkitURL;
    p5.prototype._pWriters = [];
    p5.prototype.beginRaw = function () {
      throw 'not yet implemented';
    };
    p5.prototype.beginRecord = function () {
      throw 'not yet implemented';
    };
    p5.prototype.createOutput = function () {
      throw 'not yet implemented';
    };
    p5.prototype.createWriter = function (name, extension) {
      var newPW;
      for (var i in p5.prototype._pWriters) {
        if (p5.prototype._pWriters[i].name === name) {
          newPW = new p5.PrintWriter(name + window.millis(), extension);
          p5.prototype._pWriters.push(newPW);
          return newPW;
        }
      }
      newPW = new p5.PrintWriter(name, extension);
      p5.prototype._pWriters.push(newPW);
      return newPW;
    };
    p5.prototype.endRaw = function () {
      throw 'not yet implemented';
    };
    p5.prototype.endRecord = function () {
      throw 'not yet implemented';
    };
    p5.prototype.escape = function (content) {
      return content.replace(/&/g, '&amp;').replace(/</g, '&lt;').replace(/>/g, '&gt;').replace(/"/g, '&quot;').replace(/'/g, '&#039;');
    };
    p5.PrintWriter = function (filename, extension) {
      var self = this;
      this.name = filename;
      this.content = '';
      this.print = function (data) {
        this.content += data;
      };
      this.println = function (data) {
        this.content += data + '\n';
      };
      this.flush = function () {
        this.content = '';
      };
      this.close = function () {
        var arr = [];
        arr.push(this.content);
        p5.prototype.writeFile(arr, filename, extension);
        for (var i in p5.prototype._pWriters) {
          if (p5.prototype._pWriters[i].name === this.name) {
            p5.prototype._pWriters.splice(i, 1);
          }
        }
        self.flush();
        self = {};
      };
    };
    p5.prototype.saveBytes = function () {
      throw 'not yet implemented';
    };
    p5.prototype.save = function (object, _filename, _options) {
      var args = arguments;
      var cnv = this._curElement.elt;
      if (args.length === 0) {
        p5.prototype.saveCanvas(cnv);
        return;
      } else if (args[0] instanceof p5.Graphics) {
        p5.prototype.saveCanvas(args[0].elt, args[1], args[2]);
        return;
      } else if (typeof args[0] === 'string') {
        p5.prototype.saveCanvas(cnv, args[0]);
      } else {
        var extension = _checkFileExtension(args[1], args[2])[1];
        switch (extension) {
        case 'json':
          p5.prototype.saveJSON(args[0], args[1], args[2]);
          break;
        case 'txt':
          p5.prototype.saveStrings(args[0], args[1], args[2]);
          break;
        default:
          if (args[0] instanceof Array) {
            p5.prototype.saveStrings(args[0], args[1], args[2]);
          } else if (args[0] instanceof p5.Table) {
            p5.prototype.saveTable(args[0], args[1], args[2], args[3]);
          } else if (args[0] instanceof p5.Image) {
            p5.prototype.saveCanvas(args[0].canvas, args[1]);
          } else if (args[0] instanceof p5.SoundFile) {
            p5.prototype.saveSound(args[0], args[1], args[2], args[3]);
          } else if (args[0] instanceof Object) {
            p5.prototype.saveJSON(args[0], args[1], args[2]);
          }
        }
      }
    };
    p5.prototype.saveJSON = function (json, filename, opt) {
      var stringify;
      if (opt) {
        stringify = JSON.stringify(json);
      } else {
        stringify = JSON.stringify(json, undefined, 2);
      }
      this.saveStrings(stringify.split('\n'), filename, 'json');
    };
    p5.prototype.saveJSONObject = p5.prototype.saveJSON;
    p5.prototype.saveJSONArray = p5.prototype.saveJSON;
    p5.prototype.saveStream = function () {
      throw 'not yet implemented';
    };
    p5.prototype.saveStrings = function (list, filename, extension) {
      var ext = extension || 'txt';
      var pWriter = this.createWriter(filename, ext);
      for (var i in list) {
        if (i < list.length - 1) {
          pWriter.println(list[i]);
        } else {
          pWriter.print(list[i]);
        }
      }
      pWriter.close();
      pWriter.flush();
    };
    p5.prototype.saveXML = function () {
      throw 'not yet implemented';
    };
    p5.prototype.selectOutput = function () {
      throw 'not yet implemented';
    };
    p5.prototype.saveTable = function (table, filename, options) {
      var pWriter = this.createWriter(filename, options);
      var header = table.columns;
      var sep = ',';
      if (options === 'tsv') {
        sep = '\t';
      }
      if (options !== 'html') {
        if (header[0] !== '0') {
          for (var h = 0; h < header.length; h++) {
            if (h < header.length - 1) {
              pWriter.print(header[h] + sep);
            } else {
              pWriter.println(header[h]);
            }
          }
        }
        for (var i = 0; i < table.rows.length; i++) {
          var j;
          for (j = 0; j < table.rows[i].arr.length; j++) {
            if (j < table.rows[i].arr.length - 1) {
              pWriter.print(table.rows[i].arr[j] + sep);
            } else if (i < table.rows.length - 1) {
              pWriter.println(table.rows[i].arr[j]);
            } else {
              pWriter.print(table.rows[i].arr[j]);
            }
          }
        }
      } else {
        pWriter.println('<html>');
        pWriter.println('<head>');
        var str = '  <meta http-equiv="content-type" content';
        str += '="text/html;charset=utf-8" />';
        pWriter.println(str);
        pWriter.println('</head>');
        pWriter.println('<body>');
        pWriter.println('  <table>');
        if (header[0] !== '0') {
          pWriter.println('    <tr>');
          for (var k = 0; k < header.length; k++) {
            var e = p5.prototype.escape(header[k]);
            pWriter.println('      <td>' + e);
            pWriter.println('      </td>');
          }
          pWriter.println('    </tr>');
        }
        for (var row = 0; row < table.rows.length; row++) {
          pWriter.println('    <tr>');
          for (var col = 0; col < table.columns.length; col++) {
            var entry = table.rows[row].getString(col);
            var htmlEntry = p5.prototype.escape(entry);
            pWriter.println('      <td>' + htmlEntry);
            pWriter.println('      </td>');
          }
          pWriter.println('    </tr>');
        }
        pWriter.println('  </table>');
        pWriter.println('</body>');
        pWriter.print('</html>');
      }
      pWriter.close();
      pWriter.flush();
    };
    p5.prototype.writeFile = function (dataToDownload, filename, extension) {
      var type = 'application/octet-stream';
      if (p5.prototype._isSafari()) {
        type = 'text/plain';
      }
      var blob = new Blob(dataToDownload, { 'type': type });
      var href = window.URL.createObjectURL(blob);
      p5.prototype.downloadFile(href, filename, extension);
    };
    p5.prototype.downloadFile = function (href, fName, extension) {
      var fx = _checkFileExtension(fName, extension);
      var filename = fx[0];
      var ext = fx[1];
      var a = document.createElement('a');
      a.href = href;
      a.download = filename;
      a.onclick = destroyClickedElement;
      a.style.display = 'none';
      document.body.appendChild(a);
      if (p5.prototype._isSafari()) {
        var aText = 'Hello, Safari user! To download this file...\n';
        aText += '1. Go to File --> Save As.\n';
        aText += '2. Choose "Page Source" as the Format.\n';
        aText += '3. Name it with this extension: ."' + ext + '"';
        alert(aText);
      }
      a.click();
      href = null;
    };
    function _checkFileExtension(filename, extension) {
      if (!extension) {
        extension = '';
      }
      if (!filename) {
        filename = 'untitled';
      }
      var ext = '';
      if (filename && filename.indexOf('.') > -1) {
        ext = filename.split('.').pop();
      }
      if (extension) {
        if (ext !== extension) {
          ext = extension;
          filename = filename + '.' + ext;
        }
      }
      return [
        filename,
        ext
      ];
    }
    p5.prototype._checkFileExtension = _checkFileExtension;
    p5.prototype._isSafari = function () {
      var x = Object.prototype.toString.call(window.HTMLElement);
      return x.indexOf('Constructor') > 0;
    };
    function destroyClickedElement(event) {
      document.body.removeChild(event.target);
    }
    return p5;
  }({}, core);
var outputimage = function (require, core) {
    'use strict';
    var p5 = core;
    var frames = [];
    p5.prototype.saveCanvas = function (_cnv, filename, extension) {
      if (!extension) {
        extension = p5.prototype._checkFileExtension(filename, extension)[1];
        if (extension === '') {
          extension = 'png';
        }
      }
      var cnv;
      if (_cnv) {
        cnv = _cnv;
      } else if (this._curElement && this._curElement.elt) {
        cnv = this._curElement.elt;
      }
      if (p5.prototype._isSafari()) {
        var aText = 'Hello, Safari user!\n';
        aText += 'Now capturing a screenshot...\n';
        aText += 'To save this image,\n';
        aText += 'go to File --> Save As.\n';
        alert(aText);
        window.location.href = cnv.toDataURL();
      } else {
        var mimeType;
        if (typeof extension === 'undefined') {
          extension = 'png';
          mimeType = 'image/png';
        } else {
          switch (extension) {
          case 'png':
            mimeType = 'image/png';
            break;
          case 'jpeg':
            mimeType = 'image/jpeg';
            break;
          case 'jpg':
            mimeType = 'image/jpeg';
            break;
          default:
            mimeType = 'image/png';
            break;
          }
        }
        var downloadMime = 'image/octet-stream';
        var imageData = cnv.toDataURL(mimeType);
        imageData = imageData.replace(mimeType, downloadMime);
        p5.prototype.downloadFile(imageData, filename, extension);
      }
    };
    p5.prototype.saveFrames = function (fName, ext, _duration, _fps, callback) {
      var duration = _duration || 3;
      duration = p5.prototype.constrain(duration, 0, 15);
      duration = duration * 1000;
      var fps = _fps || 15;
      fps = p5.prototype.constrain(fps, 0, 22);
      var count = 0;
      var makeFrame = p5.prototype._makeFrame;
      var cnv = this._curElement.elt;
      var frameFactory = setInterval(function () {
          makeFrame(fName + count, ext, cnv);
          count++;
        }, 1000 / fps);
      setTimeout(function () {
        clearInterval(frameFactory);
        if (callback) {
          callback(frames);
        } else {
          for (var i = 0; i < frames.length; i++) {
            var f = frames[i];
            p5.prototype.downloadFile(f.imageData, f.filename, f.ext);
          }
        }
        frames = [];
      }, duration + 0.01);
    };
    p5.prototype._makeFrame = function (filename, extension, _cnv) {
      var cnv;
      if (this) {
        cnv = this._curElement.elt;
      } else {
        cnv = _cnv;
      }
      var mimeType;
      if (!extension) {
        extension = 'png';
        mimeType = 'image/png';
      } else {
        switch (extension.toLowerCase()) {
        case 'png':
          mimeType = 'image/png';
          break;
        case 'jpeg':
          mimeType = 'image/jpeg';
          break;
        case 'jpg':
          mimeType = 'image/jpeg';
          break;
        default:
          mimeType = 'image/png';
          break;
        }
      }
      var downloadMime = 'image/octet-stream';
      var imageData = cnv.toDataURL(mimeType);
      imageData = imageData.replace(mimeType, downloadMime);
      var thisFrame = {};
      thisFrame.imageData = imageData;
      thisFrame.filename = filename;
      thisFrame.ext = extension;
      frames.push(thisFrame);
    };
    return p5;
  }({}, core);
var outputtext_area = function (require, core) {
    'use strict';
    var p5 = core;
    if (window.console && console.log) {
      p5.prototype.print = console.log.bind(console);
    } else {
      p5.prototype.print = function () {
      };
    }
    p5.prototype.println = p5.prototype.print;
    return p5;
  }({}, core);
var renderingrendering = function (require, core, constants) {
    var p5 = core;
    var constants = constants;
    p5.prototype.createCanvas = function (w, h, isDefault) {
      var c;
      if (isDefault) {
        c = document.createElement('canvas');
        c.id = 'defaultCanvas';
      } else {
        c = this.canvas;
      }
      if (!this._setupDone) {
        c.className += ' p5_hidden';
        c.style.visibility = 'hidden';
      }
      if (this._userNode) {
        this._userNode.appendChild(c);
      } else {
        document.body.appendChild(c);
      }
      if (!this._defaultGraphics) {
        this._defaultGraphics = new p5.Graphics(c, this, true);
        this._elements.push(this._defaultGraphics);
      }
      this._defaultGraphics.resize(w, h);
      this._defaultGraphics._applyDefaults();
      return this._defaultGraphics;
    };
    p5.prototype.resizeCanvas = function (w, h) {
      if (this._defaultGraphics) {
        this._defaultGraphics.resize(w, h);
        this._defaultGraphics._applyDefaults();
        this.redraw();
      }
    };
    p5.prototype.noCanvas = function () {
      if (this.canvas) {
        this.canvas.parentNode.removeChild(this.canvas);
      }
    };
    p5.prototype.createGraphics = function (w, h) {
      var c = document.createElement('canvas');
      var node = this._userNode || document.body;
      node.appendChild(c);
      var pg = new p5.Graphics(c, this, false);
      this._elements.push(pg);
      for (var p in p5.prototype) {
        if (!pg.hasOwnProperty(p)) {
          if (typeof p5.prototype[p] === 'function') {
            pg[p] = p5.prototype[p].bind(pg);
          } else {
            pg[p] = p5.prototype[p];
          }
        }
      }
      pg.resize(w, h);
      pg._applyDefaults();
      return pg;
    };
    p5.prototype.blendMode = function (mode) {
      if (mode === constants.BLEND || mode === constants.DARKEST || mode === constants.LIGHTEST || mode === constants.DIFFERENCE || mode === constants.MULTIPLY || mode === constants.EXCLUSION || mode === constants.SCREEN || mode === constants.REPLACE || mode === constants.OVERLAY || mode === constants.HARD_LIGHT || mode === constants.SOFT_LIGHT || mode === constants.DODGE || mode === constants.BURN || mode === constants.ADDITIVE || mode === constants.NORMAL) {
        this.drawingContext.globalCompositeOperation = mode;
      } else {
        throw new Error('Mode ' + mode + ' not recognized.');
      }
    };
    return p5;
  }({}, core, constants);
var shape2d_primitives = function (require, core, canvas, constants) {
    'use strict';
    var p5 = core;
    var canvas = canvas;
    var constants = constants;
    p5.prototype.arc = function (x, y, width, height, start, stop, mode) {
      if (!this._doStroke && !this._doFill) {
        return;
      }
      if (this._angleMode === constants.DEGREES) {
        start = this.radians(start);
        stop = this.radians(stop);
      }
      var ctx = this.drawingContext;
      var vals = canvas.arcModeAdjust(x, y, width, height, this._ellipseMode);
      var radius = vals.h > vals.w ? vals.h / 2 : vals.w / 2, xScale = vals.h > vals.w ? vals.w / vals.h : 1, yScale = vals.h > vals.w ? 1 : vals.h / vals.w;
      ctx.scale(xScale, yScale);
      ctx.beginPath();
      ctx.arc(vals.x, vals.y, radius, start, stop);
      if (this._doStroke) {
        ctx.stroke();
      }
      if (mode === constants.CHORD || mode === constants.OPEN) {
        ctx.closePath();
      } else if (mode === constants.PIE || mode === undefined) {
        ctx.lineTo(vals.x, vals.y);
        ctx.closePath();
      }
      if (this._doFill) {
        ctx.fill();
      }
      if (this._doStroke && mode !== constants.OPEN && mode !== undefined) {
        ctx.stroke();
      }
      return this;
    };
    p5.prototype.ellipse = function (x, y, w, h) {
      if (!this._doStroke && !this._doFill) {
        return;
      }
      w = Math.abs(w);
      h = Math.abs(h);
      var ctx = this.drawingContext;
      var vals = canvas.modeAdjust(x, y, w, h, this._ellipseMode);
      ctx.beginPath();
      if (w === h) {
        ctx.arc(vals.x + vals.w / 2, vals.y + vals.w / 2, vals.w / 2, 0, 2 * Math.PI, false);
      } else {
        var kappa = 0.5522848, ox = vals.w / 2 * kappa, oy = vals.h / 2 * kappa, xe = vals.x + vals.w, ye = vals.y + vals.h, xm = vals.x + vals.w / 2, ym = vals.y + vals.h / 2;
        ctx.moveTo(vals.x, ym);
        ctx.bezierCurveTo(vals.x, ym - oy, xm - ox, vals.y, xm, vals.y);
        ctx.bezierCurveTo(xm + ox, vals.y, xe, ym - oy, xe, ym);
        ctx.bezierCurveTo(xe, ym + oy, xm + ox, ye, xm, ye);
        ctx.bezierCurveTo(xm - ox, ye, vals.x, ym + oy, vals.x, ym);
        ctx.closePath();
      }
      if (this._doFill) {
        ctx.fill();
      }
      if (this._doStroke) {
        ctx.stroke();
      }
      return this;
    };
    p5.prototype.line = function (x1, y1, x2, y2) {
      if (!this._doStroke) {
        return;
      }
      var ctx = this.drawingContext;
      if (ctx.strokeStyle === 'rgba(0,0,0,0)') {
        return;
      }
      ctx.beginPath();
      ctx.moveTo(x1, y1);
      ctx.lineTo(x2, y2);
      ctx.stroke();
      return this;
    };
    p5.prototype.point = function (x, y) {
      if (!this._doStroke) {
        return;
      }
      var ctx = this.drawingContext;
      var s = ctx.strokeStyle;
      var f = ctx.fillStyle;
      if (s === 'rgba(0,0,0,0)') {
        return;
      }
      x = Math.round(x);
      y = Math.round(y);
      ctx.fillStyle = s;
      if (ctx.lineWidth > 1) {
        ctx.beginPath();
        ctx.arc(x, y, ctx.lineWidth / 2, 0, constants.TWO_PI, false);
        ctx.fill();
      } else {
        ctx.fillRect(x, y, 1, 1);
      }
      ctx.fillStyle = f;
      return this;
    };
    p5.prototype.quad = function (x1, y1, x2, y2, x3, y3, x4, y4) {
      if (!this._doStroke && !this._doFill) {
        return;
      }
      var ctx = this.drawingContext;
      ctx.beginPath();
      ctx.moveTo(x1, y1);
      ctx.lineTo(x2, y2);
      ctx.lineTo(x3, y3);
      ctx.lineTo(x4, y4);
      ctx.closePath();
      if (this._doFill) {
        ctx.fill();
      }
      if (this._doStroke) {
        ctx.stroke();
      }
      return this;
    };
    p5.prototype.rect = function (a, b, c, d) {
      if (!this._doStroke && !this._doFill) {
        return;
      }
      var vals = canvas.modeAdjust(a, b, c, d, this._rectMode);
      var ctx = this.drawingContext;
      if (this._doStroke && ctx.lineWidth % 2 === 1) {
        ctx.translate(0.5, 0.5);
      }
      ctx.beginPath();
      ctx.rect(vals.x, vals.y, vals.w, vals.h);
      if (this._doFill) {
        ctx.fill();
      }
      if (this._doStroke) {
        ctx.stroke();
      }
      if (this._doStroke && ctx.lineWidth % 2 === 1) {
        ctx.translate(-0.5, -0.5);
      }
      return this;
    };
    p5.prototype.triangle = function (x1, y1, x2, y2, x3, y3) {
      if (!this._doStroke && !this._doFill) {
        return;
      }
      var ctx = this.drawingContext;
      ctx.beginPath();
      ctx.moveTo(x1, y1);
      ctx.lineTo(x2, y2);
      ctx.lineTo(x3, y3);
      ctx.closePath();
      if (this._doFill) {
        ctx.fill();
      }
      if (this._doStroke) {
        ctx.stroke();
      }
      return this;
    };
    return p5;
  }({}, core, canvas, constants);
var shapeattributes = function (require, core, constants) {
    'use strict';
    var p5 = core;
    var constants = constants;
    p5.prototype._rectMode = constants.CORNER;
    p5.prototype._ellipseMode = constants.CENTER;
    p5.prototype.ellipseMode = function (m) {
      if (m === constants.CORNER || m === constants.CORNERS || m === constants.RADIUS || m === constants.CENTER) {
        this._ellipseMode = m;
      }
      return this;
    };
    p5.prototype.noSmooth = function () {
      this.drawingContext.mozImageSmoothingEnabled = false;
      this.drawingContext.webkitImageSmoothingEnabled = false;
      return this;
    };
    p5.prototype.rectMode = function (m) {
      if (m === constants.CORNER || m === constants.CORNERS || m === constants.RADIUS || m === constants.CENTER) {
        this._rectMode = m;
      }
      return this;
    };
    p5.prototype.smooth = function () {
      this.drawingContext.mozImageSmoothingEnabled = true;
      this.drawingContext.webkitImageSmoothingEnabled = true;
      return this;
    };
    p5.prototype.strokeCap = function (cap) {
      if (cap === constants.ROUND || cap === constants.SQUARE || cap === constants.PROJECT) {
        this.drawingContext.lineCap = cap;
      }
      return this;
    };
    p5.prototype.strokeJoin = function (join) {
      if (join === constants.ROUND || join === constants.BEVEL || join === constants.MITER) {
        this.drawingContext.lineJoin = join;
      }
      return this;
    };
    p5.prototype.strokeWeight = function (w) {
      if (typeof w === 'undefined' || w === 0) {
        this.drawingContext.lineWidth = 0.0001;
      } else {
        this.drawingContext.lineWidth = w;
      }
      return this;
    };
    return p5;
  }({}, core, constants);
var shapecurves = function (require, core) {
    'use strict';
    var p5 = core;
    p5.prototype._bezierDetail = 20;
    p5.prototype._curveDetail = 20;
    p5.prototype.bezier = function (x1, y1, x2, y2, x3, y3, x4, y4) {
      if (!this._doStroke) {
        return;
      }
      var ctx = this.drawingContext;
      ctx.beginPath();
      ctx.moveTo(x1, y1);
      for (var i = 0; i <= this._bezierDetail; i++) {
        var t = i / parseFloat(this._bezierDetail);
        var x = p5.prototype.bezierPoint(x1, x2, x3, x4, t);
        var y = p5.prototype.bezierPoint(y1, y2, y3, y4, t);
        ctx.lineTo(x, y);
      }
      ctx.stroke();
      return this;
    };
    p5.prototype.bezierDetail = function (d) {
      this._setProperty('_bezierDetail', d);
      return this;
    };
    p5.prototype.bezierPoint = function (a, b, c, d, t) {
      var adjustedT = 1 - t;
      return Math.pow(adjustedT, 3) * a + 3 * Math.pow(adjustedT, 2) * t * b + 3 * adjustedT * Math.pow(t, 2) * c + Math.pow(t, 3) * d;
    };
    p5.prototype.bezierTangent = function (a, b, c, d, t) {
      var adjustedT = 1 - t;
      return 3 * d * Math.pow(t, 2) - 3 * c * Math.pow(t, 2) + 6 * c * adjustedT * t - 6 * b * adjustedT * t + 3 * b * Math.pow(adjustedT, 2) - 3 * a * Math.pow(adjustedT, 2);
    };
    p5.prototype.curve = function (x1, y1, x2, y2, x3, y3, x4, y4) {
      if (!this._doStroke) {
        return;
      }
      var ctx = this.drawingContext;
      ctx.moveTo(x1, y1);
      ctx.beginPath();
      for (var i = 0; i <= this._curveDetail; i++) {
        var t = parseFloat(i / this._curveDetail);
        var x = p5.prototype.curvePoint(x1, x2, x3, x4, t);
        var y = p5.prototype.curvePoint(y1, y2, y3, y4, t);
        ctx.lineTo(x, y);
      }
      ctx.stroke();
      ctx.closePath();
      return this;
    };
    p5.prototype.curveDetail = function (d) {
      this._setProperty('_curveDetail', d);
      return this;
    };
    p5.prototype.curvePoint = function (a, b, c, d, t) {
      var t3 = t * t * t, t2 = t * t, f1 = -0.5 * t3 + t2 - 0.5 * t, f2 = 1.5 * t3 - 2.5 * t2 + 1, f3 = -1.5 * t3 + 2 * t2 + 0.5 * t, f4 = 0.5 * t3 - 0.5 * t2;
      return a * f1 + b * f2 + c * f3 + d * f4;
    };
    p5.prototype.curveTangent = function (a, b, c, d, t) {
      var t2 = t * t, f1 = -3 * t2 / 2 + 2 * t - 0.5, f2 = 9 * t2 / 2 - 5 * t, f3 = -9 * t2 / 2 + 4 * t + 0.5, f4 = 3 * t2 / 2 - t;
      return a * f1 + b * f2 + c * f3 + d * f4;
    };
    p5.prototype.curveTightness = function () {
      throw 'not yet implemented';
    };
    return p5;
  }({}, core);
var shapevertex = function (require, core, constants) {
    'use strict';
    var p5 = core;
    var constants = constants;
    p5.prototype._shapeKind = null;
    p5.prototype._shapeInited = false;
    p5.prototype._contourInited = false;
    p5.prototype._contourVertices = [];
    p5.prototype._curveVertices = [];
    p5.prototype.beginContour = function () {
      this._contourVertices = [];
      this._contourInited = true;
      return this;
    };
    p5.prototype.beginShape = function (kind) {
      if (kind === constants.POINTS || kind === constants.LINES || kind === constants.TRIANGLES || kind === constants.TRIANGLE_FAN || kind === constants.TRIANGLE_STRIP || kind === constants.QUADS || kind === constants.QUAD_STRIP) {
        this._shapeKind = kind;
      } else {
        this._shapeKind = null;
      }
      this._shapeInited = true;
      this.drawingContext.beginPath();
      return this;
    };
    p5.prototype.bezierVertex = function (x2, y2, x3, y3, x4, y4) {
      if (this._contourInited) {
        var pt = {};
        pt.x = x2;
        pt.y = y2;
        pt.x3 = x3;
        pt.y3 = y3;
        pt.x4 = x4;
        pt.y4 = y4;
        pt.type = constants.BEZIER;
        this._contourVertices.push(pt);
        return this;
      }
      this.drawingContext.bezierCurveTo(x2, y2, x3, y3, x4, y4);
      return this;
    };
    p5.prototype.curveVertex = function (x, y) {
      var pt = {};
      pt.x = x;
      pt.y = y;
      this._curveVertices.push(pt);
      if (this._curveVertices.length >= 4) {
        this.curve(this._curveVertices[0].x, this._curveVertices[0].y, this._curveVertices[1].x, this._curveVertices[1].y, this._curveVertices[2].x, this._curveVertices[2].y, this._curveVertices[3].x, this._curveVertices[3].y);
        this._curveVertices.shift();
      }
      return this;
    };
    p5.prototype.endContour = function () {
      this._contourVertices.reverse();
      this.drawingContext.moveTo(this._contourVertices[0].x, this._contourVertices[0].y);
      var ctx = this.drawingContext;
      this._contourVertices.slice(1).forEach(function (pt, i) {
        switch (pt.type) {
        case constants.LINEAR:
          ctx.lineTo(pt.x, pt.y);
          break;
        case constants.QUADRATIC:
          ctx.quadraticCurveTo(pt.x, pt.y, pt.x3, pt.y3);
          break;
        case constants.BEZIER:
          ctx.bezierCurveTo(pt.x, pt.y, pt.x3, pt.y3, pt.x4, pt.y4);
          break;
        case constants.CURVE:
          break;
        }
      });
      this.drawingContext.closePath();
      this._contourInited = false;
      return this;
    };
    p5.prototype.endShape = function (mode) {
      if (mode === constants.CLOSE) {
        this.drawingContext.closePath();
        if (this._doFill) {
          this.drawingContext.fill();
        }
      }
      if (this._doStroke && this._curveVertices.length <= 0) {
        this.drawingContext.stroke();
      } else {
        this._curveVertices = [];
      }
      return this;
    };
    p5.prototype.quadraticVertex = function (cx, cy, x3, y3) {
      if (this._contourInited) {
        var pt = {};
        pt.x = cx;
        pt.y = cy;
        pt.x3 = x3;
        pt.y3 = y3;
        pt.type = constants.QUADRATIC;
        this._contourVertices.push(pt);
        return this;
      }
      this.drawingContext.quadraticCurveTo(cx, cy, x3, y3);
      return this;
    };
    p5.prototype.vertex = function (x, y) {
      if (this._contourInited) {
        var pt = {};
        pt.x = x;
        pt.y = y;
        pt.type = constants.LINEAR;
        this._contourVertices.push(pt);
        return this;
      }
      if (this._shapeInited) {
        this.drawingContext.moveTo(x, y);
      } else {
        this.drawingContext.lineTo(x, y);
      }
      this._shapeInited = false;
      return this;
    };
    return p5;
  }({}, core, constants);
var structure = function (require, core) {
    'use strict';
    var p5 = core;
    p5.prototype.exit = function () {
      throw 'exit() not implemented, see remove()';
    };
    p5.prototype.noLoop = function () {
      this._loop = false;
      if (this._drawInterval) {
        clearInterval(this._drawInterval);
      }
    };
    p5.prototype.loop = function () {
      this._loop = true;
      this._draw();
    };
    p5.prototype.push = function () {
      this.drawingContext.save();
      this._styles.push({
        doStroke: this._doStroke,
        doFill: this._doFill,
        tint: this._tint,
        imageMode: this._imageMode,
        rectMode: this._rectMode,
        ellipseMode: this._ellipseMode,
        colorMode: this._colorMode,
        textFont: this.textFont,
        textLeading: this.textLeading,
        textSize: this.textSize,
        textStyle: this.textStyle
      });
    };
    p5.prototype.pop = function () {
      this.drawingContext.restore();
      var lastS = this._styles.pop();
      this._doStroke = lastS.doStroke;
      this._doFill = lastS.doFill;
      this._tint = lastS.tint;
      this._imageMode = lastS.imageMode;
      this._rectMode = lastS.rectMode;
      this._ellipseMode = lastS.ellipseMode;
      this._colorMode = lastS.colorMode;
      this.textFont = lastS.textFont;
      this.textLeading = lastS.textLeading;
      this.textSize = lastS.textSize;
      this.textStyle = lastS.textStyle;
    };
    p5.prototype.pushStyle = function () {
      throw new Error('pushStyle() not used, see push()');
    };
    p5.prototype.popStyle = function () {
      throw new Error('popStyle() not used, see pop()');
    };
    p5.prototype.redraw = function () {
      var context = this._isGlobal ? window : this;
      if (context.draw) {
        context.draw();
      }
    };
    p5.prototype.size = function () {
      throw 'size() not implemented, see createCanvas()';
    };
    return p5;
  }({}, core);
var transform = function (require, core, constants, outputtext_area) {
    'use strict';
    var p5 = core;
    var constants = constants;
    p5.prototype.applyMatrix = function (n00, n01, n02, n10, n11, n12) {
      this.drawingContext.transform(n00, n01, n02, n10, n11, n12);
      return this;
    };
    p5.prototype.popMatrix = function () {
      throw new Error('popMatrix() not used, see pop()');
    };
    p5.prototype.printMatrix = function () {
      throw new Error('printMatrix() not implemented');
    };
    p5.prototype.pushMatrix = function () {
      throw new Error('pushMatrix() not used, see push()');
    };
    p5.prototype.resetMatrix = function () {
      this.drawingContext.setTransform();
      return this;
    };
    p5.prototype.rotate = function (r) {
      if (this._angleMode === constants.DEGREES) {
        r = this.radians(r);
      }
      this.drawingContext.rotate(r);
      return this;
    };
    p5.prototype.rotateX = function () {
      throw 'not yet implemented';
    };
    p5.prototype.rotateY = function () {
      throw 'not yet implemented';
    };
    p5.prototype.scale = function () {
      var x = 1, y = 1;
      if (arguments.length === 1) {
        x = y = arguments[0];
      } else {
        x = arguments[0];
        y = arguments[1];
      }
      this.drawingContext.scale(x, y);
      return this;
    };
    p5.prototype.shearX = function (angle) {
      if (this._angleMode === constants.DEGREES) {
        angle = this.radians(angle);
      }
      this.drawingContext.transform(1, 0, this.tan(angle), 1, 0, 0);
      return this;
    };
    p5.prototype.shearY = function (angle) {
      if (this._angleMode === constants.DEGREES) {
        angle = this.radians(angle);
      }
      this.drawingContext.transform(1, this.tan(angle), 0, 1, 0, 0);
      return this;
    };
    p5.prototype.translate = function (x, y) {
      this.drawingContext.translate(x, y);
      return this;
    };
    return p5;
  }({}, core, constants, outputtext_area);
var typographyattributes = function (require, core, constants) {
    'use strict';
    var p5 = core;
    var constants = constants;
    p5.prototype._textLeading = 15;
    p5.prototype._textFont = 'sans-serif';
    p5.prototype._textSize = 12;
    p5.prototype._textStyle = constants.NORMAL;
    p5.prototype._textAscent = null;
    p5.prototype._textDescent = null;
    p5.prototype.textAlign = function (a) {
      if (a === constants.LEFT || a === constants.RIGHT || a === constants.CENTER) {
        this.drawingContext.textAlign = a;
      }
    };
    p5.prototype.textLeading = function (l) {
      this._setProperty('_textLeading', l);
    };
    p5.prototype.textSize = function (s) {
      this._setProperty('_textSize', s);
      this._applyTextProperties();
    };
    p5.prototype.textStyle = function (s) {
      if (s === constants.NORMAL || s === constants.ITALIC || s === constants.BOLD) {
        this._setProperty('_textStyle', s);
        this._applyTextProperties();
      }
    };
    p5.prototype.textWidth = function (s) {
      return this.drawingContext.measureText(s).width;
    };
    p5.prototype.textAscent = function () {
      if (this._textAscent == null) {
        this._updateTextMetrics();
      }
      return this._textAscent;
    };
    p5.prototype.textDescent = function () {
      if (this._textDescent == null) {
        this._updateTextMetrics();
      }
      return this._textDescent;
    };
    p5.prototype._applyTextProperties = function () {
      this._setProperty('_textAscent', null);
      this._setProperty('_textDescent', null);
      var str = this._textStyle + ' ' + this._textSize + 'px ' + this._textFont;
      this.drawingContext.font = str;
    };
    p5.prototype._updateTextMetrics = function () {
      var text = document.createElement('span');
      text.style.fontFamily = this._textFont;
      text.style.fontSize = this._textSize + 'px';
      text.innerHTML = 'ABCjgq|';
      var block = document.createElement('div');
      block.style.display = 'inline-block';
      block.style.width = '1px';
      block.style.height = '0px';
      var container = document.createElement('div');
      container.appendChild(text);
      container.appendChild(block);
      container.style.height = '0px';
      container.style.overflow = 'hidden';
      document.body.appendChild(container);
      block.style.verticalAlign = 'baseline';
      var blockOffset = this._calculateOffset(block);
      var textOffset = this._calculateOffset(text);
      var ascent = blockOffset[1] - textOffset[1];
      block.style.verticalAlign = 'bottom';
      blockOffset = this._calculateOffset(block);
      textOffset = this._calculateOffset(text);
      var height = blockOffset[1] - textOffset[1];
      var descent = height - ascent;
      document.body.removeChild(container);
      this._setProperty('_textAscent', ascent);
      this._setProperty('_textDescent', descent);
    };
    p5.prototype._calculateOffset = function (object) {
      var currentLeft = 0, currentTop = 0;
      if (object.offsetParent) {
        do {
          currentLeft += object.offsetLeft;
          currentTop += object.offsetTop;
        } while (object = object.offsetParent);
      } else {
        currentLeft += object.offsetLeft;
        currentTop += object.offsetTop;
      }
      return [
        currentLeft,
        currentTop
      ];
    };
    return p5;
  }({}, core, constants);
var typographyloading_displaying = function (require, core, canvas) {
    'use strict';
    var p5 = core;
    var canvas = canvas;
    p5.prototype.text = function () {
      if (arguments.length === 3) {
        if (this._doFill) {
          this.drawingContext.fillText(arguments[0], arguments[1], arguments[2]);
        }
        if (this._doStroke) {
          this.drawingContext.strokeText(arguments[0], arguments[1], arguments[2]);
        }
      } else if (arguments.length === 5) {
        var words = arguments[0].split(' ');
        var line = '';
        var vals = canvas.modeAdjust(arguments[1], arguments[2], arguments[3], arguments[4], this._rectMode);
        var y = vals.y + this._textLeading;
        for (var n = 0; n < words.length; n++) {
          var testLine = line + words[n] + ' ';
          var metrics = this.drawingContext.measureText(testLine);
          var testWidth = metrics.width;
          if (y > vals.y + vals.h) {
            break;
          } else if (testWidth > vals.w && n > 0) {
            if (this._doFill) {
              this.drawingContext.fillText(line, vals.x, y);
            }
            if (this._doStroke) {
              this.drawingContext.strokeText(line, vals.x, y);
            }
            line = words[n] + ' ';
            y += this._textLeading;
          } else {
            line = testLine;
          }
        }
        if (y <= vals.y + vals.h) {
          if (this._doFill) {
            this.drawingContext.fillText(line, vals.x, y);
          }
          if (this._doStroke) {
            this.drawingContext.strokeText(line, vals.x, y);
          }
        }
      }
    };
    p5.prototype.textFont = function (str) {
      this._setProperty('_textFont', str);
      this._applyTextProperties();
    };
    return p5;
  }({}, core, canvas);
var src_app = function (require, core, p5Color, p5Element, p5Graphics, p5Image, p5Vector, p5TableRow, p5Table, colorcreating_reading, colorsetting, constants, dataconversion, dataarray_functions, datastring_functions, environment, imageimage, imageloading_displaying, imagepixels, inputfiles, inputkeyboard, inputmouse, inputtime_date, inputtouch, mathmath, mathcalculation, mathrandom, mathnoise, mathtrigonometry, outputfiles, outputimage, outputtext_area, renderingrendering, shape2d_primitives, shapeattributes, shapecurves, shapevertex, structure, transform, typographyattributes, typographyloading_displaying) {
    'use strict';
    var p5 = core;
    var _globalInit = function () {
      if (!window.PHANTOMJS) {
        if (window.setup && typeof window.setup === 'function' || window.draw && typeof window.draw === 'function') {
          new p5();
        }
      }
    };
    if (document.readyState === 'complete') {
      _globalInit();
    } else {
      window.addEventListener('load', _globalInit, false);
    }
    window.p5 = p5;
    return p5;
  }({}, core, p5Color, p5Element, p5Graphics, p5Image, p5Vector, p5TableRow, p5Table, colorcreating_reading, colorsetting, constants, dataconversion, dataarray_functions, datastring_functions, environment, imageimage, imageloading_displaying, imagepixels, inputfiles, inputkeyboard, inputmouse, inputtime_date, inputtouch, mathmath, mathcalculation, mathrandom, mathnoise, mathtrigonometry, outputfiles, outputimage, outputtext_area, renderingrendering, shape2d_primitives, shapeattributes, shapecurves, shapevertex, structure, transform, typographyattributes, typographyloading_displaying);<|MERGE_RESOLUTION|>--- conflicted
+++ resolved
@@ -588,14 +588,9 @@
       return this;
     };
     function attachListener(ev, fxn, ctx) {
-<<<<<<< HEAD
-      ctx.elt.addEventListener(ev, fxn, false);
-      ctx._events[ev] = fxn;
-=======
       var f = fxn.bind(ctx);
       ctx.elt.addEventListener(ev, f, false);
       ctx._events[ev] = f;
->>>>>>> 4a230435
     }
     p5.Element.prototype._setProperty = function (prop, value) {
       this[prop] = value;
