/* global testSketchWithPromise */
suite('DOM', function() {
  suite('p5.prototype.select', function() {
    var myp5;

    setup(function(done) {
      new p5(function(p) {
        p.setup = function() {
          myp5 = p;
          done();
        };
      });
    });

    teardown(function() {
      myp5.remove();
    });

    var elt;

    teardown(function() {
      if (elt && elt.parentNode) {
        elt.parentNode.removeChild(elt);
        elt = null;
      }
    });

    test('should find elements by ID', function() {
      elt = document.createElement('div');
      elt.setAttribute('id', 'blarg');
      document.body.appendChild(elt);

      assert.strictEqual(myp5.select('#blarg').elt, elt);
    });

    test('should return null when elements by ID are not found', function() {
      assert.isNull(myp5.select('#blarg'));
    });

    test('should find elements by class', function() {
      elt = document.createElement('div');
      elt.setAttribute('class', 'blarg');
      document.body.appendChild(elt);

      assert.strictEqual(myp5.select('.blarg').elt, elt);
    });

    test('should return null when elements by class are not found', function() {
      assert.isNull(myp5.select('.blarg'));
    });

    test('should find elements by tag name', function() {
      elt = document.createElement('aside');
      document.body.appendChild(elt);

      assert.strictEqual(myp5.select('aside').elt, elt);
    });

    test('should return null when elements by tag name are not found', function() {
      assert.isNull(myp5.select('aside'));
    });

    test('should create an empty node when no html is provided', function() {
      const elem = myp5.createDiv();
      assert.strictEqual(elem.elt.innerHTML, '');
    });
  });

  suite('p5.prototype.createSelect', function() {
    var myp5;

    setup(function(done) {
      new p5(function(p) {
        p.setup = function() {
          myp5 = p;
          done();
        };
      });
    });

    teardown(function() {
      myp5.remove();
    });

    var elt;

    teardown(function() {
      if (elt && elt.parentNode) {
        elt.parentNode.removeChild(elt);
        elt = null;
      }
    });

    test('should create dropdown element', function() {
      let opt;
      let dropdown;
      elt = document.createElement('select');
      opt = document.createElement('option');
      opt.value = 'milk';
      opt.text = 'milk';
      elt.appendChild(opt);
      document.body.appendChild(elt);
      dropdown = myp5.createSelect();
      dropdown.option('milk');
      assert.deepEqual(JSON.stringify(dropdown.elt), JSON.stringify(elt));
    });

    test('should mark option default when called with selected() method', function() {
      let dropdown;
      let options = ['milk', 'oil', 'bread'];
      elt = document.createElement('select');
      for (let i = 0; i < options.length; i++) {
        let opt;
        if (options[i] === 'oil') {
          opt = new Option(options[i], options[i]);
          opt.setAttribute('selected', 'selected');
        } else {
          opt = new Option(options[i], options[i]);
        }
        elt.appendChild(opt);
      }

      dropdown = myp5.createSelect();
      dropdown.option('milk');
      dropdown.option('oil');
      dropdown.option('bread');
      dropdown.selected('oil');
      assert.strictEqual(
        dropdown.elt[dropdown.elt.selectedIndex].text,
        elt[elt.selectedIndex].text
      );
    });

    test('should disable an option when disable() method invoked with option name', function() {
      let dropdown;
      let options = ['milk', 'oil', 'bread'];
      elt = document.createElement('select');
      for (let i = 0; i < options.length; i++) {
        let opt;
        if (options[i] === 'oil') {
          opt = new Option(options[i], options[i]);
          opt.setAttribute('disabled', true);
        } else {
          opt = new Option(options[i], options[i]);
        }
        elt.appendChild(opt);
      }
      let disabledIndex;
      dropdown = myp5.createSelect();
      dropdown.option('milk');
      dropdown.option('oil');
      dropdown.option('bread');
      dropdown.disable('oil');
      for (let j = 0; j < dropdown.elt.length; j++) {
        if (dropdown.elt[j].disabled) {
          disabledIndex = j;
        }
      }
      assert.strictEqual(dropdown.elt[disabledIndex].text, 'oil');
    });

    test('should disable dropdown if disbale invoked with no parameter', function() {
      let dropdown = myp5.createSelect();
      dropdown.option('milk');
      dropdown.option('oil');
      dropdown.disable();
      assert.strictEqual(dropdown.elt.disabled, true);
    });
  });

  suite('p5.prototype.createButton', function() {
    testSketchWithPromise('mousePressed works', function(
      sketch,
      resolve,
      reject
    ) {
      sketch.setup = function() {
        var elem = sketch.createButton('test');
        elem.mousePressed(resolve);
        elem.elt.dispatchEvent(new Event('mousedown'));
      };
    });
  });
  suite('p5.prototype.drop', function() {
    testSketchWithPromise('drop fires multiple events', function(
      sketch,
      resolve,
      reject
    ) {
      var myElt;
      var myFileFnCounter = 0;
      var myEventFnCounter = 0;
      sketch.setup = function() {
        myFileFnCounter = 0;
        myEventFnCounter = 0;
        myElt = sketch.createDiv('drop stuff');
        function hasFinished() {
          if (myFileFnCounter > 1 && myEventFnCounter === 1) {
            resolve();
          }
        }
        var myFileFn = function() {
          myFileFnCounter++;
          hasFinished();
        };
        var myEventFn = function() {
          myEventFnCounter++;
          hasFinished();
        };
        myElt.drop(myFileFn, myEventFn);
        assert.isFunction(myElt._events.drop);
        //Mock A File Drop Event.
        var file1 = new File(['foo'], 'foo.txt', {
          type: 'text/plain'
        });
        var file2 = new File(['foo'], 'foo.txt', {
          type: 'text/plain'
        });
        var myMockedEvent = new Event('drop');
        myMockedEvent.dataTransfer = { files: [file1, file2] };
        myElt.elt.dispatchEvent(myMockedEvent);
      };
    });
  });

<<<<<<< HEAD
  suite('p5.Element.prototype.position', function() {
    let paragraph = myp5.createP('out of box');
    paragraph.position(20, 20, 'static');

    elt = document.createElement('p', 'out of box');
    elt.style.position = 'static';
    elt.style.left = '20px';
    elt.style.top = '20px';
    expect(JSON.stringify(paragraph.elt)).to.eql(JSON.stringify(elt));
=======
  suite('p5.prototype.createSlider', function() {
    var myp5;

    setup(function(done) {
      new p5(function(p) {
        p.setup = function() {
          myp5 = p;
          done();
        };
      });
    });

    teardown(function() {
      myp5.remove();
    });

    var elt;

    teardown(function() {
      if (elt && elt.parentNode) {
        elt.parentNode.removeChild(elt);
        elt = null;
      }
    });

    test('should be instance of p5.Element', () => {
      expect(myp5.createSlider(5, 10) instanceof p5.Element).to.eql(true);
    });

    test('should create a slider', function() {
      let slider = myp5.createSlider(5, 10, 8, 1);
      elt = document.createElement('input');
      elt.type = 'range';
      elt.min = 5;
      elt.max = 10;
      elt.step = 1;
      elt.value = 8;
      expect(JSON.stringify(slider.elt)).to.eql(JSON.stringify(elt));
    });
  });

  suite('p5.prototype.createA', function() {
    var myp5;

    setup(function(done) {
      new p5(function(p) {
        p.setup = function() {
          myp5 = p;
          done();
        };
      });
    });

    teardown(function() {
      myp5.remove();
    });

    var elt;

    teardown(function() {
      if (elt && elt.parentNode) {
        elt.parentNode.removeChild(elt);
        elt = null;
      }
    });

    test('should be instance of p5.Element', () => {
      expect(
        myp5.createA('http://p5js.org/', 'this is a link') instanceof p5.Element
      ).to.eql(true);
    });

    test('should create anchor tag', function() {
      let anchor = myp5.createA('http://p5js.org/', 'p5');
      elt = document.createElement('a');
      elt.href = 'http://p5js.org/';
      elt.innerHTML = 'p5';
      expect(JSON.stringify(anchor.elt)).to.eql(JSON.stringify(elt));
    });

    testSketchWithPromise('anchor tag is hovered', function(
      sketch,
      resolve,
      reject
    ) {
      sketch.setup = function() {
        var elem = sketch.createA('http://p5js.org/', 'this is a link');
        elem.mouseMoved();
        resolve(elem.elt.dispatchEvent(new Event('mouseover')));
      };
    })
      .then(status => {
        if (status) {
          return 'Done';
        }
      })
      .catch(err => {
        return err.message();
      });
>>>>>>> 48471cc4
  });
});<|MERGE_RESOLUTION|>--- conflicted
+++ resolved
@@ -223,7 +223,6 @@
     });
   });
 
-<<<<<<< HEAD
   suite('p5.Element.prototype.position', function() {
     let paragraph = myp5.createP('out of box');
     paragraph.position(20, 20, 'static');
@@ -233,7 +232,8 @@
     elt.style.left = '20px';
     elt.style.top = '20px';
     expect(JSON.stringify(paragraph.elt)).to.eql(JSON.stringify(elt));
-=======
+  });
+
   suite('p5.prototype.createSlider', function() {
     var myp5;
 
@@ -313,26 +313,5 @@
       elt.innerHTML = 'p5';
       expect(JSON.stringify(anchor.elt)).to.eql(JSON.stringify(elt));
     });
-
-    testSketchWithPromise('anchor tag is hovered', function(
-      sketch,
-      resolve,
-      reject
-    ) {
-      sketch.setup = function() {
-        var elem = sketch.createA('http://p5js.org/', 'this is a link');
-        elem.mouseMoved();
-        resolve(elem.elt.dispatchEvent(new Event('mouseover')));
-      };
-    })
-      .then(status => {
-        if (status) {
-          return 'Done';
-        }
-      })
-      .catch(err => {
-        return err.message();
-      });
->>>>>>> 48471cc4
   });
 });