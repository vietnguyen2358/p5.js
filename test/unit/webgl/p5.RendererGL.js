import { suite } from 'vitest';
import p5 from '../../../src/app.js';
import '../../js/chai_helpers';
const toArray = (typedArray) => Array.from(typedArray);

suite('p5.RendererGL', function() {
  var myp5;

  beforeEach(function() {
    myp5 = new p5(function(p) {
      p.setup = function() {};
      p.draw = function() {};
    });
  });

  afterEach(function() {
    myp5.remove();
  });

  suite('createCanvas(w, h, WEBGL)', function() {
    test('creates a p5.RendererGL renderer', function() {
      myp5.createCanvas(100, 100, myp5.WEBGL);
      assert.instanceOf(myp5._renderer, p5.RendererGL);
    });
  });

  suite('noSmooth() canvas position preservation', function() {
    test('should maintain the canvas position after calling noSmooth()', function() {
      myp5.createCanvas(300, 300, myp5.WEBGL);
      let cnv = myp5.canvas;
      cnv.style.position = 'absolute';
      cnv.style.top = '150px';
      cnv.style.left = '50px';
      const originalTop = cnv.style.top;
      const originalLeft = cnv.style.left;

      // Calling noSmooth()
      myp5.noSmooth();
      assert.equal(cnv.style.top, originalTop);
      assert.equal(cnv.style.left, originalLeft);
    });
  });


  suite('webglVersion', function() {
    test('should return WEBGL2 by default', function() {
      myp5.createCanvas(10, 10, myp5.WEBGL);
      assert.equal(myp5.webglVersion, myp5.WEBGL2);
    });

    test('should return WEBGL1 after setAttributes', function() {
      myp5.createCanvas(10, 10, myp5.WEBGL);
      myp5.setAttributes({ version: 1 });
      assert.equal(myp5.webglVersion, myp5.WEBGL);
    });

    // NOTE: should graphics always create WebGL2 canvas?
    test.skip('works on p5.Graphics', function() {
      myp5.createCanvas(10, 10, myp5.WEBGL);
      myp5.setAttributes({ version: 1 });
      const g = myp5.createGraphics(10, 10, myp5.WEBGL);
      assert.equal(myp5.webglVersion, myp5.WEBGL);
      assert.equal(g.webglVersion, myp5.WEBGL2);
    });

    suite('when WebGL2 is unavailable', function() {
      let prevGetContext;
      beforeAll(function() {
        prevGetContext = HTMLCanvasElement.prototype.getContext;
        // Mock WebGL2 being unavailable
        HTMLCanvasElement.prototype.getContext = function(type, attrs) {
          if (type === 'webgl2') {
            return undefined;
          } else {
            return prevGetContext.call(this, type, attrs);
          }
        };
      });

      afterAll(function() {
        // Put back the actual implementation
        HTMLCanvasElement.prototype.getContext = prevGetContext;
      });

      test('should return WEBGL1', function() {
        myp5.createCanvas(10, 10, myp5.WEBGL);
        assert.equal(myp5.webglVersion, myp5.WEBGL);
      });
    });
  });

  suite('texture binding', function() {
    test('setting a custom texture works', function() {
      myp5.createCanvas(10, 10, myp5.WEBGL);
      myp5.background(255);

      const myShader = myp5.baseMaterialShader().modify({
        uniforms: {
          'sampler2D myTex': undefined,
        },
        'Inputs getPixelInputs': `(Inputs inputs) {
          inputs.color = texture(myTex, inputs.texCoord);
          return inputs;
        }`
      })

      // Make a red texture
      const tex = myp5.createFramebuffer();
      tex.draw(() => myp5.background('red'));
      console.log(tex.get().canvas.toDataURL());

      myp5.shader(myShader);
      myp5.fill('red')
      myp5.noStroke();
      myShader.setUniform('myTex', tex);

      myp5.rectMode(myp5.CENTER)
      myp5.rect(0, 0, myp5.width, myp5.height);

      // It should be red
      assert.deepEqual(myp5.get(5, 5), [255, 0, 0, 255]);
    })
    test('textures remain bound after each draw call', function() {
      myp5.createCanvas(20, 10, myp5.WEBGL);
      myp5.background(255);

      const myShader = myp5.baseMaterialShader().modify({
        uniforms: {
          'sampler2D myTex': undefined,
        },
        'Inputs getPixelInputs': `(Inputs inputs) {
          inputs.color = texture(myTex, inputs.texCoord);
          return inputs;
        }`
      })

      // Make a red texture
      const tex = myp5.createFramebuffer();
      tex.draw(() => myp5.background('red'));

      myp5.shader(myShader);
      myp5.noStroke();
      myShader.setUniform('myTex', tex);

      myp5.translate(-myp5.width/2, -myp5.height/2);
      myp5.rectMode(myp5.CORNER);

      // Draw once to the left
      myp5.rect(0, 0, 10, 10);

      // Draw once to the right
      myp5.rect(10, 0, 10, 10);

      // Both rectangles should be red
      assert.deepEqual(myp5.get(5, 5), [255, 0, 0, 255]);
      assert.deepEqual(myp5.get(15, 5), [255, 0, 0, 255]);
    })
  });

  suite('default stroke shader', function() {
    test('check activate and deactivating fill and stroke', function() {
      myp5.noStroke();
      assert(
        !myp5._renderer.states.strokeColor,
        'stroke shader still active after noStroke()'
      );
      assert(
        !myp5._renderer.states.doFill,
        'fill shader deactivated by noStroke()'
      );
      myp5.stroke(0);
      myp5.noFill();
      assert(
        !!myp5._renderer.states.strokeColor,
        'stroke shader not active after stroke()'
      );
      assert.isTrue(
        !myp5._renderer.states.fillColor,
        'fill shader still active after noFill()'
      );
    });

    test('coplanar strokes match 2D', function() {
      const getColors = function(mode) {
        myp5.createCanvas(20, 20, mode);
        myp5.pixelDensity(1);
        myp5.background(255);
        myp5.strokeCap(myp5.SQUARE);
        myp5.strokeJoin(myp5.MITER);
        if (mode === myp5.WEBGL) {
          myp5.translate(-myp5.width/2, -myp5.height/2);
        }
        myp5.stroke('black');
        myp5.strokeWeight(4);
        myp5.fill('red');
        myp5.rect(10, 10, 15, 15);
        myp5.fill('blue');
        myp5.rect(0, 0, 15, 15);
        myp5.loadPixels();
        return [...myp5.pixels];
      };

      const getPixel = (colors, x, y) => {
        const idx = (y * 20 + x) * 4
        return colors.slice(idx, idx + 4)
      };

      const colors2D = getColors(myp5.P2D);
      const colorsGL = getColors(myp5.WEBGL);

      assert.deepEqual(getPixel(colorsGL, 10, 10), getPixel(colors2D, 10, 10));
      assert.deepEqual(getPixel(colorsGL, 15, 15), getPixel(colors2D, 15, 15));
    });
  });

  suite('filter shader', function() {
    let frag;
    let notAllBlack;

    beforeAll(function() {
      frag = `precision highp float;
      varying vec2 vTexCoord;

      uniform sampler2D tex0;

      float luma(vec3 color) {
        return dot(color, vec3(0.299, 0.587, 0.114));
      }

      void main() {
        vec2 uv = vTexCoord;
        uv.y = 1.0 - uv.y;
        vec4 sampledColor = texture2D(tex0, uv);
        float gray = luma(sampledColor.rgb);
        gl_FragColor = vec4(gray, gray, gray, 1);
      }`;

      notAllBlack = (pixels, invert) => {
        // black/white canvas could be an indicator of failed shader logic
        let val = invert ? 255 : 0;
        for (let i = 0; i < pixels.length; i++) {
          if (pixels[i]   !== val ||
              pixels[i+1] !== val ||
              pixels[i+2] !== val) {
            return true;
          }
        }
        return false;
      };
    });

    suite('custom shaders', function() {
      function testFilterShader(target) {
        const fragSrc = `precision highp float;
        void main() {
          gl_FragColor = vec4(1.0, 1.0, 0.0, 1.0);
        }`;
        const s = target.createFilterShader(fragSrc);
        target.filter(s);
        target.loadPixels();
        assert.deepEqual(
          target.get(target.width/2, target.height/2),
          [255, 255, 0, 255]
        );
      }

      test('work with a 2D main canvas', function() {
        myp5.createCanvas(10, 10);
        testFilterShader(myp5);
      });

      test('work with a WebGL main canvas', function() {
        myp5.createCanvas(10, 10, myp5.WEBGL);
        testFilterShader(myp5);
      });

      test('work with a 2D graphic', function() {
        myp5.createCanvas(10, 10);
        const graphic = myp5.createGraphics(10, 10);
        testFilterShader(graphic);
      });

      test('work with a WebGL graphic', function() {
        myp5.createCanvas(10, 10);
        const graphic = myp5.createGraphics(10, 10, myp5.WEBGL);
        testFilterShader(graphic);
      });
    });

    test('filter accepts correct params', function() {
      myp5.createCanvas(5, 5, myp5.WEBGL);
      let s = myp5.createFilterShader(frag);
      myp5.filter(s);
      myp5.filter(myp5.POSTERIZE, 64);
    });

    test('secondary graphics layer is instantiated', function() {
      let renderer = myp5.createCanvas(5, 5, myp5.WEBGL);
      let s = myp5.createFilterShader(frag);
      myp5.filter(s);
      assert.notStrictEqual(renderer.filterLayer, undefined);
    });

    test('custom shader makes changes to main canvas', function() {
      myp5.createCanvas(5, 5, myp5.WEBGL);
      let s = myp5.createFilterShader(frag);
      myp5.background('RED');
      myp5.loadPixels();
      let p1 = myp5.pixels.slice(); // copy before pixels is reassigned
      myp5.filter(s);
      myp5.loadPixels();
      let p2 = myp5.pixels;
      assert.notDeepEqual(p1, p2);
    });

    test('secondary graphics layer matches main canvas size', function() {
      let g1 = myp5.createCanvas(5, 5, myp5.WEBGL);
      let s = myp5.createFilterShader(frag);
      myp5.filter(s);
      let g2 = g1.filterLayer;
      assert.deepEqual([g1.width, g1.height], [g2.width, g2.height]);
      myp5.resizeCanvas(4, 4);
      assert.deepEqual([g1.width, g1.height], [g2.width, g2.height]);
    });

    test('Filter graphics layer get resized in 2D mode', function () {
      let g1 = myp5.createCanvas(10, 10);
      let s = myp5.createFilterShader(frag);
      myp5.filter(s);
      myp5.resizeCanvas(5, 15);
      myp5.filter(s);
      assert.equal(g1.width, 5);
      assert.equal(g1.height, 15);
    });

    test('create graphics is unaffected after filter', function() {
      myp5.createCanvas(5, 5, myp5.WEBGL);
      let pg = myp5.createGraphics(5, 5, myp5.WEBGL);
      pg.circle(1, 1, 1);
      pg.loadPixels();
      let p1 = pg.pixels.slice();
      let s = myp5.createFilterShader(frag);
      myp5.filter(s);
      pg.loadPixels();
      let p2 = pg.pixels;
      assert.deepEqual(p1, p2);
    });

    test('Applying filter when a camera is applied', function () {
      myp5.createCanvas(50, 50, myp5.WEBGL);
      let s1 = myp5.createFilterShader(frag);
      myp5.push();
      myp5.background('RED');
      myp5.camera(0, 0, 800);
      myp5.fill('blue');
      myp5.square(-120, -120, -50);
      myp5.filter(s1);
      myp5.loadPixels();
      let p1 = myp5.pixels.slice();
      myp5.pop();
      myp5.clear();
      myp5.push();
      myp5.background('RED');
      myp5.fill('blue');
      myp5.square(-120, -120, -50);
      myp5.filter(s1);
      myp5.loadPixels();
      let p2 = myp5.pixels.slice();
      myp5.pop();
      assert.deepEqual(p1, p2);
    });

    test('stroke and other settings are unaffected after filter', function() {
      let c = myp5.createCanvas(5, 5, myp5.WEBGL);
      let getShapeAttributes = () => [
        c.states.ellipseMode,
        c.drawingContext.imageSmoothingEnabled,
        c.states.rectMode,
        c.curStrokeWeight,
        c.curStrokeCap,
        c.curStrokeJoin,
        c.curStrokeColor
      ];
      let a1 = getShapeAttributes();
      let s = myp5.createFilterShader(frag);
      myp5.filter(s);
      let a2 = getShapeAttributes();
      console.log(a1);
      assert.deepEqual(a1, a2);
    });

    test('geometries added after filter do not have shader applied', function() {
      myp5.createCanvas(4, 4, myp5.WEBGL);
      let s = myp5.createFilterShader(frag);
      myp5.filter(s);
      myp5.fill('RED');
      myp5.noStroke();
      myp5.rect(-2,-2,2,2);
      myp5.loadPixels();
      assert.equal(myp5.pixels[0], 255);
    });

    test('createFilterShader takes a custom frag shader src', function() {
      let testCreateFilterShader = () => {
        myp5.createCanvas(4, 4, myp5.WEBGL);
        let s = myp5.createFilterShader(frag);
        myp5.filter(s);
      };
      assert.doesNotThrow(testCreateFilterShader, 'this should not throw');
    });

    test('filter shader works on a p5.Graphics', function() {
      myp5.createCanvas(3,3, myp5.WEBGL);
      let pg = myp5.createGraphics(3,3, myp5.WEBGL);
      let s = pg.createFilterShader(frag);
      pg.background('RED');
      pg.loadPixels();
      let p1 = pg.pixels.slice();
      pg.filter(s);
      pg.loadPixels();
      let p2 = pg.pixels;
      assert.notDeepEqual(p1, p2);
    });

    test('POSTERIZE, BLUR, THRESHOLD work without supplied param', function() {
      let testDefaultParams = () => {
        myp5.createCanvas(3,3, myp5.WEBGL);
        myp5.filter(myp5.POSTERIZE);
        myp5.filter(myp5.BLUR);
        myp5.filter(myp5.THRESHOLD);
      };
      assert.doesNotThrow(testDefaultParams, 'this should not throw');
    });

    test('filters make changes to canvas', function() {
      myp5.createCanvas(20,20);
      myp5.circle(10,10,12);
      let operations = [
        myp5.BLUR,
        myp5.THRESHOLD,
        myp5.POSTERIZE,
        myp5.INVERT,
        myp5.DILATE,
        myp5.ERODE,
        myp5.GRAY,
        myp5.OPAQUE
      ];
      for (let operation of operations) {
        myp5.filter(operation);
        myp5.loadPixels();
        assert(notAllBlack(myp5.pixels));
        assert(notAllBlack(myp5.pixels, true));
      }
    });

    test('feedback effects can be prevented (ie. clear() works)', function() {
      myp5.createCanvas(20,20);
      let drawAndFilter = () => {
        myp5.circle(5,5,8);
        myp5.filter(myp5.BLUR);
      };
      let getPixels = () => {
        myp5.loadPixels();
        return myp5.pixels.slice();
      };

      drawAndFilter();
      let p1 = getPixels();

      for (let i = 0; i < 5; i++) {
        myp5.clear();
        drawAndFilter();
      }
      let p2 = getPixels();

      assert.arrayApproximately(p1, p2, 1);
    });

    test('createFilterShader() accepts shader fragments in webgl version 2', function() {
      myp5.createCanvas(5, 5, myp5.WEBGL);
      let s = myp5.createFilterShader(`#version 300 es
        precision highp float;
        in vec2 vTexCoord;
        out vec4 outColor;

        uniform sampler2D tex0;

        void main() {
          vec4 sampledColor = texture(tex0, vTexCoord);
          sampledColor.b = 1.0;
          outColor = sampledColor;
        }
      `);
      myp5.filter(s);
    });

    test('BLUR parameters make different output', function() {
      myp5.createCanvas(10, 10, myp5.WEBGL);
      let startDraw = () => {
        myp5.clear();
        myp5.fill('RED');
        myp5.circle(0,0,8);
      };
      let getPixels = () => {
        myp5.loadPixels();
        return myp5.pixels.slice();
      };
      startDraw();
      myp5.filter(myp5.BLUR, 3);
      let p1 = getPixels();
      startDraw();
      myp5.filter(myp5.BLUR, 10);
      let p2 = getPixels();
      startDraw();
      myp5.filter(myp5.BLUR, 50);
      let p3 = getPixels();
      assert.notDeepEqual(p1,p2);
      assert.notDeepEqual(p2,p3);
    });

    test('POSTERIZE parameters make different output', function() {
      myp5.createCanvas(10, 10, myp5.WEBGL);
      let startDraw = () => {
        myp5.clear();
        myp5.fill('CORAL');
        myp5.circle(0,0,8);
        myp5.fill('CORNFLOWERBLUE');
        myp5.circle(2,2,8);
      };
      let getPixels = () => {
        myp5.loadPixels();
        return myp5.pixels.slice();
      };
      startDraw();
      myp5.filter(myp5.POSTERIZE, 2);
      let p1 = getPixels();
      startDraw();
      myp5.filter(myp5.POSTERIZE, 4);
      let p2 = getPixels();
      assert.notDeepEqual(p1,p2);
    });

    test('THRESHOLD parameters make different output', function() {
      myp5.createCanvas(10, 10, myp5.WEBGL);
      let startDraw = () => {
        myp5.clear();
        myp5.fill('RED');
        myp5.circle(0,0,8);
      };
      let getPixels = () => {
        myp5.loadPixels();
        return myp5.pixels.slice();
      };
      startDraw();
      myp5.filter(myp5.THRESHOLD, 0.1);
      let p1 = getPixels();
      startDraw();
      myp5.filter(myp5.THRESHOLD, 0.9);
      let p2 = getPixels();
      assert.notDeepEqual(p1,p2);
    });

    suite('external context', function() {
      const cases = [
        ['no modification', () => {}],
        ['corner rectMode', () => myp5.rectMode(myp5.CORNER)],
        ['corners rectMode', () => myp5.rectMode(myp5.CORNERS)],
        ['center rectMode', () => myp5.rectMode(myp5.CENTER)],
        ['corner imageMode', () => myp5.imageMode(myp5.CORNER)],
        ['corners imageMode', () => myp5.imageMode(myp5.CORNERS)],
        ['center imageMode', () => myp5.imageMode(myp5.CENTER)],
        ['blend blendMode', () => myp5.blendMode(myp5.BLEND)],
        ['add blendMode', () => myp5.blendMode(myp5.ADD)],
        ['multiply blendMode', () => myp5.blendMode(myp5.MULTIPLY)]
      ];

      const getFilteredPixels = (mode, initialize, filterType) => {
        myp5.createCanvas(10, 10, mode === 'p2d' ? myp5.P2D : myp5.WEBGL);
        myp5.pixelDensity(1);
        myp5.background(255);
        if (mode === 'webgl') {
          myp5.translate(-5, -5);
        }
        myp5.noStroke();
        myp5.fill(255, 0, 0);
        myp5.rectMode(myp5.CORNER);
        myp5.rect(3, 3, 4, 4);
        initialize();
        myp5.filter(filterType);
        myp5.loadPixels();
        const pixels = [...myp5.pixels];
        myp5.remove();
        return pixels;
      };

      for (const filterType of ['blur', 'invert']) {
        suite(`${filterType} filter`, function() {
          for (const mode of ['p2d', 'webgl']) {
            suite(`${mode} mode`, function() {
              let defaultPixels;
              beforeEach(() => {
                defaultPixels = getFilteredPixels(
                  'p2d',
                  () => {}, filterType
                );
              });

              for (const [name, initialize] of cases) {
                test(name, function() {
                  const pixels =
                    getFilteredPixels(mode, initialize, filterType);
                  assert.deepEqual(pixels, defaultPixels);
                });
              }
            });
          }
        });
      }
    });
  });

  test('contours match 2D', function() {
    const getColors = function(mode) {
      myp5.createCanvas(50, 50, mode);
      myp5.pixelDensity(1);
      myp5.background(200);
      myp5.strokeCap(myp5.SQUARE);
      myp5.strokeJoin(myp5.MITER);
      if (mode === myp5.WEBGL) {
        myp5.translate(-myp5.width/2, -myp5.height/2);
      }
      myp5.stroke('black');
      myp5.strokeWeight(2);
      myp5.translate(25, 25);
      myp5.beginShape();
      // Exterior part of shape, clockwise winding
      myp5.vertex(-20, -20);
      myp5.vertex(20, -20);
      myp5.vertex(20, 20);
      myp5.vertex(-20, 20);
      // Interior part of shape, counter-clockwise winding
      myp5.beginContour();
      myp5.vertex(-10, -10);
      myp5.vertex(-10, 10);
      myp5.vertex(10, 10);
      myp5.vertex(10, -10);
      myp5.endContour();
      myp5.endShape(myp5.CLOSE);
      myp5.loadPixels();
      const img = myp5._renderer.canvas.toDataURL();
      return { pixels: [...myp5.pixels], img };
    };

    let ok = true;
    const colors2D = getColors(myp5.P2D);
    const colorsGL = getColors(myp5.WEBGL);
    for (let i = 0; i < colors2D.pixels.length; i++) {
      if (colors2D.pixels[i] !== colorsGL.pixels[i]) {
        ok = false;
        break;
      }
    }
    if (!ok) {
      throw new Error(`Expected match:\n\n2D: ${colors2D.img}\n\nWebGL: ${colorsGL.img}`);
    }
  });

  suite('text shader', function() {
    test.todo('rendering looks the same in WebGL1 and 2', function() {
      myp5.loadFont('/test/unit/assets/Inconsolata-Bold.ttf', function(font) {
        const webgl2 = myp5.createGraphics(100, 20, myp5.WEBGL);
        const webgl1 = myp5.createGraphics(100, 20, myp5.WEBGL);
        webgl1.setAttributes({ version: 1 }); // no longer exists ?

        for (const graphic of [webgl1, webgl2]) {
          graphic.background(255);
          graphic.fill(0);
          graphic.textFont(font);
          graphic.textAlign(myp5.CENTER, myp5.CENTER);
          graphic.text(
            'Hello!',
            -graphic.width / 2,
            -graphic.height / 2,
            graphic.width,
            graphic.height
          );
          graphic.loadPixels();
        }

        assert.deepEqual(webgl1.pixels, webgl2.pixels);
      });
    });
  });

  suite('push() and pop() work in WEBGL Mode', function() {
    test('push/pop and translation works as expected in WEBGL Mode', function() {
      myp5.createCanvas(100, 100, myp5.WEBGL);
      var modelMatrixBefore = myp5._renderer.states.uModelMatrix.copy();
      var viewMatrixBefore = myp5._renderer.states.uViewMatrix.copy();

      myp5.push();
      // Change view
      myp5.camera(0, 0, -500);
      // Change model
      myp5.rotateX(Math.random(0, 100));
      myp5.translate(20, 100, 5);
      // Check if the model matrix has changed
      assert.notDeepEqual(modelMatrixBefore.mat4,
        myp5._renderer.states.uModelMatrix.mat4);
      // Check if the view matrix has changed
      assert.notDeepEqual(viewMatrixBefore.mat4,
        myp5._renderer.states.uViewMatrix.mat4);
      myp5.pop();
      // Check if both the model and view matrices are restored after popping
      assert.deepEqual(modelMatrixBefore.mat4,
        myp5._renderer.states.uModelMatrix.mat4);
      assert.deepEqual(viewMatrixBefore.mat4, myp5._renderer.states.uViewMatrix.mat4);
    });

    test('push/pop and directionalLight() works', function() {
      myp5.createCanvas(100, 100, myp5.WEBGL);
      myp5.directionalLight(255, 0, 0, 0, 0, 0);
      var dirDiffuseColors =
        myp5._renderer.states.directionalLightDiffuseColors.slice();
      var dirSpecularColors =
        myp5._renderer.states.directionalLightSpecularColors.slice();
      var dirLightDirections =
        myp5._renderer.states.directionalLightDirections.slice();
      myp5.push();
      myp5.directionalLight(0, 0, 255, 0, 10, 5);
      assert.notEqual(
        dirDiffuseColors,
        myp5._renderer.states.directionalLightDiffuseColors
      );
      assert.notEqual(
        dirSpecularColors,
        myp5._renderer.states.directionalLightSpecularColors
      );
      assert.notEqual(
        dirLightDirections,
        myp5._renderer.states.directionalLightDirections
      );
      myp5.pop();
      assert.deepEqual(
        dirDiffuseColors,
        myp5._renderer.states.directionalLightDiffuseColors
      );
      assert.deepEqual(
        dirSpecularColors,
        myp5._renderer.states.directionalLightSpecularColors
      );
      assert.deepEqual(
        dirLightDirections,
        myp5._renderer.states.directionalLightDirections
      );
    });

    test('push/pop and ambientLight() works', function() {
      myp5.createCanvas(100, 100, myp5.WEBGL);
      myp5.ambientLight(100, 0, 100);
      myp5.ambientLight(0, 0, 200);
      var ambColors = myp5._renderer.states.ambientLightColors.slice();
      myp5.push();
      myp5.ambientLight(0, 0, 0);
      assert.notEqual(ambColors, myp5._renderer.states.ambientLightColors);
      myp5.pop();
      assert.deepEqual(ambColors, myp5._renderer.states.ambientLightColors);
    });

    test('push/pop and pointLight() works', function() {
      myp5.createCanvas(100, 100, myp5.WEBGL);
      myp5.pointLight(255, 0, 0, 0, 0, 0);
      var pointDiffuseColors = myp5._renderer.states.pointLightDiffuseColors.slice();
      var pointSpecularColors = myp5._renderer.states.pointLightSpecularColors.slice();
      var pointLocs = myp5._renderer.states.pointLightPositions.slice();
      myp5.push();
      myp5.pointLight(0, 0, 255, 0, 10, 5);
      assert.notEqual(
        pointDiffuseColors,
        myp5._renderer.states.pointLightDiffuseColors
      );
      assert.notEqual(
        pointSpecularColors,
        myp5._renderer.states.pointLightSpecularColors
      );
      assert.notEqual(pointLocs, myp5._renderer.states.pointLightPositions);
      myp5.pop();
      assert.deepEqual(
        pointDiffuseColors,
        myp5._renderer.states.pointLightDiffuseColors
      );
      assert.deepEqual(
        pointSpecularColors,
        myp5._renderer.states.pointLightSpecularColors
      );
      assert.deepEqual(pointLocs, myp5._renderer.states.pointLightPositions);
    });

    test('push/pop and specularColor() works', function() {
      myp5.createCanvas(100, 100, myp5.WEBGL);
      myp5.specularColor(255, 0, 0);
      var specularColors = myp5._renderer.states.specularColors.slice();
      myp5.push();
      myp5.specularColor(0, 0, 255);
      assert.notEqual(specularColors, myp5._renderer.states.specularColors);
      myp5.pop();
      assert.deepEqual(specularColors, myp5._renderer.states.specularColors);
    });

    test('push/pop and spotLight() works', function() {
      myp5.createCanvas(100, 100, myp5.WEBGL);
      myp5.spotLight(255, 0, 255, 1, 2, 3, 0, 1, 0, Math.PI / 4, 7);
      let spotLightDiffuseColors =
        myp5._renderer.states.spotLightDiffuseColors.slice();
      let spotLightSpecularColors =
        myp5._renderer.states.spotLightSpecularColors.slice();
      let spotLightPositions = myp5._renderer.states.spotLightPositions.slice();
      let spotLightDirections = myp5._renderer.states.spotLightDirections.slice();
      let spotLightAngle = myp5._renderer.states.spotLightAngle.slice();
      let spotLightConc = myp5._renderer.states.spotLightConc.slice();
      myp5.push();
      myp5.spotLight(255, 0, 0, 2, 2, 3, 1, 0, 0, Math.PI / 3, 8);
      assert.notEqual(
        spotLightDiffuseColors,
        myp5._renderer.states.spotLightDiffuseColors
      );
      assert.notEqual(
        spotLightSpecularColors,
        myp5._renderer.states.spotLightSpecularColors
      );
      assert.notEqual(spotLightPositions, myp5._renderer.states.spotLightPositions);
      assert.notEqual(spotLightDirections, myp5._renderer.states.spotLightDirections);
      assert.notEqual(spotLightAngle, myp5._renderer.states.spotLightAngle);
      assert.notEqual(spotLightConc, myp5._renderer.states.spotLightConc);
      myp5.pop();
      assert.deepEqual(
        spotLightDiffuseColors,
        myp5._renderer.states.spotLightDiffuseColors
      );
      assert.deepEqual(
        spotLightSpecularColors,
        myp5._renderer.states.spotLightSpecularColors
      );
      assert.deepEqual(spotLightPositions, myp5._renderer.states.spotLightPositions);
      assert.deepEqual(spotLightDirections, myp5._renderer.states.spotLightDirections);
      assert.deepEqual(spotLightAngle, myp5._renderer.states.spotLightAngle);
      assert.deepEqual(spotLightConc, myp5._renderer.states.spotLightConc);
    });

    test('push/pop and noLights() works', function() {
      myp5.createCanvas(100, 100, myp5.WEBGL);
      myp5.ambientLight(0, 0, 200);
      var ambColors = myp5._renderer.states.ambientLightColors.slice();
      myp5.push();
      myp5.ambientLight(0, 200, 0);
      var ambPopColors = myp5._renderer.states.ambientLightColors.slice();
      myp5.noLights();
      assert.notEqual(ambColors, myp5._renderer.states.ambientLightColors);
      assert.notEqual(ambPopColors, myp5._renderer.states.ambientLightColors);
      myp5.pop();
      assert.deepEqual(ambColors, myp5._renderer.states.ambientLightColors);
    });

    test('push/pop and texture() works', function() {
      myp5.createCanvas(100, 100, myp5.WEBGL);
      var tex1 = myp5.createGraphics(1, 1);
      myp5.texture(tex1);
      assert.equal(tex1, myp5._renderer.states._tex);
      myp5.push();
      var tex2 = myp5.createGraphics(2, 2);
      myp5.texture(tex2);
      assert.equal(tex2, myp5._renderer.states._tex);
      assert.notEqual(tex1, myp5._renderer.states._tex);
      myp5.pop();
      assert.equal(tex1, myp5._renderer.states._tex);
    });

    test('ambientLight() changes when metalness is applied', function () {
      myp5.createCanvas(100, 100, myp5.WEBGL);
      myp5.ambientLight(255, 255, 255);
      myp5.noStroke();
      myp5.metalness(100000);
      myp5.sphere(50);
      expect(myp5._renderer.mixedAmbientLight).to.not.deep.equal(
        myp5._renderer.states.ambientLightColors);
    });

    test('specularColor transforms to fill color when metalness is applied',
      function () {
        myp5.createCanvas(100, 100, myp5.WEBGL);
        myp5.fill(0, 0, 0, 0);
        myp5.specularMaterial(255, 255, 255, 255);
        myp5.noStroke();
        myp5.metalness(100000);
        myp5.sphere(50);
        expect(myp5._renderer.mixedSpecularColor).to.deep.equal(
          myp5._renderer.states.curFillColor);
      });

    test('push/pop and shader() works with fill shaders by default', function() {
      myp5.createCanvas(100, 100, myp5.WEBGL);
      var fillShader1 = myp5._renderer._getLightShader();
      var fillShader2 = myp5._renderer._getColorShader();
      myp5.shader(fillShader1);
      assert.equal(fillShader1, myp5._renderer.states.userFillShader);
      myp5.push();
      myp5.shader(fillShader2);
      assert.equal(fillShader2, myp5._renderer.states.userFillShader);
      assert.notEqual(fillShader1, myp5._renderer.states.userFillShader);
      myp5.pop();
      assert.equal(fillShader1, myp5._renderer.states.userFillShader);
    });

    test('push/pop builds/unbuilds stack properly', function() {
      myp5.createCanvas(100, 100, myp5.WEBGL);
      var col1 = myp5.color(255, 0, 0);
      var col2 = myp5.color(0, 255, 0);
      for (var i = 0; i < 10; i++) {
        myp5.push();
        if (i % 2 === 0) {
          myp5.fill(col1);
        } else {
          myp5.fill(col2);
        }
      }
      for (var j = i; j > 0; j--) {
        if (j % 2 === 0) {
          assert.deepEqual(col2._array, myp5._renderer.states.curFillColor);
        } else {
          assert.deepEqual(col1._array, myp5._renderer.states.curFillColor);
        }
        myp5.pop();
      }
      assert.isTrue(myp5._styles.length === 0);
    });
  });

  suite('applying cameras', function() {
    test('changing cameras keeps transforms', function() {
      myp5.createCanvas(50, 50, myp5.WEBGL);

      const origModelMatrix = myp5._renderer.states.uModelMatrix.copy();

      const cam2 = myp5.createCamera();
      cam2.setPosition(0, 0, -500);
      const cam1 = myp5.createCamera();

      // cam1 is applied right now so technically this is redundant
      myp5.setCamera(cam1);
      const cam1Matrix = cam1.cameraMatrix.copy();
      assert.deepEqual(toArray(myp5._renderer.states.uViewMatrix.mat4), toArray(cam1Matrix.mat4));

      // Translation only changes the model matrix
      myp5.translate(100, 0, 0);
      assert.notDeepEqual(
        myp5._renderer.states.uModelMatrix.mat4,
        origModelMatrix.mat4
      );
      assert.deepEqual(toArray(myp5._renderer.states.uViewMatrix.mat4), toArray(cam1Matrix.mat4));

      // Switchnig cameras only changes the view matrix
      const transformedModel = myp5._renderer.states.uModelMatrix.copy();
      myp5.setCamera(cam2);
      assert.deepEqual(toArray(myp5._renderer.states.uModelMatrix.mat4), toArray(transformedModel.mat4));
      assert.notDeepEqual(myp5._renderer.states.uViewMatrix.mat4, cam1Matrix.mat4);
    });
  });

  suite('materials', function() {
    test('ambient color defaults to the fill color', function() {
      myp5.createCanvas(100, 100, myp5.WEBGL);
      myp5.noStroke();
      myp5.lights();
      myp5.fill('red');
      myp5.sphere(25);
      const pixel = myp5.get(50, 50);
      expect(pixel[0]).to.equal(221);
      expect(pixel[1]).to.equal(0);
      expect(pixel[2]).to.equal(0);
    });

    test('ambient color can be set manually', function() {
      myp5.createCanvas(100, 100, myp5.WEBGL);
      myp5.noStroke();
      myp5.lights();
      myp5.fill('red');
      myp5.ambientMaterial(255, 255, 255);
      myp5.sphere(25);
      const pixel = myp5.get(50, 50);
      expect(pixel[0]).to.equal(221);
      expect(pixel[1]).to.equal(128);
      expect(pixel[2]).to.equal(128);
    });

    test('specular is not lost by texture()', function() {
      myp5.createCanvas(100, 100, myp5.WEBGL);
      const tex = myp5.createGraphics(100, 100);
      tex.background(64);
      myp5.noStroke();
      myp5.lights();

      myp5.specularMaterial(128);
      myp5.texture(tex);

      myp5.plane(100);
      const pixel = myp5.get(50, 50);
      assert.deepEqual(pixel, [184, 184, 184, 255]);
    });

    test('specularMaterial() does not kill texture', function() {
      myp5.createCanvas(100, 100, myp5.WEBGL);
      const tex = myp5.createGraphics(100, 100);
      tex.background(64);
      myp5.noStroke();
      myp5.lights();

      myp5.texture(tex);
      myp5.specularMaterial(128);

      myp5.plane(100);
      const pixel = myp5.get(50, 50);
      assert.deepEqual(pixel, [184, 184, 184, 255]);
    });

    test('ambientMaterial() does not kill texture', function() {
      myp5.createCanvas(100, 100, myp5.WEBGL);
      const tex = myp5.createGraphics(100, 100);
      tex.background(64);
      myp5.noStroke();
      myp5.lights();

      myp5.texture(tex);
      myp5.ambientMaterial(128);

      myp5.plane(100);
      const pixel = myp5.get(50, 50);
      assert.deepEqual(pixel, [88, 88, 88, 255]);
    });

    test('emissiveMaterial() does not kill texture', function() {
      myp5.createCanvas(100, 100, myp5.WEBGL);
      const tex = myp5.createGraphics(100, 100);
      tex.background(64);
      myp5.noStroke();
      myp5.lights();

      myp5.texture(tex);
      myp5.emissiveMaterial(128);

      myp5.plane(100);
      const pixel = myp5.get(50, 50);
      assert.deepEqual(pixel, [184, 184, 184, 255]);
    });
  });

  suite('loadpixels()', function() {
    test('loadPixels color check', function() {
      myp5.createCanvas(100, 100, myp5.WEBGL);
      myp5.background(0, 100, 0);
      myp5.loadPixels();
      var pixels = myp5.pixels;
      assert.deepEqual(pixels[1], 100);
      assert.deepEqual(pixels[3], 255);
    });

    test('get() singlePixel color and size, with loadPixels', function() {
      myp5.createCanvas(100, 100, myp5.WEBGL);
      myp5.background(100, 115, 100);
      myp5.loadPixels();
      var img = myp5.get(0, 0);
      assert.isTrue(img[1] === 115);
      assert.isTrue(img.length === 4);
    });

    test('updatePixels() matches 2D mode', function() {
      myp5.createCanvas(20, 20);
      myp5.pixelDensity(1);
      const getColors = function(mode) {
        const g = myp5.createGraphics(20, 20, mode);
        g.pixelDensity(1);
        g.background(255);
        g.loadPixels();
        for (let y = 0; y < g.height; y++) {
          for (let x = 0; x < g.width; x++) {
            const idx = (y * g.width + x) * 4;
            g.pixels[idx] = (x / g.width) * 255;
            g.pixels[idx + 1] = (y / g.height) * 255;
            g.pixels[idx + 2] = 255;
            g.pixels[idx + 3] = 255;
          }
        }
        g.updatePixels();
        return g;
      };

      const p2d = getColors(myp5.P2D);
      const webgl = getColors(myp5.WEBGL);
      myp5.image(p2d, 0, 0);
      myp5.blendMode(myp5.DIFFERENCE);
      myp5.image(webgl, 0, 0);
      myp5.loadPixels();

      // There should be no difference, so the result should be all black
      // at 100% opacity. We add +/- 1 for wiggle room to account for precision
      // loss.
      for (let i = 0; i < myp5.pixels.length; i++) {
        expect(myp5.pixels[i]).to.be.closeTo(i % 4 === 3 ? 255 : 0, 1);
      }
    });
  });

  suite('get()', function() {
    var img;
    test('get() size check', function() {
      myp5.createCanvas(100, 100, myp5.WEBGL);
      img = myp5.get();
      assert.deepEqual(img.width, myp5.width);
    });

    test('get() can create p5.Image', function() {
      myp5.createCanvas(100, 100, myp5.WEBGL);
      assert.isTrue(img instanceof p5.Image);
    });

    test('get() singlePixel color and size', function() {
      myp5.createCanvas(100, 100, myp5.WEBGL);
      myp5.background(100, 115, 100);
      img = myp5.get(0, 0);
      assert.isTrue(img[1] === 115);
      assert.isTrue(img.length === 4);
      myp5.loadPixels();
      img = myp5.get(0, 0);
      assert.isTrue(img[1] === 115);
      assert.isTrue(img.length === 4);
    });
  });

  suite('GL Renderer clear()', function() {
    var pg;
    var pixel;
    test('webgl graphics background draws into webgl canvas', function() {
      myp5.createCanvas(50, 50, myp5.WEBGL);
      myp5.background(0, 255, 255, 255);
      pg = myp5.createGraphics(25, 50, myp5.WEBGL);
      pg.background(0);
      myp5.image(pg, -myp5.width / 2, -myp5.height / 2);
      pixel = myp5.get(0, 0);
      assert.deepEqual(pixel, [0, 0, 0, 255]);
    });

    test('transparent GL graphics with GL canvas', function() {
      myp5.createCanvas(50, 50, myp5.WEBGL);
      pg = myp5.createGraphics(25, 50, myp5.WEBGL);
      myp5.background(0, 255, 255);
      pg.clear();
      myp5.image(pg, -myp5.width / 2, -myp5.height / 2);
      pixel = myp5.get(0, 0);
      assert.deepEqual(pixel, [0, 255, 255, 255]);
    });

    test('clear color with rgba arguments', function() {
      myp5.createCanvas(50, 50, myp5.WEBGL);
      myp5.clear(1, 0, 0, 1);
      pixel = myp5.get(0, 0);
      assert.deepEqual(pixel, [255, 0, 0, 255]);
      pg = myp5.createGraphics(50, 50, myp5.WEBGL);
      pg.clear(1, 0, 0, 1);
      pixel = pg.get(0, 0);
      assert.deepEqual(pixel, [255, 0, 0, 255]);
    });

    test('semi-transparent GL graphics with GL canvas', function() {
      myp5.createCanvas(50, 50, myp5.WEBGL);
      pg = myp5.createGraphics(25, 50, myp5.WEBGL);
      myp5.background(0, 255, 255);
      pg.background(100, 100, 100, 100);
      myp5.image(pg, -myp5.width / 2, -myp5.height / 2);
      pixel = myp5.get(0, 0);
      assert.deepEqual(pixel, [39, 194, 194, 255]);
    });

    test('webgl graphics background draws into 2D canvas', function() {
      myp5.createCanvas(50, 50);
      myp5.background(0, 255, 255, 255);
      pg = myp5.createGraphics(25, 50, myp5.WEBGL);
      pg.background(0);
      myp5.image(pg, 0, 0);
      pixel = myp5.get(0, 0);
      assert.deepEqual(pixel, [0, 0, 0, 255]);
    });

    test('transparent GL graphics with 2D canvas', function() {
      myp5.createCanvas(50, 50);
      pg = myp5.createGraphics(25, 50, myp5.WEBGL);
      myp5.background(0, 255, 255);
      pg.clear();
      myp5.image(pg, 0, 0);
      pixel = myp5.get(0, 0);
      assert.deepEqual(pixel, [0, 255, 255, 255]);
    });

    test('semi-transparent GL graphics with 2D canvas', function() {
      myp5.createCanvas(50, 50);
      pg = myp5.createGraphics(25, 50, myp5.WEBGL);
      myp5.background(0, 255, 255);
      pg.background(100, 100, 100, 100);
      myp5.image(pg, 0, 0);
      pixel = myp5.get(0, 0);
      assert.deepEqual(pixel, [39, 194, 194, 255]);
    });
  });

  suite('background()', function() {
    function assertAllPixelsAreColor(target, r, g, b, a) {
      target.loadPixels();
      const expectedPixels = [];
      for (let i = 0; i < target.width * target.height; i++) {
        expectedPixels.push(r, g, b, a);
      }
      assert.deepEqual([ ...target.pixels ], expectedPixels);
    }

    function testDepthGetsCleared(target) {
      target.pixelDensity(1);
      target.noStroke();
      target.fill(255, 0, 0);
      target.plane(target.width, target.height);
      assertAllPixelsAreColor(target, 255, 0, 0, 255);

      target.background(255);
      target.push();
      target.translate(0, 0, -10); // Move farther away
      target.fill(0, 0, 255);
      // expanded to fill the screen
      target.plane(target.width * 4, target.height * 4);
      target.pop();
      // The farther-away plane should not be occluded because we cleared
      // the screen with background()
      assertAllPixelsAreColor(target, 0, 0, 255, 255);
    }

    test('background() resets the depth buffer of the main canvas', function() {
      myp5.createCanvas(10, 10, myp5.WEBGL);
      testDepthGetsCleared(myp5);
    });

    test('background() resets the depth buffer of p5.Graphics', function() {
      const graphics = myp5.createGraphics(10, 10, myp5.WEBGL);
      testDepthGetsCleared(graphics);
    });
  });

  suite('blendMode()', function() {
    var testBlend = function(mode, intended) {
      myp5.blendMode(mode);
      assert.deepEqual(intended, myp5._renderer.states.curBlendMode);
    };

    test('blendMode sets _curBlendMode correctly', function() {
      myp5.createCanvas(100, 100, myp5.WEBGL);
      testBlend(myp5.ADD, myp5.ADD);
      testBlend(myp5.REPLACE, myp5.REPLACE);
      testBlend(myp5.SUBTRACT, myp5.SUBTRACT);
      testBlend(myp5.SCREEN, myp5.SCREEN);
      testBlend(myp5.EXCLUSION, myp5.EXCLUSION);
      testBlend(myp5.MULTIPLY, myp5.MULTIPLY);
      testBlend(myp5.LIGHTEST, myp5.LIGHTEST);
      testBlend(myp5.DARKEST, myp5.DARKEST);
    });

    test('blendMode doesnt change when mode unavailable in 3D', function() {
      myp5.createCanvas(100, 100, myp5.WEBGL);
      myp5.blendMode(myp5.DARKEST);
      testBlend(myp5.BURN, myp5.DARKEST);
      testBlend(myp5.DODGE, myp5.DARKEST);
      testBlend(myp5.SOFT_LIGHT, myp5.DARKEST);
      testBlend(myp5.HARD_LIGHT, myp5.DARKEST);
      testBlend(myp5.OVERLAY, myp5.DARKEST);
    });

    var mixAndReturn = function(mode, bgCol) {
      myp5.background(bgCol);
      myp5.blendMode(mode);
      myp5.fill(255, 0, 0, 122);
      myp5.plane(10);
      myp5.fill(0, 0, 255, 122);
      myp5.plane(10);
      return myp5.get(5, 5);
    };

    test('blendModes change pixel colors as expected', function() {
      myp5.createCanvas(10, 10, myp5.WEBGL);
      myp5.noStroke();
      assert.deepEqual([122, 0, 122, 255], mixAndReturn(myp5.ADD, 0));
      assert.deepEqual([0, 0, 122, 122], mixAndReturn(myp5.REPLACE, 255));
      assert.deepEqual([133, 255, 133, 255], mixAndReturn(myp5.SUBTRACT, 255));
      assert.deepEqual([122, 0, 122, 255], mixAndReturn(myp5.SCREEN, 0));
      assert.deepEqual([133, 255, 133, 255], mixAndReturn(myp5.EXCLUSION, 255));
      // Note that in 2D mode, this would just return black, because 2D mode
      // ignores alpha in this case.
      assert.deepEqual([133, 69, 133, 255], mixAndReturn(myp5.MULTIPLY, 255));
      assert.deepEqual([122, 0, 122, 255], mixAndReturn(myp5.LIGHTEST, 0));
      assert.deepEqual([0, 0, 0, 255], mixAndReturn(myp5.DARKEST, 255));
    });

    test('blendModes match 2D mode', function() {
      myp5.createCanvas(10, 10, myp5.WEBGL);
      const ref = myp5.createGraphics(myp5.width, myp5.height);
      ref.translate(ref.width / 2, ref.height / 2); // Match WebGL mode

      const testBlend = function(target, colorA, colorB, mode) {
        target.clear();
        target.push();
        target.background(0);
        target.blendMode(mode);
        target.rectMode(myp5.CENTER);
        target.noStroke();
        target.fill(colorA);
        target.rect(0, 0, target.width, target.height);
        target.fill(colorB);
        target.rect(0, 0, target.width, target.height);
        target.pop();
        console.log(`${colorA} ${mode} ${colorB}: ` + target.canvas.toDataURL())
        return target.get(0, 0);
      };

      const assertSameIn2D = function(colorA, colorB, mode) {
        const refColor = testBlend(myp5, colorA, colorB, mode);
        const webglColor = testBlend(ref, colorA, colorB, mode);
        // console.log(`Blending ${colorA} with ${colorB} using ${mode}: ${JSON.stringify(refColor)}, ${JSON.stringify(webglColor)}`)
        assert.arrayApproximately(
          refColor,
          webglColor,
          10,
          `Blending ${colorA} with ${colorB} using ${mode}`
        );
      };

      for (const alpha of [1, 200/255]) {
        const red = myp5.color('#F53');
        const blue = myp5.color('#13F');
        red.setAlpha(alpha);
        blue.setAlpha(alpha);
        assertSameIn2D(red, blue, myp5.BLEND);
        assertSameIn2D(red, blue, myp5.ADD);
        assertSameIn2D(red, blue, myp5.EXCLUSION);
        assertSameIn2D(red, blue, myp5.MULTIPLY);
        assertSameIn2D(red, blue, myp5.SCREEN);
        assertSameIn2D(red, blue, myp5.REMOVE);
      }
    });

    test('blendModes are included in push/pop', function() {
      myp5.createCanvas(10, 10, myp5.WEBGL);
      myp5.blendMode(myp5.MULTIPLY);
      myp5.push();
      myp5.blendMode(myp5.ADD);
      assert.equal(myp5._renderer.states.curBlendMode, myp5.ADD, 'Changed to ADD');
      myp5.pop();
      assert.equal(
        myp5._renderer.states.curBlendMode,
        myp5.MULTIPLY,
        'Resets to MULTIPLY'
      );
    });

    test('blendModes are applied to point drawing', function() {
      myp5.createCanvas(32, 32, myp5.WEBGL);
      myp5.background(0);
      myp5.blendMode(myp5.ADD);
      myp5.strokeWeight(32);
      myp5.stroke(255, 0, 0);
      myp5.point(0, 0, 0);
      myp5.stroke(0, 0, 255);
      myp5.point(0, 0, 0);
      assert.deepEqual(myp5.get(16, 16), [255, 0, 255, 255]);
    });

    test('transparency works the same with per-vertex colors', function() {
      myp5.createCanvas(20, 20, myp5.WEBGL);
      myp5.noStroke();

      function drawShapes() {
        myp5.fill(255, 0, 0, 100);
        myp5.rect(-10, -10, 15, 15);
        myp5.fill(0, 0, 255, 100);
        myp5.rect(-5, -5, 15, 15);
      }

      drawShapes();
      myp5.loadPixels();
      const eachShapeResult = [...myp5.pixels];

      myp5.clear();
      const shapes = myp5.buildGeometry(drawShapes);
      myp5.model(shapes);
      myp5.loadPixels();
      const singleShapeResult = [...myp5.pixels];

      assert.deepEqual(eachShapeResult, singleShapeResult);
    });
  });

  suite('BufferDef', function() {
    test('render buffer properties are correctly set', function() {
      var renderer = myp5.createCanvas(10, 10, myp5.WEBGL);

      myp5.fill(255);
      myp5.stroke(255);
      myp5.triangle(0, 0, 1, 0, 0, 1);

      const buffers = renderer.geometryBufferCache.getCachedID('tri');
      const geom = renderer.geometryBufferCache.getGeometryByID('tri');

      assert.isObject(buffers);
      assert.isDefined(buffers.indexBuffer);
      assert.isDefined(buffers.indexBufferType);
      assert.isDefined(buffers.vertexBuffer);
      assert.isDefined(buffers.lineVerticesBuffer);
      assert.isDefined(buffers.lineSidesBuffer);
      assert.isDefined(buffers.lineTangentsInBuffer);
      assert.isDefined(buffers.lineTangentsOutBuffer);
      assert.isDefined(buffers.vertexBuffer);

      assert.equal(geom.faces.length, 1);

      //   6 verts per line segment x3 (each is a quad made of 2 triangles)
      // + 12 verts per join x3 (2 quads each, 1 is discarded in the shader)
      // + 6 verts per line cap x0 (1 quad each)
      // = 54
      assert.equal(geom.lineVertices.length, 54 * 3);

    });
  });

  suite('tint() in WEBGL mode', function() {
    test('default tint value is set and not null', function() {
      myp5.createCanvas(100, 100, myp5.WEBGL);
      assert.deepEqual(myp5._renderer.states.tint, [255, 255, 255, 255]);
    });

    test('tint value is modified correctly when tint() is called', function() {
      myp5.createCanvas(100, 100, myp5.WEBGL);
      myp5.tint(0, 153, 204, 126);
      assert.deepEqual(myp5._renderer.states.tint, [0, 153, 204, 126]);
      myp5.tint(100, 120, 140);
      assert.deepEqual(myp5._renderer.states.tint, [100, 120, 140, 255]);
      myp5.tint('violet');
      assert.deepEqual(myp5._renderer.states.tint, [238, 130, 238, 255]);
      myp5.tint(100);
      assert.deepEqual(myp5._renderer.states.tint, [100, 100, 100, 255]);
      myp5.tint(100, 126);
      assert.deepEqual(myp5._renderer.states.tint, [100, 100, 100, 126]);
      myp5.tint([100, 126, 0, 200]);
      assert.deepEqual(myp5._renderer.states.tint, [100, 126, 0, 200]);
      myp5.tint([100, 126, 0]);
      assert.deepEqual(myp5._renderer.states.tint, [100, 126, 0, 255]);
      myp5.tint([100]);
      assert.deepEqual(myp5._renderer.states.tint, [100, 100, 100, 255]);
      myp5.tint([100, 126]);
      assert.deepEqual(myp5._renderer.states.tint, [100, 100, 100, 126]);
      myp5.tint(myp5.color(255, 204, 0));
      assert.deepEqual(myp5._renderer.states.tint, [255, 204, 0, 255]);
    });

    test('tint should be reset after draw loop', function() {
      return new Promise(function(resolve, reject) {
        new p5(function(p) {
          p.setup = function() {
            p.createCanvas(100, 100, myp5.WEBGL);
          };
          p.draw = function() {
            if (p.frameCount === 2) {
              resolve(p._renderer.states.tint);
            }
            p.tint(0, 153, 204, 126);
          };
        });
      }).then(function(_tint) {
        assert.deepEqual(_tint, [255, 255, 255, 255]);
      });
    });
  });

  suite('beginShape() in WEBGL mode', function() {
    test('QUADS mode converts into triangles', function() {
      var renderer = myp5.createCanvas(10, 10, myp5.WEBGL);
      myp5.textureMode(myp5.NORMAL);
      myp5.beginShape(myp5.QUADS);
      myp5.fill(255, 0, 0);
      myp5.normal(0, 1, 2);
      myp5.vertex(0, 0, 0, 0, 0);
      myp5.fill(0, 255, 0);
      myp5.normal(3, 4, 5);
      myp5.vertex(0, 1, 1, 0, 1);
      myp5.fill(0, 0, 255);
      myp5.normal(6, 7, 8);
      myp5.vertex(1, 0, 2, 1, 0);
      myp5.fill(255, 0, 255);
      myp5.normal(9, 10, 11);
      myp5.vertex(1, 1, 3, 1, 1);

      myp5.fill(255, 0, 0);
      myp5.normal(12, 13, 14);
      myp5.vertex(2, 0, 4, 0, 0);
      myp5.fill(0, 255, 0);
      myp5.normal(15, 16, 17);
      myp5.vertex(2, 1, 5, 0, 1);
      myp5.fill(0, 0, 255);
      myp5.normal(18, 19, 20);
      myp5.vertex(3, 0, 6, 1, 0);
      myp5.fill(255, 0, 255);
      myp5.normal(21, 22, 23);
      myp5.vertex(3, 1, 7, 1, 1);
      myp5.endShape();

      const expectedVerts = [
        [0, 0, 0],
        [0, 1, 1],
        [1, 0, 2],

        [0, 0, 0],
        [1, 0, 2],
        [1, 1, 3],

        [2, 0, 4],
        [2, 1, 5],
        [3, 0, 6],

        [2, 0, 4],
        [3, 0, 6],
        [3, 1, 7]
      ];
      assert.equal(
        renderer.shapeBuilder.geometry.vertices.length,
        expectedVerts.length
      );
      expectedVerts.forEach(function([x, y, z], i) {
        assert.equal(renderer.shapeBuilder.geometry.vertices[i].x, x);
        assert.equal(renderer.shapeBuilder.geometry.vertices[i].y, y);
        assert.equal(renderer.shapeBuilder.geometry.vertices[i].z, z);
      });

      const expectedUVs = [
        [0, 0],
        [0, 1],
        [1, 0],

        [0, 0],
        [1, 0],
        [1, 1],

        [0, 0],
        [0, 1],
        [1, 0],

        [0, 0],
        [1, 0],
        [1, 1]
      ].flat();
      assert.deepEqual(renderer.shapeBuilder.geometry.uvs, expectedUVs);

      const expectedColors = [
        [1, 0, 0, 1],
        [0, 1, 0, 1],
        [0, 0, 1, 1],

        [1, 0, 0, 1],
        [0, 0, 1, 1],
        [1, 0, 1, 1],

        [1, 0, 0, 1],
        [0, 1, 0, 1],
        [0, 0, 1, 1],

        [1, 0, 0, 1],
        [0, 0, 1, 1],
        [1, 0, 1, 1]
      ].flat();
      assert.deepEqual(
        renderer.shapeBuilder.geometry.vertexColors,
        expectedColors
      );

      const expectedNormals = [
        [0, 1, 2],
        [3, 4, 5],
        [6, 7, 8],

        [0, 1, 2],
        [6, 7, 8],
        [9, 10, 11],

        [12, 13, 14],
        [15, 16, 17],
        [18, 19, 20],

        [12, 13, 14],
        [18, 19, 20],
        [21, 22, 23]
      ];
      assert.equal(
        renderer.shapeBuilder.geometry.vertexNormals.length,
        expectedNormals.length
      );
      expectedNormals.forEach(function([x, y, z], i) {
        assert.equal(renderer.shapeBuilder.geometry.vertexNormals[i].x, x);
        assert.equal(renderer.shapeBuilder.geometry.vertexNormals[i].y, y);
        assert.equal(renderer.shapeBuilder.geometry.vertexNormals[i].z, z);
      });
    });

    test('QUADS mode makes edges for quad outlines', function() {
      var renderer = myp5.createCanvas(10, 10, myp5.WEBGL);
      myp5.beginShape(myp5.QUADS);
      myp5.vertex(0, 0);
      myp5.vertex(0, 1);
      myp5.vertex(1, 0);
      myp5.vertex(1, 1);

      myp5.vertex(2, 0);
      myp5.vertex(2, 1);
      myp5.vertex(3, 0);
      myp5.vertex(3, 1);
      myp5.endShape();

      assert.equal(renderer.shapeBuilder.geometry.edges.length, 8);
    });

    test('QUAD_STRIP mode makes edges for strip outlines', function() {
      var renderer = myp5.createCanvas(10, 10, myp5.WEBGL);
      myp5.beginShape(myp5.QUAD_STRIP);
      myp5.vertex(0, 0);
      myp5.vertex(0, 1);
      myp5.vertex(1, 0);
      myp5.vertex(1, 1);
      myp5.vertex(2, 0);
      myp5.vertex(2, 1);
      myp5.vertex(3, 0);
      myp5.vertex(3, 1);
      myp5.endShape();

      // Two full quads (2 * 4) plus two edges connecting them
      assert.equal(renderer.shapeBuilder.geometry.edges.length, 10);
    });

    test('TRIANGLE_FAN mode makes edges for each triangle', function() {
      var renderer = myp5.createCanvas(10, 10, myp5.WEBGL);
      //    x
      //    | \
      // x--x--x
      //  \ | /
      //    x
      myp5.beginShape(myp5.TRIANGLE_FAN);
      myp5.vertex(0, 0);
      myp5.vertex(0, -5);
      myp5.vertex(5, 0);
      myp5.vertex(0, 5);
      myp5.vertex(-5, 0);
      myp5.endShape();

      assert.equal(renderer.shapeBuilder.geometry.edges.length, 7);
    });

    test('PATH preserves vertex data', function() {
      var renderer = myp5.createCanvas(10, 10, myp5.WEBGL);

      myp5.textureMode(myp5.NORMAL);
      myp5.beginShape(myp5.PATH);
      myp5.fill(255, 255, 255);
      myp5.normal(-1, -1, 1);
      myp5.vertexProperty('aCustom', [1, 1, 1])
      myp5.vertex(-10, -10, 0, 0);
      myp5.fill(255, 0, 0);
      myp5.normal(1, -1, 1);
      myp5.vertexProperty('aCustom', [1, 0, 0])
      myp5.vertex(10, -10, 1, 0);
      myp5.fill(0, 255, 0);
      myp5.normal(1, 1, 1);
      myp5.vertexProperty('aCustom', [0, 1, 0])
      myp5.vertex(10, 10, 1, 1);
      myp5.fill(0, 0, 255);
      myp5.normal(-1, 1, 1);
      myp5.vertexProperty('aCustom', [0, 0, 1])
      myp5.vertex(-10, 10, 0, 1);
      myp5.endShape(myp5.CLOSE);

      assert.equal(renderer.shapeBuilder.geometry.vertices.length, 6);
      assert.deepEqual(
        renderer.shapeBuilder.geometry.vertices[0].array(),
        [10, -10, 0]
      );
      assert.deepEqual(
        renderer.shapeBuilder.geometry.vertices[1].array(),
        [-10, 10, 0]
      );
      assert.deepEqual(
        renderer.shapeBuilder.geometry.vertices[2].array(),
        [-10, -10, 0]
      );
      assert.deepEqual(
        renderer.shapeBuilder.geometry.vertices[3].array(),
        [-10, 10, 0]
      );
      assert.deepEqual(
        renderer.shapeBuilder.geometry.vertices[4].array(),
        [10, -10, 0]
      );
      assert.deepEqual(
        renderer.shapeBuilder.geometry.vertices[5].array(),
        [10, 10, 0]
      );

      assert.equal(renderer.shapeBuilder.geometry.vertexNormals.length, 6);
      assert.deepEqual(
        renderer.shapeBuilder.geometry.vertexNormals[0].array(),
        [1, -1, 1]
      );
      assert.deepEqual(
        renderer.shapeBuilder.geometry.vertexNormals[1].array(),
        [-1, 1, 1]
      );
      assert.deepEqual(
        renderer.shapeBuilder.geometry.vertexNormals[2].array(),
        [-1, -1, 1]
      );
      assert.deepEqual(
        renderer.shapeBuilder.geometry.vertexNormals[3].array(),
        [-1, 1, 1]
      );
      assert.deepEqual(
        renderer.shapeBuilder.geometry.vertexNormals[4].array(),
        [1, -1, 1]
      );
      assert.deepEqual(
        renderer.shapeBuilder.geometry.vertexNormals[5].array(),
        [1, 1, 1]
      );

      assert.deepEqual(renderer.shapeBuilder.geometry.aCustomSrc, [
          1, 0, 0,
          0, 0, 1,
          1, 1, 1,
          0, 0, 1,
          1, 0, 0,
          0, 1, 0
        ]);

      assert.deepEqual(renderer.shapeBuilder.geometry.vertexColors, [
        1, 0, 0, 1,
        0, 0, 1, 1,
        1, 1, 1, 1,
        0, 0, 1, 1,
        1, 0, 0, 1,
        0, 1, 0, 1
      ]);

      assert.deepEqual(renderer.shapeBuilder.geometry.uvs, [
        1, 0,
        0, 1,
        0, 0,
        0, 1,
        1, 0,
        1, 1
      ]);
    });

    test('PATH does not affect stroke colors', function() {
      var renderer = myp5.createCanvas(10, 10, myp5.WEBGL);

      myp5.textureMode(myp5.NORMAL);
      myp5.beginShape(myp5.PATH);
      myp5.noFill();
      myp5.stroke(255, 255, 255);
      myp5.vertex(-10, -10, 0, 0);
      myp5.stroke(255, 0, 0);
      myp5.vertex(10, -10, 1, 0);
      myp5.stroke(0, 255, 0);
      myp5.vertex(10, 10, 1, 1);
      myp5.stroke(0, 0, 255);
      myp5.vertex(-10, 10, 0, 1);
      myp5.endShape(myp5.CLOSE);

      // Vertex stroke colors are not run through libtess
      assert.deepEqual(renderer.shapeBuilder.geometry.vertexStrokeColors, [
        1, 1, 1, 1,
        1, 0, 0, 1,
        0, 1, 0, 1,
        0, 0, 1, 1,
        1, 1, 1, 1,
      ]);
    });

    test('PATH does not affect texture coordinates', function() {
      var renderer = myp5.createCanvas(10, 10, myp5.WEBGL);
      const texture = new p5.Image(25, 25);

      myp5.textureMode(myp5.IMAGE);
      myp5.texture(texture);
      myp5.beginShape(myp5.PATH);
      myp5.noFill();
      myp5.vertex(-10, -10, 0, 0);
      myp5.vertex(10, -10, 25, 0);
      myp5.vertex(10, 10, 25, 25);
      myp5.vertex(-10, 10, 0, 25);
      myp5.endShape(myp5.CLOSE);

      // UVs are correctly translated through libtess
      assert.deepEqual(renderer.shapeBuilder.geometry.uvs, [
        1, 0,
        0, 1,
        0, 0,

        0, 1,
        1, 0,
        1, 1
      ]);
    });

    test('PATH interpolates vertex data at intersections', function() {
      var renderer = myp5.createCanvas(10, 10, myp5.WEBGL);

      // Hourglass shape:
      //
      // 1     3
      // o     o
      // | \ / |
      // | / \ |
      // o     o
      // 4     2
      //
      // Tessy will add a vertex in the middle
      myp5.textureMode(myp5.NORMAL);
      myp5.beginShape(myp5.PATH);
      myp5.fill(255, 255, 255);
      myp5.normal(-1, -1, 1);
      myp5.vertex(-10, -10, 0, 0);
      myp5.fill(0, 255, 0);
      myp5.normal(1, 1, 1);
      myp5.vertex(10, 10, 1, 1);
      myp5.fill(255, 0, 0);
      myp5.normal(1, -1, 1);
      myp5.vertex(10, -10, 1, 0);
      myp5.fill(0, 0, 255);
      myp5.normal(-1, 1, 1);
      myp5.vertex(-10, 10, 0, 1);
      myp5.endShape(myp5.CLOSE);

      assert.equal(renderer.shapeBuilder.geometry.vertices.length, 6);
      assert.deepEqual(
        renderer.shapeBuilder.geometry.vertices[0].array(),
        [0, 0, 0]
      );
      assert.deepEqual(
        renderer.shapeBuilder.geometry.vertices[1].array(),
        [-10, 10, 0]
      );
      assert.deepEqual(
        renderer.shapeBuilder.geometry.vertices[2].array(),
        [-10, -10, 0]
      );
      assert.deepEqual(
        renderer.shapeBuilder.geometry.vertices[3].array(),
        [10, 10, 0]
      );
      assert.deepEqual(
        renderer.shapeBuilder.geometry.vertices[4].array(),
        [0, 0, 0]
      );
      assert.deepEqual(
        renderer.shapeBuilder.geometry.vertices[5].array(),
        [10, -10, 0]
      );

      assert.equal(renderer.shapeBuilder.geometry.vertexNormals.length, 6);
      assert.deepEqual(
        renderer.shapeBuilder.geometry.vertexNormals[0].array(),
        [0, 0, 1]
      );
      assert.deepEqual(
        renderer.shapeBuilder.geometry.vertexNormals[1].array(),
        [-1, 1, 1]
      );
      assert.deepEqual(
        renderer.shapeBuilder.geometry.vertexNormals[2].array(),
        [-1, -1, 1]
      );
      assert.deepEqual(
        renderer.shapeBuilder.geometry.vertexNormals[3].array(),
        [1, 1, 1]
      );
      assert.deepEqual(
        renderer.shapeBuilder.geometry.vertexNormals[4].array(),
        [0, 0, 1]
      );
      assert.deepEqual(
        renderer.shapeBuilder.geometry.vertexNormals[5].array(),
        [1, -1, 1]
      );

      assert.deepEqual(renderer.shapeBuilder.geometry.vertexColors, [
        0.5, 0.5, 0.5, 1,
        0, 0, 1, 1,
        1, 1, 1, 1,
        0, 1, 0, 1,
        0.5, 0.5, 0.5, 1,
        1, 0, 0, 1
      ]);

      assert.deepEqual(renderer.shapeBuilder.geometry.uvs, [
        0.5, 0.5,
        0, 1,
        0, 0,
        1, 1,
        0.5, 0.5,
        1, 0
      ]);
    });

    test('PATH handles vertex data perpendicular to the camera', function() {
      var renderer = myp5.createCanvas(10, 10, myp5.WEBGL);

      myp5.textureMode(myp5.NORMAL);
      myp5.beginShape(myp5.PATH);
      myp5.vertex(-10, 0, -10);
      myp5.vertex(10, 0, -10);
      myp5.vertex(10, 0, 10);
      myp5.vertex(-10, 0, 10);
      myp5.endShape(myp5.CLOSE);

      assert.equal(renderer.shapeBuilder.geometry.vertices.length, 6);
      assert.deepEqual(
        renderer.shapeBuilder.geometry.vertices[0].array(),
        [10, 0, 10]
      );
      assert.deepEqual(
        renderer.shapeBuilder.geometry.vertices[1].array(),
        [-10, 0, -10]
      );
      assert.deepEqual(
        renderer.shapeBuilder.geometry.vertices[2].array(),
        [10, 0, -10]
      );
      assert.deepEqual(
        renderer.shapeBuilder.geometry.vertices[3].array(),
        [-10, 0, -10]
      );
      assert.deepEqual(
        renderer.shapeBuilder.geometry.vertices[4].array(),
        [10, 0, 10]
      );
      assert.deepEqual(
        renderer.shapeBuilder.geometry.vertices[5].array(),
        [-10, 0, 10]
      );
    });
  });

  suite('color interpolation', function() {
    test('strokes should interpolate colors between vertices', function() {
      const renderer = myp5.createCanvas(512, 4, myp5.WEBGL);

      // far left color: (242, 236, 40)
      // far right color: (42, 36, 240)
      // expected middle color: (142, 136, 140)

      myp5.strokeWeight(4);
      myp5.beginShape();
      myp5.stroke(242, 236, 40);
      myp5.vertex(-256, 0);
      myp5.stroke(42, 36, 240);
      myp5.vertex(256, 0);
      myp5.endShape();

      assert.deepEqual(myp5.get(0, 2), [242, 236, 40, 255]);
      assert.deepEqual(myp5.get(256, 2), [142, 136, 140, 255]);
      assert.deepEqual(myp5.get(511, 2), [42, 36, 240, 255]);
    });

    test('geometry without stroke colors use curStrokeColor', function() {
      const renderer = myp5.createCanvas(256, 256, myp5.WEBGL);
      myp5.background(255);
      myp5.fill(255);
      myp5.stroke(0);
      myp5.strokeWeight(4);
      myp5.rectMode(myp5.CENTER);
      myp5.rect(0, 0, myp5.width, myp5.height);

      assert.equal(renderer._useLineColor, false);
      assert.deepEqual(myp5.get(128, 0), [0, 0, 0, 255]);
    });

    test('geometry with stroke colors use their colors', function() {
      const renderer = myp5.createCanvas(256, 256, myp5.WEBGL);
      const myGeom = new p5.Geometry(1, 1, function() {
        this.gid = 'strokeColorTest';
        this.vertices.push(myp5.createVector(-128, -128));
        this.vertices.push(myp5.createVector(-128, 128));
        this.vertices.push(myp5.createVector(128, 128));
        this.vertices.push(myp5.createVector(128, -128));
        this.faces.push([0, 1, 2]);
        this.faces.push([0, 2, 3]);
        this.edges.push([0, 1]);
        this.edges.push([1, 2]);
        this.edges.push([2, 3]);
        this.edges.push([3, 0]);
        this.vertexStrokeColors.push(
          0, 0, 0, 1,
          1, 0, 0, 1,
          0, 0, 1, 1,
          0, 1, 0, 1
        );
        this._edgesToVertices();
      }, myp5._renderer);
      myp5.background(255);
      myp5.fill(255);
      myp5.strokeWeight(4);
      myp5.stroke(0);
      myp5.model(myGeom);

      assert.equal(renderer._useLineColor, true);
      assert.deepEqual(myp5.get(128, 255), [127, 0, 128, 255]);
    });

    test('immediate mode uses stroke colors', function() {
      const renderer = myp5.createCanvas(256, 256, myp5.WEBGL);
      myp5.background(255);
      myp5.fill(255);
      myp5.strokeWeight(4);
      myp5.beginShape();
      myp5.stroke(0);
      myp5.vertex(-128, -128);
      myp5.stroke(255, 0, 0);
      myp5.vertex(-128, 128);
      myp5.stroke(0, 0, 255);
      myp5.vertex(128, 128);
      myp5.stroke(0, 255, 0);
      myp5.vertex(128, -128);
      myp5.endShape(myp5.CLOSE);

      assert.equal(renderer._useLineColor, true);
      assert.deepEqual(myp5.get(128, 255), [127, 0, 128, 255]);
    });
  });

  suite('interpolation of vertex colors', function(){
    test('immediate mode uses vertex colors (noLight)', function() {
      const renderer = myp5.createCanvas(256, 256, myp5.WEBGL);

      // upper color: (200, 0, 0, 255);
      // lower color: (0, 0, 200, 255);
      // expected center color: (100, 0, 100, 255);

      myp5.beginShape();
      myp5.fill(200, 0, 0);
      myp5.vertex(-128, -128);
      myp5.fill(200, 0, 0);
      myp5.vertex(128, -128);
      myp5.fill(0, 0, 200);
      myp5.vertex(128, 128);
      myp5.fill(0, 0, 200);
      myp5.vertex(-128, 128);
      myp5.endShape(myp5.CLOSE);

      assert.equal(renderer._useVertexColor, true);
      assert.deepEqual(myp5.get(128, 128), [100, 0, 100, 255]);
    });

    test('immediate mode uses vertex colors (light)', function() {
      const renderer = myp5.createCanvas(256, 256, myp5.WEBGL);

      myp5.directionalLight(255, 255, 255, 0, 0, -1);
      // diffuseFactor:0.73
      // so, expected color is (73, 0, 73, 255).

      myp5.beginShape();
      myp5.fill(200, 0, 0);
      myp5.vertex(-128, -128);
      myp5.fill(200, 0, 0);
      myp5.vertex(128, -128);
      myp5.fill(0, 0, 200);
      myp5.vertex(128, 128);
      myp5.fill(0, 0, 200);
      myp5.vertex(-128, 128);
      myp5.endShape(myp5.CLOSE);

      assert.equal(renderer._useVertexColor, true);
      assert.deepEqual(myp5.get(128, 128), [73, 0, 73, 255]);
    });

    test('geom without vertex colors use curFillCol (noLight)', function() {
      const renderer = myp5.createCanvas(256, 256, myp5.WEBGL);

      // expected center color is curFillColor.

      myp5.fill(200, 0, 200);
      myp5.rectMode(myp5.CENTER);
      myp5.rect(0, 0, myp5.width, myp5.height);

      assert.equal(renderer._useVertexColor, false);
      assert.deepEqual(myp5.get(128, 128), [200, 0, 200, 255]);
    });

    test('geom without vertex colors use curFillCol (light)', function() {
      const renderer = myp5.createCanvas(256, 256, myp5.WEBGL);

      myp5.directionalLight(255, 255, 255, 0, 0, -1);
      // diffuseFactor:0.73
      // so, expected color is (146, 0, 146, 255).

      myp5.fill(200, 0, 200);
      myp5.rectMode(myp5.CENTER);
      myp5.rect(0, 0, myp5.width, myp5.height);

      assert.equal(renderer._useVertexColor, false);
      assert.deepEqual(myp5.get(128, 128), [146, 0, 146, 255]);
    });

    test('geom with vertex colors use their color (noLight)', function() {
      const renderer = myp5.createCanvas(256, 256, myp5.WEBGL);

      // upper color: (200, 0, 0, 255);
      // lower color: (0, 0, 200, 255);
      // expected center color: (100, 0, 100, 255);

      const myGeom = new p5.Geometry(1, 1, function() {
        this.gid = 'vertexColorTestWithNoLights';
        this.vertices.push(myp5.createVector(-128, -128));
        this.vertices.push(myp5.createVector(128, -128));
        this.vertices.push(myp5.createVector(128, 128));
        this.vertices.push(myp5.createVector(-128, 128));
        this.faces.push([0, 1, 2]);
        this.faces.push([0, 2, 3]);
        this.vertexColors.push(
          200/255, 0, 0, 1,
          200/255, 0, 0, 1,
          0, 0, 200/255, 1,
          0, 0, 200/255, 1
        );
        this.computeNormals();
      });

      myp5.noStroke();
      myp5.model(myGeom);

      assert.equal(renderer._useVertexColor, true);
      assert.deepEqual(myp5.get(128, 128), [100, 0, 100, 255]);
    });

    test('geom with vertex colors use their color (light)', function() {
      const renderer = myp5.createCanvas(256, 256, myp5.WEBGL);

      const myGeom = new p5.Geometry(1, 1, function() {
        this.gid = 'vertexColorTestWithLighs';
        this.vertices.push(myp5.createVector(-128, -128));
        this.vertices.push(myp5.createVector(128, -128));
        this.vertices.push(myp5.createVector(128, 128));
        this.vertices.push(myp5.createVector(-128, 128));
        this.faces.push([0, 1, 2]);
        this.faces.push([0, 2, 3]);
        this.vertexColors.push(
          200/255, 0, 0, 1,
          200/255, 0, 0, 1,
          0, 0, 200/255, 1,
          0, 0, 200/255, 1
        );
        this.computeNormals();
      });

      myp5.directionalLight(255, 255, 255, 0, 0, -1);
      // diffuseFactor:0.73
      // so, expected color is (73, 0, 73, 255).
      myp5.noStroke();
      myp5.model(myGeom);

      assert.equal(renderer._useVertexColor, true);
      assert.deepEqual(myp5.get(128, 128), [73, 0, 73, 255]);
    });
  });

  suite('Test for register availability', function() {
    test('register enable/disable flag test', function() {
      const renderer = myp5.createCanvas(16, 16, myp5.WEBGL);

      // geometry without aTexCoord.
      const myGeom = new p5.Geometry(1, 1, function() {
        this.gid = 'registerEnabledTest';
        this.vertices.push(myp5.createVector(-8, -8));
        this.vertices.push(myp5.createVector(8, -8));
        this.vertices.push(myp5.createVector(8, 8));
        this.vertices.push(myp5.createVector(-8, 8));
        this.faces.push([0, 1, 2]);
        this.faces.push([0, 2, 3]);
        this.computeNormals();
      }, myp5._renderer);

      myp5.fill(255);
      myp5.noStroke();
      myp5.directionalLight(255, 255, 255, 0, 0, -1);

      myp5.triangle(-8, -8, 8, -8, 8, 8);

      // get register location of
      // lightingShader's aTexCoord attribute.
      const attributes = renderer._curShader.attributes;
      const loc = attributes.aTexCoord.location;

      assert.equal(renderer.registerEnabled.has(loc), true);

      myp5.model(myGeom);
      assert.equal(renderer.registerEnabled.has(loc), false);

      myp5.triangle(-8, -8, 8, 8, -8, 8);
      assert.equal(renderer.registerEnabled.has(loc), true);
    });
  });

  suite('setAttributes', function() {
    test('It leaves a reference to the correct canvas', function() {
      const renderer = myp5.createCanvas(10, 10, myp5.WEBGL);
      assert.equal(myp5.canvas, renderer.canvas);

      myp5.setAttributes({ alpha: true });
      assert.equal(myp5.canvas, renderer.canvas);
    });
  });

  suite('instancing', function() {
    test('instanced', function() {
      let defShader;

      const vertShader = `#version 300 es

      in vec3 aPosition;
      in vec2 aTexCoord;

      uniform mat4 uModelViewMatrix;
      uniform mat4 uProjectionMatrix;

      out vec2 vTexCoord;

      void main() {
        vTexCoord = aTexCoord;

        vec4 pos = vec4(aPosition, 1.0);
        pos.x += float(gl_InstanceID);
        vec4 wPos = uProjectionMatrix * uModelViewMatrix * pos;
        gl_Position = wPos;
      }`;

      const fragShader = `#version 300 es

      #ifdef GL_ES
      precision mediump float;
      #endif

      in vec2 vTexCoord;

      out vec4 fragColor;

      void main() {
        fragColor = vec4(1.0, 0.0, 0.0, 1.0);
      }
      `;

      myp5.createCanvas(2, 1, myp5.WEBGL);
      myp5.noStroke();
      myp5.pixelDensity(1);

      defShader = myp5.createShader(vertShader, fragShader);

      myp5.background(0);
      myp5.shader(defShader);
      {
        // Check to make sure that pixels are empty first
        assert.deepEqual(
          myp5.get(0, 0),
          [0, 0, 0, 255]
        );
        assert.deepEqual(
          myp5.get(1, 0),
          [0, 0, 0, 255]
        );

        const siz = 1;
        myp5.translate(-myp5.width / 2, -myp5.height / 2);
        myp5.beginShape();
        myp5.vertex(0, 0);
        myp5.vertex(0, siz);
        myp5.vertex(siz, siz);
        myp5.vertex(siz, 0);
        myp5.endShape(myp5.CLOSE, 2);

        // check the pixels after instancing to make sure that they're the correct color
        assert.deepEqual(
          myp5.get(0, 0),
          [255, 0, 0, 255]
        );
        assert.deepEqual(
          myp5.get(1, 0),
          [255, 0, 0, 255]
        );
      }
      myp5.resetShader();
    });
  });

  suite('clip()', function() {
    //let myp5;
    function getClippedPixels(mode, mask) {
      // Clean up the last myp5 instance, since this may be called more than
      // once per test
      myp5.remove();
      myp5 = new p5(function(p) {
        p.setup = function() {};
        p.draw = function() {};
      });

      myp5.createCanvas(50, 50, mode);
      myp5.pixelDensity(1);
      if (mode === myp5.WEBGL) {
        myp5.translate(-myp5.width / 2, -myp5.height / 2);
      }
      mask();
      myp5.loadPixels();
      return [...myp5.pixels];
    }

    function getPixel(pixels, x, y) {
      const start = (y * myp5.width + x) * 4;
      return pixels.slice(start, start + 4);
    }

    test('It can mask in a shape', function() {
      const mask = () => {
        myp5.background(255);
        myp5.noStroke();
        myp5.clip(() => myp5.rect(10, 10, 30, 30));
        myp5.fill('red');
        myp5.rect(5, 5, 40, 40);
        // console.log(myp5._renderer.canvas.toDataURL());
      };
      const pixels = getClippedPixels(myp5.WEBGL, mask);

      // Regions where nothing is drawn should be white
      assert.deepEqual(getPixel(pixels, 0, 0), [255, 255, 255, 255]);

      // Outside the clipped region should be white
      assert.deepEqual(getPixel(pixels, 7, 7), [255, 255, 255, 255]);

      // Inside the clipped region should be red
      assert.deepEqual(getPixel(pixels, 15, 15), [255, 0, 0, 255]);

      // It should match 2D mode
      assert.deepEqual(pixels, getClippedPixels(myp5.P2D, mask));
    });

    test('It can mask out a shape', function() {
      const mask = () => {
        myp5.background(255);
        myp5.noStroke();
        myp5.clip(() => myp5.rect(10, 10, 30, 30), { invert: true });
        myp5.fill('red');
        myp5.rect(5, 5, 40, 40);
      };
      const pixels = getClippedPixels(myp5.WEBGL, mask);

      // Regions where nothing is drawn should be white
      assert.deepEqual(getPixel(pixels, 0, 0), [255, 255, 255, 255]);

      // Outside the clipped region should be red
      assert.deepEqual(getPixel(pixels, 7, 7), [255, 0, 0, 255]);

      // Inside the clipped region should be white
      assert.deepEqual(getPixel(pixels, 15, 15), [255, 255, 255, 255]);

      // It should match 2D mode
      assert.deepEqual(pixels, getClippedPixels(myp5.P2D, mask));
    });

    test('It can mask multiple shapes', function() {
      const mask = () => {
        myp5.background(255);
        myp5.noStroke();
        myp5.clip(() => {
          myp5.rect(10, 10, 5, 5);
          myp5.rect(20, 20, 5, 5);
        });
        myp5.fill('red');
        myp5.rect(5, 5, 40, 40);
      };
      const pixels = getClippedPixels(myp5.WEBGL, mask);

      // Regions where nothing is drawn should be white
      assert.deepEqual(getPixel(pixels, 0, 0), [255, 255, 255, 255]);

      // Outside the clipped region should be white
      assert.deepEqual(getPixel(pixels, 7, 7), [255, 255, 255, 255]);

      // Inside the first rectangle should be red
      assert.deepEqual(getPixel(pixels, 12, 12), [255, 0, 0, 255]);

      // Between the rectangles should be white
      assert.deepEqual(getPixel(pixels, 17, 17), [255, 255, 255, 255]);

      // Inside the second rectangle should be red
      assert.deepEqual(getPixel(pixels, 22, 22), [255, 0, 0, 255]);

      // It should match 2D mode
      assert.deepEqual(pixels, getClippedPixels(myp5.P2D, mask));
    });

    test('It can mask in a shape in a framebuffer', function() {
      const mask = () => {
        const fbo = myp5.createFramebuffer({ antialias: false });
        myp5.background(255);
        myp5.noStroke();
        fbo.begin();
        myp5.clear();
        myp5.translate(-myp5.width / 2, -myp5.height / 2);
        myp5.clip(() => myp5.rect(10, 10, 30, 30));
        myp5.fill('red');
        myp5.rect(5, 5, 40, 40);
        fbo.end();
        fbo.loadPixels();
        myp5.image(fbo, 0, 0);
      };
      const pixels = getClippedPixels(myp5.WEBGL, mask);

      // Regions where nothing is drawn should be white
      assert.deepEqual(getPixel(pixels, 0, 0), [255, 255, 255, 255]);

      // Outside the clipped region should be white
      assert.deepEqual(getPixel(pixels, 7, 7), [255, 255, 255, 255]);

      // Inside the clipped region should be red
      assert.deepEqual(getPixel(pixels, 15, 15), [255, 0, 0, 255]);
    });

    test(
      'It can mask a separate shape in a framebuffer from the main canvas',
      function() {
        myp5.createCanvas(50, 50, myp5.WEBGL);
        myp5.noStroke();
        const fbo = myp5.createFramebuffer({ antialias: false });
        myp5.rectMode(myp5.CENTER);
        myp5.background('red');
        expect(myp5._renderer._clipDepths.length).to.equal(0);
        myp5.push();
        myp5.beginClip();
        myp5.rect(-5, -5, 20, 20);
        myp5.endClip();
        expect(myp5._renderer._clipDepths.length).to.equal(1);

        fbo.begin();
        myp5.beginClip();
        myp5.rect(5, 5, 20, 20);
        myp5.endClip();
        myp5.fill('blue');
        myp5.rect(0, 0, myp5.width, myp5.height);
        expect(myp5._renderer._clipDepths.length).to.equal(2);
        expect(myp5._renderer.drawTarget()).to.equal(fbo);
        expect(fbo._isClipApplied).to.equal(true);
        fbo.end();
        expect(fbo._isClipApplied).to.equal(false);
        expect(myp5._renderer._clipDepths.length).to.equal(1);
        expect(myp5._renderer.drawTarget()).to.equal(myp5._renderer);
        expect(myp5._renderer._isClipApplied).to.equal(true);

        myp5.imageMode(myp5.CENTER);
        myp5.image(fbo, 0, 0);
        myp5.pop();
        expect(myp5._renderer._clipDepths.length).to.equal(0);

        // In the middle of the canvas, the framebuffer's clip and the
        // main canvas's clip intersect, so the blue should show through
        assert.deepEqual(
          myp5.get(myp5.width / 2, myp5.height / 2),
          [0, 0, 255, 255]
        );

        // To either side of the center, nothing should be on top of
        // the red background color
        for (const side of [-1, 1]) {
          assert.deepEqual(
            myp5.get(myp5.width / 2 + side * 10, myp5.height / 2 + side * 10),
            [255, 0, 0, 255]
          );
        }
      }
    );

    test(
      'Main canvas masks do not apply to framebuffers',
      function() {
        myp5.createCanvas(50, 50, myp5.WEBGL);
        const fbo = myp5.createFramebuffer({ antialias: false });
        myp5.rectMode(myp5.CENTER);
        myp5.background('red');
        expect(myp5._renderer._stencilTestOn).to.equal(false);
        myp5.push();
        myp5.beginClip();
        myp5.rect(-20, -20, 40, 40);
        myp5.endClip();
        expect(myp5._renderer._stencilTestOn).to.equal(true);

        fbo.begin();
        expect(myp5._renderer._stencilTestOn).to.equal(false);
        myp5.noStroke();
        myp5.fill('blue');
        myp5.rect(0, 0, myp5.width, myp5.height);
        fbo.end();

        expect(myp5._renderer._stencilTestOn).to.equal(true);
        myp5.pop();
        expect(myp5._renderer._stencilTestOn).to.equal(false);

        myp5.imageMode(myp5.CENTER);
        myp5.image(fbo, 0, 0);

        // In the middle of the canvas, the framebuffer's clip and the
        // main canvas's clip intersect, so the blue should show through
        assert.deepEqual(
          myp5.get(myp5.width / 2, myp5.height / 2),
          [0, 0, 255, 255]
        );
      }
    );
  });

  suite('vertexProperty()', function() {
    test('Immediate mode data and buffers created in beginShape',
      function() {
        myp5.createCanvas(50, 50, myp5.WEBGL);

        myp5.noStroke();
        myp5.beginShape();
        myp5.vertexProperty('aCustom', 1);
        myp5.vertexProperty('aCustomVec3', [1, 2, 3]);
        myp5.vertex(0,0,0);
        myp5.vertex(0,1,0);
        myp5.vertex(1,1,0);
        myp5.endShape();

        expect(myp5._renderer.shapeBuilder.geometry.userVertexProperties.aCustom).to.containSubset({
          name: 'aCustom',
          currentData: [1],
          dataSize: 1
        });
        expect(myp5._renderer.shapeBuilder.geometry.userVertexProperties.aCustomVec3).to.containSubset({
          name: 'aCustomVec3',
          currentData: [1, 2, 3],
          dataSize: 3
        });
      }
    );
    test('Immediate mode data and buffers deleted after beginShape',
      function() {
        myp5.createCanvas(50, 50, myp5.WEBGL);

        myp5.beginShape();
        myp5.vertexProperty('aCustom', 1);
        myp5.vertexProperty('aCustomVec3', [1,2,3]);
        myp5.vertex(0,0,0);
        myp5.endShape();

        myp5.beginShape();
        myp5.endShape();
        assert.isUndefined(myp5._renderer.shapeBuilder.geometry.aCustomSrc);
        assert.isUndefined(myp5._renderer.shapeBuilder.geometry.aCustomVec3Src);
        assert.deepEqual(myp5._renderer.shapeBuilder.geometry.userVertexProperties, {});
        assert.deepEqual(myp5._renderer.buffers.user, []);
      }
    );
    test('Data copied over from beginGeometry',
      function() {
        myp5.createCanvas(50, 50, myp5.WEBGL);
        const myGeo = myp5.buildGeometry(() => {
          myp5.beginShape();
          myp5.vertexProperty('aCustom', 1);
          myp5.vertexProperty('aCustomVec3', [1,2,3]);
          myp5.vertex(0,1,0);
          myp5.vertex(-1,0,0);
          myp5.vertex(1,0,0);
          myp5.endShape();
        });
        assert.deepEqual(myGeo.aCustomSrc, [1,1,1]);
        assert.deepEqual(myGeo.aCustomVec3Src, [1,2,3,1,2,3,1,2,3]);
      }
    );
    test('Retained mode buffers are created for rendering',
      function() {
        myp5.createCanvas(50, 50, myp5.WEBGL);

        const prevDrawFills = myp5._renderer._drawFills;
        let called = false;
        myp5._renderer._drawFills = function(...args) {
          called = true;
          expect(myp5._renderer.buffers.user).to.containSubset([
            {
              size: 1,
              src: 'aCustomSrc',
              dst: 'aCustomBuffer',
              attr: 'aCustom',
            },
            {
              size: 3,
              src: 'aCustomVec3Src',
              dst: 'aCustomVec3Buffer',
              attr: 'aCustomVec3',
            }
          ]);

          prevDrawFills.apply(this, args);
        }

        try {
          const myGeo = myp5.buildGeometry(() => {
            myp5.beginShape();
            myp5.vertexProperty('aCustom', 1);
            myp5.vertexProperty('aCustomVec3', [1,2,3]);
            myp5.vertex(0,0,0);
            myp5.vertex(1,0,0);
            myp5.vertex(1,1,0);
            myp5.endShape();
          });
          myp5.model(myGeo);
          expect(called).to.equal(true);
        } finally {
          myp5._renderer._drawFills = prevDrawFills;
        }
      }
    );
    test('Retained mode buffers deleted after rendering',
      function() {
        myp5.createCanvas(50, 50, myp5.WEBGL);
        const myGeo = myp5.buildGeometry(() => {
          myp5.beginShape();
          myp5.vertexProperty('aCustom', 1);
          myp5.vertexProperty('aCustomVec3', [1,2,3]);
          myp5.vertex(0,0,0);
          myp5.vertex(1,0,0);
          myp5.vertex(1,1,0);
          myp5.endShape();
        });
        myp5.model(myGeo);
        assert.equal(myp5._renderer.buffers.user.length, 0);
      }
    );
    test.skip('Friendly error if different sizes used',
      function() {
        myp5.createCanvas(50, 50, myp5.WEBGL);
        const logs = [];
        const myLog = (...data) => logs.push(data.join(', '));
        const oldLog = console.log;
        console.log = myLog;
        myp5.beginShape();
        myp5.vertexProperty('aCustom', [1,2,3]);
        myp5.vertex(0,0,0);
        myp5.vertexProperty('aCustom', [1,2]);
        myp5.vertex(1,0,0);
        myp5.endShape();
        console.log = oldLog;
        expect(logs.join('\n')).to.match(/Custom vertex property 'aCustom' has been set with various data sizes/);
      }
    );
    test.skip('Friendly error too many values set',
      function() {
        myp5.createCanvas(50, 50, myp5.WEBGL);
        const logs = [];
        const myLog = (...data) => logs.push(data.join(', '));
        const oldLog = console.log;
        console.log = myLog;
        let myGeo = new p5.Geometry();
        myGeo.gid = 'myGeo';
        myGeo.vertices.push(new myp5.createVector(0,0,0));
        myGeo.vertices.push(new myp5.createVector(1,0,0));
        myGeo.vertices.push(new myp5.createVector(1,1,0));
        myGeo.vertexProperty('aCustom', 1);
        myGeo.vertexProperty('aCustom', 2);
        myGeo.vertexProperty('aCustom', 3);
        myGeo.vertexProperty('aCustom', 4);
        myp5.model(myGeo);
        console.log = oldLog;
        expect(logs.join('\n')).to.match(/One of the geometries has a custom vertex property 'aCustom' with more values than vertices./);
      }
    );
    test.skip('Friendly error if too few values set',
      function() {
        myp5.createCanvas(50, 50, myp5.WEBGL);
        const logs = [];
        const myLog = (...data) => logs.push(data.join(', '));
        const oldLog = console.log;
        console.log = myLog;
        let myGeo = new p5.Geometry();
        myGeo.gid = 'myGeo';
        myGeo.vertices.push(new myp5.createVector(0,0,0));
        myGeo.vertices.push(new myp5.createVector(1,0,0));
        myGeo.vertices.push(new myp5.createVector(1,1,0));
        myGeo.vertexProperty('aCustom', 1);
        myp5.model(myGeo);
        console.log = oldLog;
        expect(logs.join('\n')).to.match(/One of the geometries has a custom vertex property 'aCustom' with fewer values than vertices./);
      }
    );
  });

<<<<<<< HEAD
  suite('Stencil Test Tracking', function() {
    test('Stencil test is disabled by default',
      function() {
        myp5.createCanvas(50, 50, myp5.WEBGL);
        const gl = myp5._renderer.GL;
        const isEnabled = gl.isEnabled(gl.STENCIL_TEST);
        
        assert.equal(isEnabled, false);
        assert.equal(myp5._renderer._userEnabledStencil, false);
      }
    );
    
    test('Tracks when user manually enables stencil test',
      function() {
        myp5.createCanvas(50, 50, myp5.WEBGL);
        const gl = myp5._renderer.GL;
        
        gl.enable(gl.STENCIL_TEST);
        assert.equal(myp5._renderer._userEnabledStencil, true);
        assert.equal(gl.isEnabled(gl.STENCIL_TEST), true);
      }
    );
    
    test('Tracks when user manually disables stencil test',
      function() {
        myp5.createCanvas(50, 50, myp5.WEBGL);
        const gl = myp5._renderer.GL;

        gl.enable(gl.STENCIL_TEST);
        gl.disable(gl.STENCIL_TEST);
        
        assert.equal(myp5._renderer._userEnabledStencil, false);
        assert.equal(gl.isEnabled(gl.STENCIL_TEST), false);
      }
    );
    
    test('Maintains stencil test state across draw cycles when user enabled',
      function() {
        let drawCalled = false;

        myp5.createCanvas(50, 50, myp5.WEBGL);
        const originalDraw = myp5.draw;
        
        myp5.draw = function() {
          drawCalled = true;
          if (originalDraw) originalDraw.call(myp5);
        };
        
        const gl = myp5._renderer.GL;
        gl.enable(gl.STENCIL_TEST);

        myp5.redraw();

        assert.equal(gl.isEnabled(gl.STENCIL_TEST), true);
        assert.equal(myp5._renderer._userEnabledStencil, true);

        myp5.draw = originalDraw;
      }
    );
    
    test('Internal clip operations preserve user stencil test setting',
      function() {
        myp5.createCanvas(50, 50, myp5.WEBGL);
        const gl = myp5._renderer.GL;

        gl.enable(gl.STENCIL_TEST);

        myp5.push();
        myp5.clip(() => {
          myp5.rect(0, 0, 10, 10);
        });
        myp5.pop();

        assert.equal(myp5._renderer._userEnabledStencil, true);
        assert.equal(gl.isEnabled(gl.STENCIL_TEST), true);
      }
    );
    
    test('Internal clip operations do not enable stencil test for future draw cycles',
      function() {
        myp5.createCanvas(50, 50, myp5.WEBGL);
        const gl = myp5._renderer.GL;

        gl.disable(gl.STENCIL_TEST);
        assert.equal(myp5._renderer._userEnabledStencil, false);

        myp5.push();
        myp5.clip(() => {
          myp5.rect(0, 0, 10, 10);
        });
        myp5.pop();

        myp5.redraw();

        assert.equal(myp5._renderer._userEnabledStencil, false);
        assert.equal(gl.isEnabled(gl.STENCIL_TEST), false);
      }
    );
=======
  suite('Matrix getters', function() {
    test('uModelMatrix', function() {
      p5.registerAddon(function (p5, fn) {
        fn.checkModelMatrix = function() {
          assert.deepEqual(
            [...this._renderer.uModelMatrix.mat4],
            [
              1, 0, 0, 0,
              0, 1, 0, 0,
              0, 0, 1, 0,
              5, 0, 0, 1
            ]
          );
        }
      });
      myp5.createCanvas(50, 50, myp5.WEBGL);
      myp5.translate(5, 0);
      myp5.camera(0, 0, 500, 0, 0, 0);
      myp5.checkModelMatrix();
    });

    test('uViewMatrix', function() {
      p5.registerAddon(function (p5, fn) {
        fn.checkViewMatrix = function() {
          assert.deepEqual(
            [...this._renderer.uViewMatrix.mat4],
            [
              1, 0, 0, 0,
              0, 1, 0, 0,
              0, 0, 1, 0,
              0, 0, -500, 1
            ]
          );
        }
      });
      myp5.createCanvas(50, 50, myp5.WEBGL);
      myp5.translate(5, 0);
      myp5.camera(0, 0, 500, 0, 0, 0);
      myp5.checkViewMatrix();
    });

    test('uMVMatrix', function() {
      p5.registerAddon(function (p5, fn) {
        fn.checkMVMatrix = function() {
          assert.deepEqual(
            [...this._renderer.uMVMatrix.mat4],
            [
              1, 0, 0, 0,
              0, 1, 0, 0,
              0, 0, 1, 0,
              5, 0, -500, 1
            ]
          );
        }
      });
      myp5.createCanvas(50, 50, myp5.WEBGL);
      myp5.translate(5, 0);
      myp5.camera(0, 0, 500, 0, 0, 0);
      myp5.checkMVMatrix();
    });

    test('uPMatrix', function() {
      p5.registerAddon(function (p5, fn) {
        fn.checkPMatrix = function() {
          assert.deepEqual(
            [...this._renderer.uPMatrix.mat4],
            [
              32, 0, 0, 0,
              0, -32, 0, 0,
              0, 0, -1.0202020406723022, -1,
              0, 0, -161.6161651611328, 0
            ]
          );
        }
      });
      myp5.createCanvas(50, 50, myp5.WEBGL);
      myp5.checkPMatrix();
    });
>>>>>>> 8ce0269e
  });
});<|MERGE_RESOLUTION|>--- conflicted
+++ resolved
@@ -2705,7 +2705,6 @@
     );
   });
 
-<<<<<<< HEAD
   suite('Stencil Test Tracking', function() {
     test('Stencil test is disabled by default',
       function() {
@@ -2804,7 +2803,7 @@
         assert.equal(gl.isEnabled(gl.STENCIL_TEST), false);
       }
     );
-=======
+
   suite('Matrix getters', function() {
     test('uModelMatrix', function() {
       p5.registerAddon(function (p5, fn) {
@@ -2883,6 +2882,5 @@
       myp5.createCanvas(50, 50, myp5.WEBGL);
       myp5.checkPMatrix();
     });
->>>>>>> 8ce0269e
   });
 });