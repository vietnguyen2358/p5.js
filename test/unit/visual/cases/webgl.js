--- conflicted
+++ resolved
@@ -130,102 +130,6 @@
       }
     );
   });
-<<<<<<< HEAD
-  
-  visualSuite('ShaderFunctionality', function() {
-    visualTest('FillShader', async (p5, screenshot) => {
-      return new Promise(async resolve => {
-        p5.createCanvas(50, 50, p5.WEBGL);
-        const img = await new Promise(resolve => p5.loadImage('unit/assets/cat.jpg', resolve));
-        const fillShader = p5.createShader(
-          `
-        attribute vec3 aPosition;
-        void main() {
-          gl_Position = vec4(aPosition, 1.0);
-        }
-        `,
-          `
-        precision mediump float;
-        void main() {
-          gl_FragColor = vec4(1.0, 0.0, 0.0, 1.0);
-        }
-        `
-        );
-        p5.shader(fillShader);
-        p5.lights();
-        p5.texture(img);
-        p5.noStroke();
-        p5.rect(-p5.width / 2, -p5.height / 2, p5.width, p5.height);
-        screenshot();
-        resolve();
-      });
-    });
-
-    visualTest('StrokeShader', (p5, screenshot) => {
-      return new Promise(resolve => {
-        p5.createCanvas(50, 50, p5.WEBGL);
-        // Create a stroke shader with a fading effect based on distance
-        const strokeshader = p5.baseStrokeShader().modify({
-          'Inputs getPixelInputs': `(Inputs inputs) {
-          float opacity = 1.0 - smoothstep(
-            0.0,
-            15.0,
-            length(inputs.position - inputs.center)
-          );
-          inputs.color *= opacity;
-          return inputs;
-        }`
-        });
-
-        p5.strokeShader(strokeshader);
-        p5.strokeWeight(15);
-        p5.line(
-          -p5.width / 3,
-          p5.sin(p5.millis() * 0.001) * p5.height / 4,
-          p5.width / 3,
-          p5.sin(p5.millis() * 0.001 + 1) * p5.height / 4
-        );
-        screenshot();
-        resolve();
-      });
-    });
-
-    visualTest('ImageShader', async (p5, screenshot) => {
-      p5.createCanvas(50, 50, p5.WEBGL);
-      const img = await new Promise(resolve => p5.loadImage('unit/assets/cat.jpg', resolve));
-      const imgShader = p5.createShader(
-        `
-      precision mediump float;
-      attribute vec3 aPosition;
-      attribute vec2 aTexCoord;
-      varying vec2 vTexCoord;
-      uniform mat4 uModelViewMatrix;
-      uniform mat4 uProjectionMatrix;
-  
-      void main() {
-        vTexCoord = aTexCoord;
-        gl_Position = uProjectionMatrix * uModelViewMatrix * vec4(aPosition, 1.0);
-      }
-      `,
-        `
-      precision mediump float;
-      varying vec2 vTexCoord;
-      uniform sampler2D uTexture;
-  
-      void main() {
-        vec4 texColor = texture2D(uTexture, vTexCoord);
-        gl_FragColor = texColor * vec4(1.5, 0.5, 0.5, 1.0);
-      }
-      `
-      );
-
-      p5.imageShader(imgShader);
-      imgShader.setUniform('uTexture', img);
-      p5.noStroke();
-      p5.image(img, -p5.width / 2, -p5.height / 2, p5.width, p5.height);
-      screenshot();
-    });
-=======
 
   visualSuite('vertexProperty', function(){
     const vertSrc = `#version 300 es
@@ -321,6 +225,100 @@
         screenshot();
       }
     );
->>>>>>> ef1b09c1
+  });
+
+  visualSuite('ShaderFunctionality', function() {
+    visualTest('FillShader', async (p5, screenshot) => {
+      return new Promise(async resolve => {
+        p5.createCanvas(50, 50, p5.WEBGL);
+        const img = await new Promise(resolve => p5.loadImage('unit/assets/cat.jpg', resolve));
+        const fillShader = p5.createShader(
+          `
+        attribute vec3 aPosition;
+        void main() {
+          gl_Position = vec4(aPosition, 1.0);
+        }
+        `,
+          `
+        precision mediump float;
+        void main() {
+          gl_FragColor = vec4(1.0, 0.0, 0.0, 1.0);
+        }
+        `
+        );
+        p5.shader(fillShader);
+        p5.lights();
+        p5.texture(img);
+        p5.noStroke();
+        p5.rect(-p5.width / 2, -p5.height / 2, p5.width, p5.height);
+        screenshot();
+        resolve();
+      });
+    });
+
+    visualTest('StrokeShader', (p5, screenshot) => {
+      return new Promise(resolve => {
+        p5.createCanvas(50, 50, p5.WEBGL);
+        // Create a stroke shader with a fading effect based on distance
+        const strokeshader = p5.baseStrokeShader().modify({
+          'Inputs getPixelInputs': `(Inputs inputs) {
+          float opacity = 1.0 - smoothstep(
+            0.0,
+            15.0,
+            length(inputs.position - inputs.center)
+          );
+          inputs.color *= opacity;
+          return inputs;
+        }`
+        });
+
+        p5.strokeShader(strokeshader);
+        p5.strokeWeight(15);
+        p5.line(
+          -p5.width / 3,
+          p5.sin(p5.millis() * 0.001) * p5.height / 4,
+          p5.width / 3,
+          p5.sin(p5.millis() * 0.001 + 1) * p5.height / 4
+        );
+        screenshot();
+        resolve();
+      });
+    });
+
+    visualTest('ImageShader', async (p5, screenshot) => {
+      p5.createCanvas(50, 50, p5.WEBGL);
+      const img = await new Promise(resolve => p5.loadImage('unit/assets/cat.jpg', resolve));
+      const imgShader = p5.createShader(
+        `
+      precision mediump float;
+      attribute vec3 aPosition;
+      attribute vec2 aTexCoord;
+      varying vec2 vTexCoord;
+      uniform mat4 uModelViewMatrix;
+      uniform mat4 uProjectionMatrix;
+
+      void main() {
+        vTexCoord = aTexCoord;
+        gl_Position = uProjectionMatrix * uModelViewMatrix * vec4(aPosition, 1.0);
+      }
+      `,
+        `
+      precision mediump float;
+      varying vec2 vTexCoord;
+      uniform sampler2D uTexture;
+
+      void main() {
+        vec4 texColor = texture2D(uTexture, vTexCoord);
+        gl_FragColor = texColor * vec4(1.5, 0.5, 0.5, 1.0);
+      }
+      `
+      );
+
+      p5.imageShader(imgShader);
+      imgShader.setUniform('uTexture', img);
+      p5.noStroke();
+      p5.image(img, -p5.width / 2, -p5.height / 2, p5.width, p5.height);
+      screenshot();
+    });
   });
 });