/**
 * @module IO
 * @submodule Table
 * @requires core
 */

import { stringify } from './csv';

class Table {
  constructor(rows) {
    this.columns = [];
    this.rows = [];
  }

  toString(separator=',') {
    let rows = this.rows.map((row) => row.arr);

    if(!this.columns.some((column) => column === null)){
      rows = [this.columns, ...rows,]
    }

    return stringify(rows, {
      separator
    });
  }

  /**
   *  Use <a href="/reference/p5.Table/addRow/">addRow()</a> to add a new row of data to a <a href="#/p5.Table">p5.Table</a> object. By default,
   *  an empty row is created. Typically, you would store a reference to
   *  the new row in a TableRow object (see newRow in the example above),
   *  and then set individual values using <a href="#/p5/set">set()</a>.
   *
   *  If a <a href="#/p5.TableRow">p5.TableRow</a> object is included as a parameter, then that row is
   *  duplicated and added to the table.
   *
   *  @deprecated p5.Table will be removed in a future version of p5.js to make way for a new, friendlier version :)
   *  @param   {p5.TableRow} [row] row to be added to the table
   *  @return  {p5.TableRow} the row that was added
   *
   * @example
   * <div>
   * <code>
   * // Given the CSV file "mammals.csv"
   * // in the project's "assets" folder:
   * //
   * // id,species,name
   * // 0,Capra hircus,Goat
   * // 1,Panthera pardus,Leopard
   * // 2,Equus zebra,Zebra
   *
   * let table;
   *
   * async function setup() {
   *   // Create a 300x300 canvas
   *   createCanvas(300, 300);
   *
   *   // Load the CSV file from the assets folder with a header row
   *   table = await loadTable('assets/mammals.csv', ',', 'header');
   *
   *   // Add a new row for "Wolf"
   *   let newRow = table.addRow();
   *   newRow.setString('id', table.getRowCount() - 1);
   *   newRow.setString('species', 'Canis Lupus');
   *     newRow.setString('name', 'Wolf');
   *
   *   // Set text properties
   *   fill(0);       // Text color: black
   *    textSize(12);  // Adjust text size as needed
   *
   *   // Display the table data on the canvas
   *   // Each cell is positioned based on its row and column
   *   for (let r = 0; r < table.getRowCount(); r++) {
   *     for (let c = 0; c < table.getColumnCount(); c++) {
   *       let x = c * 50 + 10;  // Horizontal spacing for each column
   *       let y = r * 30 + 20;  // Vertical spacing for each row
   *       text(table.getString(r, c), x * c, y);
   *     }
   *   }
   *
   *   describe('no image displayed');
   * }
   * </code>
   * </div>
   */
  addRow (row) {
  // make sure it is a valid TableRow
    const r = row || new p5.TableRow();

    if (typeof r.arr === 'undefined' || typeof r.obj === 'undefined') {
    //r = new p5.prototype.TableRow(r);
      throw new Error(`invalid TableRow: ${r}`);
    }
    r.table = this;
    this.rows.push(r);
    return r;
  }

  /**
   * Removes a row from the table object.
   *
   *  @deprecated p5.Table will be removed in a future version of p5.js to make way for a new, friendlier version :)
   * @param   {Integer} id ID number of the row to remove
   *
   * @example
   * <div>
   * <code>
   * let table;
   *
   * async function setup() {
   *   // Create a 200x200 canvas and set a white background
   *   createCanvas(200, 200);
   *   background(255);
   *
   *   // Load the CSV file with a header row
   *    table = await loadTable('assets/mammals.csv', ',', 'header');
   *
   *   // Remove the first row from the table
   *   table.removeRow(0);
   *
   *   // Set text properties for drawing on the canvas
   *   fill(0);      // Set text color to black
   *   textSize(12); // Adjust text size as needed
   *
   *   // Display the table values on the canvas:
   *   // Each row's cell values are joined into a single string and drawn on a new line.
   *   let y = 20; // Starting vertical position
   *   for (let r = 0; r < table.getRowCount(); r++) {
   *     let rowText = "";
   *     for (let c = 0; c < table.getColumnCount(); c++) {
   *       rowText += table.getString(r, c) + " ";
   *     }
   *     text(rowText, 18, y * 3);
   *     y += 20;
   *   }
   * 
   *   describe('no image displayed');
   * }
   * </code>
   * </div>
   */
  removeRow (id) {
    this.rows[id].table = null; // remove reference to table
    const chunk = this.rows.splice(id + 1, this.rows.length);
    this.rows.pop();
    this.rows = this.rows.concat(chunk);
  }

  /**
   * Returns a reference to the specified <a href="#/p5.TableRow">p5.TableRow</a>. The reference
   * can then be used to get and set values of the selected row.
   *
   * @deprecated p5.Table will be removed in a future version of p5.js to make way for a new, friendlier version :)
   * @param  {Integer}   rowID ID number of the row to get
   * @return {p5.TableRow} <a href="#/p5.TableRow">p5.TableRow</a> object
   *
   * @example
   * <div>
   * <code>
   * let table;
   *
   * async function setup() {
   *   // Create a 200x200 canvas
   *   createCanvas(200, 200);
   *   background(255); // Set background to white
   *
   *   // Load the CSV file with a header row
   *   table = await loadTable('assets/mammals.csv', ',', 'header');
   *
   *   // Get the row at index 1 (second row)
   *   let row = table.getRow(1);
   * 
   *   // Set text properties for drawing on the canvas
   *   fill(0);      // Set text color to black
   *   textSize(12); // Set the text size
   *
   *   // Loop over each column in the row and display its value on the canvas
   *   for (let c = 0; c < table.getColumnCount(); c++) {
   *     text(row.getString(c), 10, 20 + c * 50 + 20);
   *   }
   *
   *   describe('no image displayed');
   * }
   * </code>
   * </div>
   */
  getRow (r) {
    return this.rows[r];
  }

  /**
   *  Gets all rows from the table. Returns an array of <a href="#/p5.TableRow">p5.TableRow</a>s.
   *
   *  @deprecated p5.Table will be removed in a future version of p5.js to make way for a new, friendlier version :)
   *  @return {p5.TableRow[]}   Array of <a href="#/p5.TableRow">p5.TableRow</a>s
   *
   * @example
   * <div>
   * <code>
   * let table;
   *
   * async function setup() {
   *   // Create a 200x200 canvas and set a white background
   *   createCanvas(200, 200);
   *   background(255);
   *
   *   // Load the CSV file with a header row
   *   table = await loadTable('assets/mammals.csv', ',', 'header');
   *
   *   let rows = table.getRows();
   *
   *   // Warning: rows is an array of objects.
   *   // Set the 'name' of each row to 'Unicorn'
   *   for (let r = 0; r < rows.length; r++) {
   *     rows[r].set('name', 'Unicorn');
   *   }
   *
   *   // Set text properties
   *   fill(0);      // Set text color to black
   *   textSize(12); // Adjust text size as needed
   *
   *   // Display the modified table values on the canvas
   *   // We'll join each row's values with a space and display each row on a new line.
   *   let y = 20; // Starting y position
   *   for (let r = 0; r < table.getRowCount(); r++) {
   *     let rowText = "";
   *     for (let c = 0; c < table.getColumnCount(); c++) {
   *       rowText += table.getString(r, c) + " ";
   *     }
   *     text(rowText, 10, y * 2);
   *     y += 20; // Move to next line
   *   }
   *
   *   describe('no image displayed');
   * }
   * </code>
   * </div>
   */
  getRows () {
    return this.rows;
  }

  /**
   *  Finds the first row in the Table that contains the value
   *  provided, and returns a reference to that row. Even if
   *  multiple rows are possible matches, only the first matching
   *  row is returned. The column to search may be specified by
   *  either its ID or title.
   *
   *  @deprecated p5.Table will be removed in a future version of p5.js to make way for a new, friendlier version :)
   *  @param  {String} value  The value to match
   *  @param  {Integer|String} column ID number or title of the
   *                                 column to search
   *  @return {p5.TableRow}
   *
   * @example
   * <div>
   * <code>
   * let table;
   *
   * async function setup() {
   *   // Create a 100x100 canvas
   *   createCanvas(100, 100);
   *   background(255); // Set background to white
   *
   *   // Load the CSV file with a header row
   *   table = await loadTable('assets/mammals.csv', ',', 'header');
   *
   *    // Find the row with the animal named "Zebra"
   *   let row = table.findRow('Zebra', 'name');
   *
   *   // Get the species from the found row
   *   let species = row.getString('species');
   *
   *   // Set text properties and display the species on the canvas
   *   fill(0);      // Set text color to black
   *   textSize(12); // Adjust text size as needed
   *   text(species, 10, 30);
   *
   *   describe('no image displayed');
   * }
   * </code>
   * </div>
   */
  findRow (value, column) {
  // try the Object
    if (typeof column === 'string') {
      for (let i = 0; i < this.rows.length; i++) {
        if (this.rows[i].obj[this.columns.indexOf(column)] === value) {
          return this.rows[i];
        }
      }
    } else {
    // try the Array
      for (let j = 0; j < this.rows.length; j++) {
        if (this.rows[j].arr[column] === value) {
          return this.rows[j];
        }
      }
    }
    // otherwise...
    return null;
  }

  /**
   *  Finds the rows in the Table that contain the value
   *  provided, and returns references to those rows. Returns an
   *  Array, so for must be used to iterate through all the rows,
   *  as shown in the example above. The column to search may be
   *  specified by either its ID or title.
   *
   *  @deprecated p5.Table will be removed in a future version of p5.js to make way for a new, friendlier version :)
   *  @param  {String} value  The value to match
   *  @param  {Integer|String} column ID number or title of the
   *                                 column to search
   *  @return {p5.TableRow[]}        An Array of TableRow objects
   *
   * @example
   * <div>
   * <code>
   * let table;
   *
   * async function setup() {
   *   // Create a 200x200 canvas
   *   createCanvas(200, 200);
   *   background(255); // Set background to white
   *
   *   // Load the CSV file with a header row
   *   table = await loadTable('assets/mammals.csv', ',', 'header');
   *
   *   // Add another goat entry
   *   let newRow = table.addRow();
   *   newRow.setString('id', table.getRowCount() - 1);
   *   newRow.setString('species', 'Scape Goat');
   *   newRow.setString('name', 'Goat');
   *
   *   // Find rows where the name is "Goat"
   *   let rows = table.findRows('Goat', 'name');
   *
   *   // Set text properties
   *   fill(0);      // Set text color to black
   *   textSize(12); // Adjust text size as needed
   *
   *   // Display the result on the canvas
   *   text(rows.length + ' Goats found', 10, 30);
   *
   *   describe('no image displayed');
   * }
   * </code>
   * </div>
   */
  findRows (value, column) {
    const ret = [];
    if (typeof column === 'string') {
      for (let i = 0; i < this.rows.length; i++) {
        if (this.rows[i].obj[this.columns.indexOf(column)] === value) {
          ret.push(this.rows[i]);
        }
      }
    } else {
    // try the Array
      for (let j = 0; j < this.rows.length; j++) {
        if (this.rows[j].arr[column] === value) {
          ret.push(this.rows[j]);
        }
      }
    }
    return ret;
  }

  /**
   * Finds the first row in the Table that matches the regular
   * expression provided, and returns a reference to that row.
   * Even if multiple rows are possible matches, only the first
   * matching row is returned. The column to search may be
   * specified by either its ID or title.
   *
   *  @deprecated p5.Table will be removed in a future version of p5.js to make way for a new, friendlier version :)
   * @param  {String|RegExp} regexp The regular expression to match
   * @param  {String|Integer} column The column ID (number) or
   *                                  title (string)
   * @return {p5.TableRow}        TableRow object
   *
   * @example
   * <div>
   * <code>
   * let table;
   *
   * async function setup() {
   *   // Create a 200x200 canvas
   *   createCanvas(200, 200);
   *   background(255); // Set background to white
   *
   *   // Load the CSV file with a header row
   *   table = await loadTable('assets/mammals.csv', ',', 'header');
   *
   *   // Search using the specified regex on column index 1 (species)
   *   let mammal = table.matchRow(new RegExp('ant'), 1);
   *   let species = mammal.getString(1);  // "Panthera pardus"
   *
   *   // Set text properties for drawing on the canvas
   *   fill(0);       // Text color: black
   *   textSize(12);  // Adjust text size as needed
   *   
   *   // Display the species on the canvas
   *   text(species, 10, 30);
   *
   *   describe('no image displayed');
   * }
   * </code>
   * </div>
   */
  matchRow (regexp, column) {
    if (typeof column === 'number') {
      for (let j = 0; j < this.rows.length; j++) {
        if (this.rows[j].arr[column].match(regexp)) {
          return this.rows[j];
        }
      }
    } else {
      for (let i = 0; i < this.rows.length; i++) {
        if (this.rows[i].obj[this.columns.indexOf(column)].match(regexp)) {
          return this.rows[i];
        }
      }
    }
    return null;
  }

  /**
   * Finds the rows in the Table that match the regular expression provided,
   * and returns references to those rows. Returns an array, so for must be
   * used to iterate through all the rows, as shown in the example. The
   * column to search may be specified by either its ID or title.
   *
   * @deprecated p5.Table will be removed in a future version of p5.js to make way for a new, friendlier version :)
   * @param  {String} regexp The regular expression to match
   * @param  {String|Integer} [column] The column ID (number) or
   *                                  title (string)
   * @return {p5.TableRow[]}          An Array of TableRow objects
   * @example
   * <div>
   * <code>
   * let table;
   *
   * function setup() {
   *   // Create a 200x200 canvas and set a white background
   *   createCanvas(200, 200);
   *   background(255);
   *
   *   // Create a new p5.Table and add columns
   *   table = new p5.Table();
   *   table.addColumn('name');
   *   table.addColumn('type');
   *
   *   // Add rows to the table
   *    let newRow = table.addRow();
   *   newRow.setString('name', 'Lion');
   *    newRow.setString('type', 'Mammal');
   *
   *   newRow = table.addRow();
   *   newRow.setString('name', 'Snake');
   *   newRow.setString('type', 'Reptile');
   *
   *    newRow = table.addRow();
   *   newRow.setString('name', 'Mosquito');
   *   newRow.setString('type', 'Insect');
   *
   *   newRow = table.addRow();
   *   newRow.setString('name', 'Lizard');
   *   newRow.setString('type', 'Reptile');
   *
   *   // Search for rows where the "type" starts with "R"
   *   let rows = table.matchRows('R.*', 'type');
   *
   *   // Set text properties for drawing on the canvas
   *   fill(0);       // Text color: black
   *   textSize(12);  // Text size
   *
   *   // Display each matching row on the canvas
   *   let y = 20;
   *   for (let i = 0; i < rows.length; i++) {
   *     let output = rows[i].getString('name') + ': ' + rows[i].getString('type');
   *     text(output, 10, y);
   *     y += 20;
   *   }
   * }
   * </code>
   * </div>
   */
  matchRows (regexp, column) {
    const ret = [];
    if (typeof column === 'number') {
      for (let j = 0; j < this.rows.length; j++) {
        if (this.rows[j].arr[column].match(regexp)) {
          ret.push(this.rows[j]);
        }
      }
    } else {
      for (let i = 0; i < this.rows.length; i++) {
        if (this.rows[i].obj[this.columns.indexOf(column)].match(regexp)) {
          ret.push(this.rows[i]);
        }
      }
    }
    return ret;
  }

  /**
   *  Retrieves all values in the specified column, and returns them
   *  as an array. The column may be specified by either its ID or title.
   *
   *  @deprecated p5.Table will be removed in a future version of p5.js to make way for a new, friendlier version :)
   *  @param  {String|Number} column String or Number of the column to return
   *  @return {Array}       Array of column values
   *
   * @example
   * <div class="norender">
   * <code>
   * // Given the CSV file "mammals.csv"
   * // in the project's "assets" folder:
   * //
   * // id,species,name
   * // 0,Capra hircus,Goat
   * // 1,Panthera pardus,Leopard
   * // 2,Equus zebra,Zebra
   *
   * let table;
   **
   * async function setup() {
   *   // The table is comma separated value "csv"
   *   // and has a header specifying the columns labels.
   *   table = await loadTable('assets/mammals.csv', 'csv', 'header');
   *
   *   //getColumn returns an array that can be printed directly
   *   print(table.getColumn('species'));
   *   //outputs ["Capra hircus", "Panthera pardus", "Equus zebra"]
   *   describe('no image displayed');
   * }
   * </code>
   * </div>
   */
  getColumn (value) {
    const ret = [];
    if (typeof value === 'string') {
      for (let i = 0; i < this.rows.length; i++) {
<<<<<<< HEAD
        ret.push(this.rows[i].obj[this.columns.indexOf(value)]);    
        }
=======
        ret.push(this.rows[i].obj[this.columns.indexOf(value)]);
      }
>>>>>>> 736b8547
    } else {
      for (let j = 0; j < this.rows.length; j++) {
        ret.push(this.rows[j].arr[value]);
      }
    }
    return ret;
  }

  /**
   *  Removes all rows from a Table. While all rows are removed,
   *  columns and column titles are maintained.
   *
   *  @deprecated p5.Table will be removed in a future version of p5.js to make way for a new, friendlier version :)
   *
   * @example
   * <div>
   * <code>
   * // Given the CSV file "mammals.csv"
   * // in the project's "assets" folder:
   * //
   * // id,species,name
   * // 0,Capra hircus,Goat
   * // 1,Panthera pardus,Leopard
   * // 2,Equus zebra,Zebra
   *
   * let table;
   *
   * async function setup() {
   *   // Create a 200x200 canvas
   *   createCanvas(200, 200);
   *
   *   // Load the CSV file with a header row
   *   table = await loadTable('assets/mammals.csv', ',', 'header');
  *
   *   // Clear all rows from the table
   *   table.clearRows();
   *
   *   // Set text properties
   *   fill(0);       // Text color: black
   *   textSize(12);  // Adjust text size as needed
   *
   *   // Display the number of rows and columns on the canvas
   *   text(table.getRowCount() + ' total rows in table', 10, 30);
   *   text(table.getColumnCount() + ' total columns in table', 10, 60);
   *
   *   describe('no image displayed');
   * }
   * </code>
   * </div>
   */
  clearRows () {
    delete this.rows;
    this.rows = [];
  }

  /**
   *  Use <a href="/reference/p5.Table/addColumn/">addColumn()</a> to add a new column to a <a href="#/p5.Table">Table</a> object.
   *  Typically, you will want to specify a title, so the column
   *  may be easily referenced later by name. (If no title is
   *  specified, the new column's title will be null.)
   *
   *  @deprecated p5.Table will be removed in a future version of p5.js to make way for a new, friendlier version :)
   *  @param {String} [title] title of the given column
   *
   * @example
   * <div>
   * <code>
   * let table;
   *
   * async function setup() {
   *   createCanvas(300, 300);
   *   table = await loadTable('/assets/mammals.csv', ',', 'header');
   *
   *   table.addColumn('carnivore');
   *   table.set(0, 'carnivore', 'no');
   *   table.set(1, 'carnivore', 'yes');
   *   table.set(2, 'carnivore', 'no');
   *
   *   fill(0);      // Set text color to black
   *   textSize(11); // Adjust text size as needed
   *
   *   for (let r = 0; r < table.getRowCount(); r++) {
   *     for (let c = 0; c < table.getColumnCount(); c++) {
   *       // Keep column spacing consistent (e.g. 80 pixels apart).
   *       let x = c * 80 + 10;
   *       let y = r * 30 + 20;
   *       // Use x directly, rather than multiplying by c again
   *       text(table.getString(r, c), x, y);
   *     }
   *   }
   *
   *   describe('no image displayed');
   * }
   * </code>
   * </div>
   */
  addColumn (title) {
    const t = title || null;
    this.columns.push(t);
  }

  /**
   *  Returns the total number of columns in a Table.
   *
   *  @deprecated p5.Table will be removed in a future version of p5.js to make way for a new, friendlier version :)
   *  @return {Integer} Number of columns in this table
   * @example
   * <div>
   * <code>
   * // given the cvs file "blobs.csv" in /assets directory
   * // ID, Name, Flavor, Shape, Color
   * // Blob1, Blobby, Sweet, Blob, Pink
   * // Blob2, Saddy, Savory, Blob, Blue
   *
   * let table;
   *
   * async function setup() {
   *   table = await loadTable('assets/blobs.csv');
   *
   *   createCanvas(200, 100);
   *   textAlign(CENTER);
   *   background(255);
   * }
   *
   * function draw() {
   *   let numOfColumn = table.getColumnCount();
   *   text('There are ' + numOfColumn + ' columns in the table.', 100, 50);
   * }
   * </code>
   * </div>
   */
  getColumnCount () {
    return this.columns.length;
  }

  /**
   *  Returns the total number of rows in a Table.
   *
   *  @deprecated p5.Table will be removed in a future version of p5.js to make way for a new, friendlier version :)
   *  @return {Integer} Number of rows in this table
   * @example
   * <div>
   * <code>
   * // given the cvs file "blobs.csv" in /assets directory
   * //
   * // ID, Name, Flavor, Shape, Color
   * // Blob1, Blobby, Sweet, Blob, Pink
   * // Blob2, Saddy, Savory, Blob, Blue
   *
   * let table;
   *
   * async function setup() {
   *   table = await loadTable('assets/blobs.csv');
   *
   *   createCanvas(200, 100);
   *   textAlign(CENTER);
   *   background(255);
   * }
   *
   * function draw() {
   *   text('There are ' + table.getRowCount() + ' rows in the table.', 100, 50);
   * }
   * </code>
   * </div>
   */
  getRowCount () {
    return this.rows.length;
  }

  /**
   *  Removes any of the specified characters (or "tokens").
   *
   *  If no column is specified, then the values in all columns and
   *  rows are processed. A specific column may be referenced by
   *  either its ID or title.
   *
   *  @deprecated p5.Table will be removed in a future version of p5.js to make way for a new, friendlier version :)
   *  @param  {String} chars  String listing characters to be removed
   *  @param  {String|Integer} [column] Column ID (number)
   *                                   or name (string)
   *
   * @example
   * <div class="norender"><code>
   * function setup() {
   *   let table = new p5.Table();
   *
   *   table.addColumn('name');
   *   table.addColumn('type');
   *
   *   let newRow = table.addRow();
   *   newRow.setString('name', '   $Lion  ,');
   *   newRow.setString('type', ',,,Mammal');
   *
   *   newRow = table.addRow();
   *   newRow.setString('name', '$Snake  ');
   *   newRow.setString('type', ',,,Reptile');
   *
   *   table.removeTokens(',$ ');
   *   print(table.getArray());
   * }
   *
   * // prints:
   * //  0  "Lion"   "Mamal"
   * //  1  "Snake"  "Reptile"
   * </code></div>
   */
  removeTokens (chars, column) {
    const escape = s => s.replace(/[-/\\^$*+?.()|[\]{}]/g, '\\$&');
    const charArray = [];
    for (let i = 0; i < chars.length; i++) {
      charArray.push(escape(chars.charAt(i)));
    }
    const regex = new RegExp(charArray.join('|'), 'g');

    if (typeof column === 'undefined') {
      for (let c = 0; c < this.columns.length; c++) {
        for (let d = 0; d < this.rows.length; d++) {
          let s = this.rows[d].arr[c];
          s = s.replace(regex, '');
          this.rows[d].arr[c] = s;
          this.rows[d].obj[this.columns[c]] = s;
        }
      }
    } else if (typeof column === 'string') {
      for (let j = 0; j < this.rows.length; j++) {
        let val = this.rows[j].obj[column];
        val = val.replace(regex, '');
        this.rows[j].obj[column] = val;
        const pos = this.columns.indexOf(column);
        this.rows[j].arr[pos] = val;
      }
    } else {
      for (let k = 0; k < this.rows.length; k++) {
        let str = this.rows[k].arr[column];
        str = str.replace(regex, '');
        this.rows[k].arr[column] = str;
        this.rows[k].obj[this.columns[column]] = str;
      }
    }
  }

  /**
   *  Trims leading and trailing whitespace, such as spaces and tabs,
   *  from String table values. If no column is specified, then the
   *  values in all columns and rows are trimmed. A specific column
   *  may be referenced by either its ID or title.
   *
   *  @deprecated p5.Table will be removed in a future version of p5.js to make way for a new, friendlier version :)
   *  @param  {String|Integer} [column] Column ID (number)
   *                                   or name (string)
   * @example
   * <div class="norender"><code>
   * function setup() {
   *   let table = new p5.Table();
   *
   *   table.addColumn('name');
   *   table.addColumn('type');
   *
   *   let newRow = table.addRow();
   *   newRow.setString('name', '   Lion  ,');
   *   newRow.setString('type', ' Mammal  ');
   *
   *   newRow = table.addRow();
   *   newRow.setString('name', '  Snake  ');
   *   newRow.setString('type', '  Reptile  ');
   *
   *   table.trim();
   *   print(table.getArray());
   * }
   *
   * // prints:
   * //  0  "Lion"   "Mamal"
   * //  1  "Snake"  "Reptile"
   * </code></div>
   */
  trim (column) {
    const regex = new RegExp(' ', 'g');

    if (typeof column === 'undefined') {
      for (let c = 0; c < this.columns.length; c++) {
        for (let d = 0; d < this.rows.length; d++) {
          let s = this.rows[d].arr[c];
          s = s.replace(regex, '');
          this.rows[d].arr[c] = s;
          this.rows[d].obj[this.columns[c]] = s;
        }
      }
    } else if (typeof column === 'string') {
      for (let j = 0; j < this.rows.length; j++) {
        let val = this.rows[j].obj[column];
        val = val.replace(regex, '');
        this.rows[j].obj[column] = val;
        const pos = this.columns.indexOf(column);
        this.rows[j].arr[pos] = val;
      }
    } else {
      for (let k = 0; k < this.rows.length; k++) {
        let str = this.rows[k].arr[column];
        str = str.replace(regex, '');
        this.rows[k].arr[column] = str;
        this.rows[k].obj[this.columns[column]] = str;
      }
    }
  }

  /**
   *  Use <a href="/reference/p5.Table/removeColumn/">removeColumn()</a> to remove an existing column from a Table
   *  object. The column to be removed may be identified by either
   *  its title (a String) or its index value (an int).
   *  removeColumn(0) would remove the first column, removeColumn(1)
   *  would remove the second column, and so on.
   *
   *  @deprecated p5.Table will be removed in a future version of p5.js to make way for a new, friendlier version :)
   *  @param  {String|Integer} column columnName (string) or ID (number)
   *
   * @example
   * <div>
   * <code>
   * let table;
   *
   * async function setup() {
   *   // Create a 100x100 canvas
   *   createCanvas(100, 100);
   *   background(255); // Set background to white
   *
   *   // Load the CSV file with a header row
   *   table = await loadTable('assets/mammals.csv', ',', 'header');
   *
   *    // Remove the "id" column
   *    table.removeColumn('id');
   *
   *   // Get the remaining column count
   *   let colCount = table.getColumnCount();
   *
   *   // Set text properties
   *   fill(0);      // Text color: black
   *   textSize(12); // Adjust text size as needed
   *
   *   // Display the column count on the canvas
   *   text(colCount, 40, 50);
   *
   *   describe('no image displayed');
   * }
   * </code>
   * </div>
   */
  removeColumn (c) {
    let cString;
    let cNumber;
    if (typeof c === 'string') {
    // find the position of c in the columns
      cString = c;
      cNumber = this.columns.indexOf(c);
    } else {
      cNumber = c;
      cString = this.columns[c];
    }

    const chunk = this.columns.splice(cNumber + 1, this.columns.length);
    this.columns.pop();
    this.columns = this.columns.concat(chunk);

    for (let i = 0; i < this.rows.length; i++) {
      const tempR = this.rows[i].arr;
      const chip = tempR.splice(cNumber + 1, tempR.length);
      tempR.pop();
      this.rows[i].arr = tempR.concat(chip);
      delete this.rows[i].obj[cString];
    }
  }

  /**
   * Stores a value in the Table's specified row and column.
   * The row is specified by its ID, while the column may be specified
   * by either its ID or title.
   *
   * @deprecated p5.Table will be removed in a future version of p5.js to make way for a new, friendlier version :)
   * @param {Integer} row row ID
   * @param {String|Integer} column column ID (Number)
   *                               or title (String)
   * @param {String|Number} value  value to assign
   *
   * @example
   * <div>
   * <code>
   * let table;
   *
   * async function setup() {
   *   // Create a 200x200 canvas and set a white background
   *   createCanvas(200, 200);
   *   background(255);
   *
   *   // Load the CSV file with a header row
   *   table = await loadTable('assets/mammals.csv', ',', 'header');
   *
   *   // Update the first row: change species to "Canis Lupus" and name to "Wolf"
   *   table.set(0, 'species', 'Canis Lupus');
   *   table.set(0, 'name', 'Wolf');
   *
   *   // Set text properties for drawing on the canvas
   *   fill(0);      // Text color: black
   *    textSize(12); // Adjust text size as needed
   *
   *   // Display the table values on the canvas:
   *   // Each row's values are concatenated into a single string and displayed on a new line.
   *   let y = 20; // Starting vertical position
   *   for (let r = 0; r < table.getRowCount(); r++) {
   *     let rowText = "";
   *     for (let c = 0; c < table.getColumnCount(); c++) {
   *       rowText += table.getString(r, c) + " ";
   *     }
   *     text(rowText, 10, y * 2.5);
   *     y += 20;
   *   }
   *
   *   describe('no image displayed');
   * }
   * </code>
   * </div>
   */
  set (row, column, value) {
    this.rows[row].set(column, value);
  }

  /**
   * Stores a Float value in the Table's specified row and column.
   * The row is specified by its ID, while the column may be specified
   * by either its ID or title.
   *
   * @deprecated p5.Table will be removed in a future version of p5.js to make way for a new, friendlier version :)
   * @param {Integer} row row ID
   * @param {String|Integer} column column ID (Number)
   *                               or title (String)
   * @param {Number} value  value to assign
   *
   * @example
   * <div>
   * <code>
   * let table;
   *
   * async function setup() {
   *   // Create a 100x100 canvas and set a white background
   *   createCanvas(100, 100);
   *   background(255);
   *
   *   // Load the CSV file with a header row
   *   table = await loadTable('assets/mammals.csv', ',', 'header');
   *
   *   // Set the value in row 1, column "id" to the number 1
   *   table.setNum(1, 'id', 1);
   *
   *   // Get the first column as an array and join its values into a string for display.
   *   let col0 = table.getColumn(0);  // Expected output: ["0", 1, "2"]
   *   let output = col0.join(", ");
   *
   *   // Set text properties and display the output on the canvas
   *   fill(0);      // Text color: black
   *   textSize(12); // Adjust text size as needed
   *   text(output, 30, 50);
   *
   *   describe('no image displayed');
   * }
   * </code>
   * </div>
   */
  setNum (row, column, value) {
    this.rows[row].setNum(column, value);
  }

  /**
   * Stores a String value in the Table's specified row and column.
   * The row is specified by its ID, while the column may be specified
   * by either its ID or title.
   *
   * @deprecated p5.Table will be removed in a future version of p5.js to make way for a new, friendlier version :)
   * @param {Integer} row row ID
   * @param {String|Integer} column column ID (Number)
   *                               or title (String)
   * @param {String} value  value to assign
   * @example
   * <div>
   * <code>
   * let table;
   *
   * async function setup() {
   *   // Create a 200x200 canvas and set a white background
   *   createCanvas(200, 200);
   *   background(255);
   *
   *   // Load the CSV file from the assets folder with a header row
   *   table = await loadTable('assets/mammals.csv', ',', 'header');
   *
   *   // Add a new row with the new animal data
   *   let newRow = table.addRow();
   *   newRow.setString('id', table.getRowCount() - 1);
   *   newRow.setString('species', 'Canis Lupus');
   *   newRow.setString('name', 'Wolf');
   *
   *   // Convert the table to a 2D array
   *   let tableArray = table.getArray();
   *
   *   // Set text properties
   *   fill(0);       // Set text color to black
   *   textSize(12);  // Adjust text size as needed
   *
   *   // Display each row of the table on the canvas
   *   let y = 20;  // Starting y position
   *   for (let i = 0; i < tableArray.length; i++) {
   *     // Join the values of each row with a comma separator
   *     let rowText = tableArray[i].join(', ');
   *     text(rowText, 15, y * 2);
   *     y += 20;  // Increment y position for the next row
   *   }
   *
   *   describe('no image displayed');
   * }
   * </code>
   * </div>
   */
  setString (row, column, value) {
    this.rows[row].setString(column, value);
  }

  /**
   * Retrieves a value from the Table's specified row and column.
   * The row is specified by its ID, while the column may be specified by
   * either its ID or title.
   *
   * @deprecated p5.Table will be removed in a future version of p5.js to make way for a new, friendlier version :)
   * @param {Integer} row row ID
   * @param  {String|Integer} column columnName (string) or
   *                                   ID (number)
   * @return {String|Number}
   *
   * @example
   * <div>
   * <code>
   * let table;
   *
   * async function setup() {
   *   // Create a 100x100 canvas
   *   createCanvas(100, 100);
   *   background(255); // Set background to white
   *
   *   // Load the CSV file from the assets folder with a header row
   *   table = await loadTable('assets/mammals.csv', ',', 'header');
   *
   *   // Set text properties for drawing on the canvas
   *   fill(0);      // Text color: black
   *   textSize(12); // Adjust text size as needed
   *
   *   // Get the values from the table
   *   let value1 = table.get(0, 1);       // Using column index (1) => "Capra hircus"
   *   let value2 = table.get(0, 'species'); // Using column name => "Capra hircus"
   *
   *   // Display the values on the canvas
   *   text(value1, 10, 30);
   *   text(value2, 10, 60);
   *
   *   describe('no image displayed');
   * }
   * </code>
   * </div>
   */
  get (row, column) {
    return this.rows[row].get(column);
  }

  /**
   * Retrieves a Float value from the Table's specified row and column.
   * The row is specified by its ID, while the column may be specified by
   * either its ID or title.
   *
   * @deprecated p5.Table will be removed in a future version of p5.js to make way for a new, friendlier version :)
   * @param {Integer} row row ID
   * @param  {String|Integer} column columnName (string) or
   *                                   ID (number)
   * @return {Number}
   *
   * @example
   * <div>
   * <code>
   * let table;
   *
   * async function setup() {
   *   // Create a 100x100 canvas
   *   createCanvas(100, 100);
   *   background(255); // Set background to white
   *
   *   // Load the CSV file with a header row
   *   table = await loadTable('assets/mammals.csv', ',', 'header');
   *
   *   // Compute the result: id at row 1, column 0 plus 100 (i.e. 1 + 100 = 101)
   *   let result = table.getNum(1, 0) + 100;
   *   
   *   // Set text properties and display the result on the canvas
   *   fill(0);      // Set text color to black
   *   textSize(12); // Adjust text size as needed
   *   text(result, 10, 30);  // Display the result at position (10, 30)
   *
   *   describe('no image displayed');
   * }
   * </code>
   * </div>
   */
  getNum (row, column) {
    return this.rows[row].getNum(column);
  }

  /**
   * Retrieves a String value from the Table's specified row and column.
   * The row is specified by its ID, while the column may be specified by
   * either its ID or title.
   *
   * @deprecated p5.Table will be removed in a future version of p5.js to make way for a new, friendlier version :)
   * @param {Integer} row row ID
   * @param  {String|Integer} column columnName (string) or
   *                                   ID (number)
   * @return {String}
   *
   * @example
   * <div>
   * <code>
   * let table;
   *
   * async function setup() {
   *   // Create a 200x200 canvas
   *   createCanvas(200, 200);
   *   background(255); // Set background to white
   *
   *   // Load the CSV file with a header row
   *   table = await loadTable('assets/mammals.csv', ',', 'header');
   *
   *   // Set text properties
   *   fill(0);      // Text color: black
   *   textSize(12); // Adjust text size as needed
   *
   *   // Display each table cell value on the canvas one below the other.
   *   // We use a variable 'y' to increment the vertical position.
   *   let y = 20;
   *   text(table.getString(0, 0), 10, y); // 0
   *   y += 20;
   *   text(table.getString(0, 1), 10, y); // Capra hircus
   *   y += 20;
   *   text(table.getString(0, 2), 10, y); // Goat
   *   y += 20;
   *   text(table.getString(1, 0), 10, y); // 1
   *   y += 20;
   *   text(table.getString(1, 1), 10, y); // Panthera pardus
   *   y += 20;
   *   text(table.getString(1, 2), 10, y); // Leopard
   *   y += 20;
   *   text(table.getString(2, 0), 10, y); // 2
   *   y += 20;
   *   text(table.getString(2, 1), 10, y); // Equus zebra
   *   y += 20;
   *   text(table.getString(2, 2), 10, y); // Zebra
   *
   *   describe('no image displayed');
   * }
   * </code>
   * </div>
   */
  getString (row, column) {
    return this.rows[row].getString(column);
  }

  /**
   * Retrieves all table data and returns as an object. If a column name is
   * passed in, each row object will be stored with that attribute as its
   * title.
   *
   * @deprecated p5.Table will be removed in a future version of p5.js to make way for a new, friendlier version :)
   * @param {String} [headerColumn] Name of the column which should be used to
   *                              title each row object (optional)
   * @return {Object}
   *
   * @example
   * <div class="norender">
   * <code>
   * // Given the CSV file "mammals.csv"
   * // in the project's "assets" folder:
   * //
   * // id,species,name
   * // 0,Capra hircus,Goat
   * // 1,Panthera pardus,Leopard
   * // 2,Equus zebra,Zebra
   *
   * let table;
   *
   * async function setup() {
   *   // The table is comma separated value "csv"
   *   // and has a header specifying the columns labels.
   *   table = await loadTable('assets/mammals.csv', 'csv', 'header');
   *
   *   let tableObject = table.getObject();
   *
   *   print(tableObject);
   *   //outputs an object
   *
   *   describe('no image displayed');
   * }
   * </code>
   * </div>
   */
  getObject (headerColumn) {
    const tableObject = {};
    let obj, cPos, index;

    for (let i = 0; i < this.rows.length; i++) {
      obj = this.rows[i].obj;

      if (typeof headerColumn === 'string') {
        cPos = this.columns.indexOf(headerColumn); // index of columnID
        if (cPos >= 0) {
          index = obj[headerColumn];
          tableObject[index] = obj;
        } else {
          throw new Error(`This table has no column named "${headerColumn}"`);
        }
      } else {
        tableObject[i] = this.rows[i].obj;
      }
    }
    return tableObject;
  }

  /**
   * Retrieves all table data and returns it as a multidimensional array.
   *
   * @deprecated p5.Table will be removed in a future version of p5.js to make way for a new, friendlier version :)
   * @return {Array}
   *
   * @example
   * <div>
   * <code>
   * let table;
   *
   * async function setup() {
   *   // Create a 200x200 canvas and set a white background
   *   createCanvas(200, 200);
   *   background(255);
   *
   *   // Load the CSV file with a header row
   *   table = await loadTable('assets/mammals.csv', ',', 'header');
   *
   *   // Get the CSV data as a 2D array
   *   let tableArray = table.getArray();
   *
   *   // Set text properties
   *   fill(0);      // Set text color to black
   *   textSize(12); // Adjust text size as needed
   *
   *   // Display each row of the CSV on the canvas
   *   // Each row is displayed on a separate line
   *   for (let i = 0; i < tableArray.length; i++) {
   *     let rowText = tableArray[i].join(", ");
   *     text(rowText, 10, 20 + i * 50 + 30);
   *   }
   *
   *   describe('no image displayed');
   * }
   * </code>
   * </div>
   */
  getArray () {
    const tableArray = [];
    for (let i = 0; i < this.rows.length; i++) {
      tableArray.push(this.rows[i].arr);
    }
    return tableArray;
  }
};

function table(p5, fn){
  /**
   *  Table Options
   *  Generic class for handling tabular data, typically from a
   *  CSV, TSV, or other sort of spreadsheet file.
   *  CSV files are
   *  <a href="http://en.wikipedia.org/wiki/Comma-separated_values">
   *  comma separated values</a>, often with the data in quotes. TSV
   *  files use tabs as separators, and usually don't bother with the
   *  quotes.
   *  File names should end with .csv if they're comma separated.
   *  A rough "spec" for CSV can be found
   *  <a href="http://tools.ietf.org/html/rfc4180">here</a>.
   *  To load files, use the <a href="#/p5/loadTable">loadTable</a> method.
   *  To save tables to your computer, use the <a href="#/p5/save">save</a> method
   *   or the <a href="#/p5/saveTable">saveTable</a> method.
   *
   *  Possible options include:
   *  <ul>
   *  <li>csv - parse the table as comma-separated values
   *  <li>tsv - parse the table as tab-separated values
   *  <li>header - this table has a header (title) row
   *  </ul>
   */

  /**
   *  <a href="#/p5.Table">Table</a> objects store data with multiple rows and columns, much
   *  like in a traditional spreadsheet. Tables can be generated from
   *  scratch, dynamically, or using data from an existing file.
   *
   *  @class p5.Table
   *  @deprecated p5.Table will be removed in a future version of p5.js to make way for a new, friendlier version :)
   *  @param  {p5.TableRow[]}     [rows] An array of p5.TableRow objects
   */
  p5.Table = Table;

  /**
   * An array containing the names of the columns in the table, if the "header" the table is
   * loaded with the "header" parameter.
   * @deprecated p5.Table will be removed in a future version of p5.js to make way for a new, friendlier version :)
   * @type {String[]}
   * @property columns
   * @for p5.Table
   * @name columns
   * @example
   * <div >
   * <code>
   * let table;
   *
   * async function setup() {
   *   // Create a 200x200 canvas
   *   createCanvas(200, 200);
   *
   *   // Load the CSV file with a header row
   *   table = await loadTable('assets/mammals.csv', ',', 'header');
   *
   *   // Set text properties for drawing on the canvas
   *   fill(0);       // Set text color to black
   *   textSize(12);  // Adjust text size as needed
   *
   *   // Display the column names on the canvas
   *   for (let c = 0; c < table.getColumnCount(); c++) {
   *     text('column ' + c + ' is named ' + table.columns[c], 10, 30 + c * 20);
   *   }
   * }
   * </code>
   * </div>
   */

  /**
   * An array containing the <a href="#/p5.Table">p5.TableRow</a> objects that make up the
   * rows of the table. The same result as calling <a href="/reference/p5.Table/getRows/">getRows()</a>
   * @type {p5.TableRow[]}
   * @property rows
   * @deprecated p5.Table will be removed in a future version of p5.js to make way for a new, friendlier version :)
   * @for p5.Table
   * @name rows
  */
}

export default table;

if(typeof p5 !== 'undefined'){
  table(p5, p5.prototype);
}<|MERGE_RESOLUTION|>--- conflicted
+++ resolved
@@ -543,13 +543,8 @@
     const ret = [];
     if (typeof value === 'string') {
       for (let i = 0; i < this.rows.length; i++) {
-<<<<<<< HEAD
         ret.push(this.rows[i].obj[this.columns.indexOf(value)]);    
         }
-=======
-        ret.push(this.rows[i].obj[this.columns.indexOf(value)]);
-      }
->>>>>>> 736b8547
     } else {
       for (let j = 0; j < this.rows.length; j++) {
         ret.push(this.rows[j].arr[value]);
