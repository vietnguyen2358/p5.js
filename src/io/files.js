/**
 * @module IO
 * @submodule Input
 * @for p5
 * @requires core
 */

/* globals Request: false */
/* globals Headers: false */

'use strict';

var p5 = require('../core/main');
require('whatwg-fetch');
require('es6-promise').polyfill();
var fetchJsonp = require('fetch-jsonp');
require('../core/error_helpers');

/**
 * Loads a JSON file from a file or a URL, and returns an Object.
 * Note that even if the JSON file contains an Array, an Object will be
 * returned with index numbers as keys.
 *
 * This method is asynchronous, meaning it may not finish before the next
 * line in your sketch is executed. JSONP is supported via a polyfill and you
 * can pass in as the second argument an object with definitions of the json
 * callback following the syntax specified <a href="https://github.com/camsong/
 * fetch-jsonp">here</a>.
 *
 * This method is suitable for fetching files up to size of 64MB.
 * @method loadJSON
 * @param  {String}        path       name of the file or url to load
 * @param  {Object}        [jsonpOptions] options object for jsonp related settings
 * @param  {String}        [datatype] "json" or "jsonp"
 * @param  {function}      [callback] function to be executed after
 *                                    <a href="#/p5/loadJSON">loadJSON()</a> completes, data is passed
 *                                    in as first argument
 * @param  {function}      [errorCallback] function to be executed if
 *                                    there is an error, response is passed
 *                                    in as first argument
 * @return {Object|Array}             JSON data
 * @example
 *
 * <p>Calling <a href="#/p5/loadJSON">loadJSON()</a> inside <a href="#/p5/preload">preload()</a> guarantees to complete the
 * operation before <a href="#/p5/setup">setup()</a> and <a href="#/p5/draw">draw()</a> are called.</p>
 *
 * <div><code>
 * // Examples use USGS Earthquake API:
 * //   https://earthquake.usgs.gov/fdsnws/event/1/#methods
 * let earthquakes;
 * function preload() {
 *   // Get the most recent earthquake in the database
 *   let url =
    'https://earthquake.usgs.gov/earthquakes/feed/v1.0/' +
 *     'summary/all_day.geojson';
 *   earthquakes = loadJSON(url);
 * }
 *
 * function setup() {
 *   noLoop();
 * }
 *
 * function draw() {
 *   background(200);
 *   // Get the magnitude and name of the earthquake out of the loaded JSON
 *   let earthquakeMag = earthquakes.features[0].properties.mag;
 *   let earthquakeName = earthquakes.features[0].properties.place;
 *   ellipse(width / 2, height / 2, earthquakeMag * 10, earthquakeMag * 10);
 *   textAlign(CENTER);
 *   text(earthquakeName, 0, height - 30, width, 30);
 * }
 * </code></div>
 *
 *
 * <p>Outside of preload(), you may supply a callback function to handle the
 * object:</p>
 * <div><code>
 * function setup() {
 *   noLoop();
 *   let url =
    'https://earthquake.usgs.gov/earthquakes/feed/v1.0/' +
 *     'summary/all_day.geojson';
 *   loadJSON(url, drawEarthquake);
 * }
 *
 * function draw() {
 *   background(200);
 * }
 *
 * function drawEarthquake(earthquakes) {
 *   // Get the magnitude and name of the earthquake out of the loaded JSON
 *   let earthquakeMag = earthquakes.features[0].properties.mag;
 *   let earthquakeName = earthquakes.features[0].properties.place;
 *   ellipse(width / 2, height / 2, earthquakeMag * 10, earthquakeMag * 10);
 *   textAlign(CENTER);
 *   text(earthquakeName, 0, height - 30, width, 30);
 * }
 * </code></div>
 *
 * @alt
 * 50x50 ellipse that changes from black to white depending on the current humidity
 * 50x50 ellipse that changes from black to white depending on the current humidity
 *
 */
/**
 * @method loadJSON
 * @param  {String}        path
 * @param  {String}        datatype
 * @param  {function}      [callback]
 * @param  {function}      [errorCallback]
 * @return {Object|Array}
 */
/**
 * @method loadJSON
 * @param  {String}        path
 * @param  {function}      callback
 * @param  {function}      [errorCallback]
 * @return {Object|Array}
 */
p5.prototype.loadJSON = function() {
  p5._validateParameters('loadJSON', arguments);
  var path = arguments[0];
  var callback;
  var errorCallback;
  var options;

  var ret = {}; // object needed for preload
  var t = 'json';

  // check for explicit data type argument
  for (var i = 1; i < arguments.length; i++) {
    var arg = arguments[i];
    if (typeof arg === 'string') {
      if (arg === 'jsonp' || arg === 'json') {
        t = arg;
      }
    } else if (typeof arg === 'function') {
      if (!callback) {
        callback = arg;
      } else {
        errorCallback = arg;
      }
    } else if (typeof arg === 'object' && arg.hasOwnProperty('jsonpCallback')) {
      t = 'jsonp';
      options = arg;
    }
  }

  var self = this;
  this.httpDo(
    path,
    'GET',
    options,
    t,
    function(resp) {
      for (var k in resp) {
        ret[k] = resp[k];
      }
      if (typeof callback !== 'undefined') {
        callback(resp);
      }

      self._decrementPreload();
    },
    function(err) {
      // Error handling
      p5._friendlyFileLoadError(5, path);

      if (errorCallback) {
        errorCallback(err);
      } else {
        throw err;
      }
    }
  );

  return ret;
};

/**
 * Reads the contents of a file and creates a String array of its individual
 * lines. If the name of the file is used as the parameter, as in the above
 * example, the file must be located in the sketch directory/folder.
 * <br><br>
 * Alternatively, the file maybe be loaded from anywhere on the local
 * computer using an absolute path (something that starts with / on Unix and
 * Linux, or a drive letter on Windows), or the filename parameter can be a
 * URL for a file found on a network.
 * <br><br>
 * This method is asynchronous, meaning it may not finish before the next
 * line in your sketch is executed.
 *
 * This method is suitable for fetching files up to size of 64MB.
 * @method loadStrings
 * @param  {String}   filename   name of the file or url to load
 * @param  {function} [callback] function to be executed after <a href="#/p5/loadStrings">loadStrings()</a>
 *                               completes, Array is passed in as first
 *                               argument
 * @param  {function} [errorCallback] function to be executed if
 *                               there is an error, response is passed
 *                               in as first argument
 * @return {String[]}            Array of Strings
 * @example
 *
 * <p>Calling loadStrings() inside <a href="#/p5/preload">preload()</a> guarantees to complete the
 * operation before <a href="#/p5/setup">setup()</a> and <a href="#/p5/draw">draw()</a> are called.</p>
 *
 * <div><code>
 * let result;
 * function preload() {
 *   result = loadStrings('assets/test.txt');
 * }

 * function setup() {
 *   background(200);
 *   let ind = floor(random(result.length));
 *   text(result[ind], 10, 10, 80, 80);
 * }
 * </code></div>
 *
 * <p>Outside of preload(), you may supply a callback function to handle the
 * object:</p>
 *
 * <div><code>
 * function setup() {
 *   loadStrings('assets/test.txt', pickString);
 * }
 *
 * function pickString(result) {
 *   background(200);
 *   let ind = floor(random(result.length));
 *   text(result[ind], 10, 10, 80, 80);
 * }
 * </code></div>
 *
 * @alt
 * randomly generated text from a file, for example "i smell like butter"
 * randomly generated text from a file, for example "i have three feet"
 *
 */
p5.prototype.loadStrings = function() {
  p5._validateParameters('loadStrings', arguments);

  var ret = [];
  var callback, errorCallback;

  for (var i = 1; i < arguments.length; i++) {
    var arg = arguments[i];
    if (typeof arg === 'function') {
      if (typeof callback === 'undefined') {
        callback = arg;
      } else if (typeof errorCallback === 'undefined') {
        errorCallback = arg;
      }
    }
  }

  var self = this;
  p5.prototype.httpDo.call(
    this,
    arguments[0],
    'GET',
    'text',
    function(data) {
      // split lines handling mac/windows/linux endings
      var lines = data
        .replace(/\r\n/g, '\r')
        .replace(/\n/g, '\r')
        .split(/\r/);
      Array.prototype.push.apply(ret, lines);

      if (typeof callback !== 'undefined') {
        callback(ret);
      }

      self._decrementPreload();
    },
    function(err) {
      // Error handling
      p5._friendlyFileLoadError(3, arguments[0]);

      if (errorCallback) {
        errorCallback(err);
      } else {
        throw err;
      }
    }
  );

  return ret;
};

/**
 * <p>Reads the contents of a file or URL and creates a <a href="#/p5.Table">p5.Table</a> object with
 * its values. If a file is specified, it must be located in the sketch's
 * "data" folder. The filename parameter can also be a URL to a file found
 * online. By default, the file is assumed to be comma-separated (in CSV
 * format). Table only looks for a header row if the 'header' option is
 * included.</p>
 *
 * <p>Possible options include:
 * <ul>
 * <li>csv - parse the table as comma-separated values</li>
 * <li>tsv - parse the table as tab-separated values</li>
 * <li>header - this table has a header (title) row</li>
 * </ul>
 * </p>
 *
 * <p>When passing in multiple options, pass them in as separate parameters,
 * seperated by commas. For example:
 * <br><br>
 * <code>
 * loadTable('my_csv_file.csv', 'csv', 'header');
 * </code>
 * </p>
 *
 * <p> All files loaded and saved use UTF-8 encoding.</p>
 *
 * <p>This method is asynchronous, meaning it may not finish before the next
 * line in your sketch is executed. Calling <a href="#/p5/loadTable">loadTable()</a> inside <a href="#/p5/preload">preload()</a>
 * guarantees to complete the operation before <a href="#/p5/setup">setup()</a> and <a href="#/p5/draw">draw()</a> are called.
 * <p>Outside of <a href="#/p5/preload">preload()</a>, you may supply a callback function to handle the
 * object:</p>
 * </p>
 *
 * This method is suitable for fetching files up to size of 64MB.
 * @method loadTable
 * @param  {String}         filename   name of the file or URL to load
 * @param  {String}         options  "header" "csv" "tsv"
 * @param  {function}       [callback] function to be executed after
 *                                     <a href="#/p5/loadTable">loadTable()</a> completes. On success, the
 *                                     <a href="#/p5.Table">Table</a> object is passed in as the
 *                                     first argument.
 * @param  {function}  [errorCallback] function to be executed if
 *                                     there is an error, response is passed
 *                                     in as first argument
 * @return {Object}                    <a href="#/p5.Table">Table</a> object containing data
 *
 * @example
 * <div class='norender'>
 * <code>
 * // Given the following CSV file called "mammals.csv"
 * // located in the project's "assets" folder:
 * //
 * // id,species,name
 * // 0,Capra hircus,Goat
 * // 1,Panthera pardus,Leopard
 * // 2,Equus zebra,Zebra
 *
 * let table;
 *
 * function preload() {
 *   //my table is comma separated value "csv"
 *   //and has a header specifying the columns labels
 *   table = loadTable('assets/mammals.csv', 'csv', 'header');
 *   //the file can be remote
 *   //table = loadTable("http://p5js.org/reference/assets/mammals.csv",
 *   //                  "csv", "header");
 * }
 *
 * function setup() {
 *   //count the columns
 *   print(table.getRowCount() + ' total rows in table');
 *   print(table.getColumnCount() + ' total columns in table');
 *
 *   print(table.getColumn('name'));
 *   //["Goat", "Leopard", "Zebra"]
 *
 *   //cycle through the table
 *   for (let r = 0; r < table.getRowCount(); r++)
 *     for (let c = 0; c < table.getColumnCount(); c++) {
 *       print(table.getString(r, c));
 *     }
 * }
 * </code>
 * </div>
 *
 * @alt
 * randomly generated text from a file, for example "i smell like butter"
 * randomly generated text from a file, for example "i have three feet"
 *
 */
/**
 * @method loadTable
 * @param  {String}         filename
 * @param  {function}       [callback]
 * @param  {function}  [errorCallback]
 * @return {Object}
 */
p5.prototype.loadTable = function(path) {
  var callback;
  var errorCallback;
  var options = [];
  var header = false;
  var ext = path.substring(path.lastIndexOf('.') + 1, path.length);
  var sep = ',';
  var separatorSet = false;

  if (ext === 'tsv') {
    //Only need to check extension is tsv because csv is default
    sep = '\t';
  }

  for (var i = 1; i < arguments.length; i++) {
    if (typeof arguments[i] === 'function') {
      if (typeof callback === 'undefined') {
        callback = arguments[i];
      } else if (typeof errorCallback === 'undefined') {
        errorCallback = arguments[i];
      }
    } else if (typeof arguments[i] === 'string') {
      options.push(arguments[i]);
      if (arguments[i] === 'header') {
        header = true;
      }
      if (arguments[i] === 'csv') {
        if (separatorSet) {
          throw new Error('Cannot set multiple separator types.');
        } else {
          sep = ',';
          separatorSet = true;
        }
      } else if (arguments[i] === 'tsv') {
        if (separatorSet) {
          throw new Error('Cannot set multiple separator types.');
        } else {
          sep = '\t';
          separatorSet = true;
        }
      }
    }
  }

  var t = new p5.Table();

  var self = this;
  this.httpDo(
    path,
    'GET',
    'table',
    function(resp) {
      var state = {};

      // define constants
      var PRE_TOKEN = 0,
        MID_TOKEN = 1,
        POST_TOKEN = 2,
        POST_RECORD = 4;

      var QUOTE = '"',
        CR = '\r',
        LF = '\n';

      var records = [];
      var offset = 0;
      var currentRecord = null;
      var currentChar;

      var tokenBegin = function() {
        state.currentState = PRE_TOKEN;
        state.token = '';
      };

      var tokenEnd = function() {
        currentRecord.push(state.token);
        tokenBegin();
      };

      var recordBegin = function() {
        state.escaped = false;
        currentRecord = [];
        tokenBegin();
      };

      var recordEnd = function() {
        state.currentState = POST_RECORD;
        records.push(currentRecord);
        currentRecord = null;
      };

      for (;;) {
        currentChar = resp[offset++];

        // EOF
        if (currentChar == null) {
          if (state.escaped) {
            throw new Error('Unclosed quote in file.');
          }
          if (currentRecord) {
            tokenEnd();
            recordEnd();
            break;
          }
        }
        if (currentRecord === null) {
          recordBegin();
        }

        // Handle opening quote
        if (state.currentState === PRE_TOKEN) {
          if (currentChar === QUOTE) {
            state.escaped = true;
            state.currentState = MID_TOKEN;
            continue;
          }
          state.currentState = MID_TOKEN;
        }

        // mid-token and escaped, look for sequences and end quote
        if (state.currentState === MID_TOKEN && state.escaped) {
          if (currentChar === QUOTE) {
            if (resp[offset] === QUOTE) {
              state.token += QUOTE;
              offset++;
            } else {
              state.escaped = false;
              state.currentState = POST_TOKEN;
            }
          } else if (currentChar === CR) {
            continue;
          } else {
            state.token += currentChar;
          }
          continue;
        }

        // fall-through: mid-token or post-token, not escaped
        if (currentChar === CR) {
          if (resp[offset] === LF) {
            offset++;
          }
          tokenEnd();
          recordEnd();
        } else if (currentChar === LF) {
          tokenEnd();
          recordEnd();
        } else if (currentChar === sep) {
          tokenEnd();
        } else if (state.currentState === MID_TOKEN) {
          state.token += currentChar;
        }
      }

      // set up column names
      if (header) {
        t.columns = records.shift();
      } else {
        for (i = 0; i < records[0].length; i++) {
          t.columns[i] = 'null';
        }
      }
      var row;
      for (i = 0; i < records.length; i++) {
        //Handles row of 'undefined' at end of some CSVs
        if (records[i].length === 1) {
          if (records[i][0] === 'undefined' || records[i][0] === '') {
            continue;
          }
        }
        row = new p5.TableRow();
        row.arr = records[i];
        row.obj = makeObject(records[i], t.columns);
        t.addRow(row);
      }
      if (typeof callback === 'function') {
        callback(t);
      }

      self._decrementPreload();
    },
    function(err) {
      // Error handling
      p5._friendlyFileLoadError(2, path);

      if (errorCallback) {
        errorCallback(err);
      } else {
        throw err;
      }
    }
  );

  return t;
};

// helper function to turn a row into a JSON object
function makeObject(row, headers) {
  var ret = {};
  headers = headers || [];
  if (typeof headers === 'undefined') {
    for (var j = 0; j < row.length; j++) {
      headers[j.toString()] = j;
    }
  }
  for (var i = 0; i < headers.length; i++) {
    var key = headers[i];
    var val = row[i];
    ret[key] = val;
  }
  return ret;
}

/**
 * Reads the contents of a file and creates an XML object with its values.
 * If the name of the file is used as the parameter, as in the above example,
 * the file must be located in the sketch directory/folder.
 *
 * Alternatively, the file maybe be loaded from anywhere on the local
 * computer using an absolute path (something that starts with / on Unix and
 * Linux, or a drive letter on Windows), or the filename parameter can be a
 * URL for a file found on a network.
 *
 * This method is asynchronous, meaning it may not finish before the next
 * line in your sketch is executed. Calling <a href="#/p5/loadXML">loadXML()</a> inside <a href="#/p5/preload">preload()</a>
 * guarantees to complete the operation before <a href="#/p5/setup">setup()</a> and <a href="#/p5/draw">draw()</a> are called.
 *
 * Outside of <a href="#/p5/preload">preload()</a>, you may supply a callback function to handle the
 * object.
 *
 * This method is suitable for fetching files up to size of 64MB.
 * @method loadXML
 * @param  {String}   filename   name of the file or URL to load
 * @param  {function} [callback] function to be executed after <a href="#/p5/loadXML">loadXML()</a>
 *                               completes, XML object is passed in as
 *                               first argument
 * @param  {function} [errorCallback] function to be executed if
 *                               there is an error, response is passed
 *                               in as first argument
 * @return {Object}              XML object containing data
 * @example
 * <div class='norender'><code>
 * // The following short XML file called "mammals.xml" is parsed
 * // in the code below.
 * //
 * // <?xml version="1.0"?>
 * // &lt;mammals&gt;
 * //   &lt;animal id="0" species="Capra hircus">Goat&lt;/animal&gt;
 * //   &lt;animal id="1" species="Panthera pardus">Leopard&lt;/animal&gt;
 * //   &lt;animal id="2" species="Equus zebra">Zebra&lt;/animal&gt;
 * // &lt;/mammals&gt;
 *
 * let xml;
 *
 * function preload() {
 *   xml = loadXML('assets/mammals.xml');
 * }
 *
 * function setup() {
 *   let children = xml.getChildren('animal');
 *
 *   for (let i = 0; i < children.length; i++) {
 *     let id = children[i].getNum('id');
 *     let coloring = children[i].getString('species');
 *     let name = children[i].getContent();
 *     print(id + ', ' + coloring + ', ' + name);
 *   }
 * }
 *
 * // Sketch prints:
 * // 0, Capra hircus, Goat
 * // 1, Panthera pardus, Leopard
 * // 2, Equus zebra, Zebra
 * </code></div>
 *
 * @alt
 * no image displayed
 *
 */
p5.prototype.loadXML = function() {
  var ret = new p5.XML();
  var callback, errorCallback;

  for (var i = 1; i < arguments.length; i++) {
    var arg = arguments[i];
    if (typeof arg === 'function') {
      if (typeof callback === 'undefined') {
        callback = arg;
      } else if (typeof errorCallback === 'undefined') {
        errorCallback = arg;
      }
    }
  }

  var self = this;
  this.httpDo(
    arguments[0],
    'GET',
    'xml',
    function(xml) {
      for (var key in xml) {
        ret[key] = xml[key];
      }
      if (typeof callback !== 'undefined') {
        callback(ret);
      }

      self._decrementPreload();
    },
    function(err) {
      // Error handling
      p5._friendlyFileLoadError(1, arguments[0]);

      if (errorCallback) {
        errorCallback(err);
      } else {
        throw err;
      }
    }
  );

  return ret;
};

/**
 * This method is suitable for fetching files up to size of 64MB.
 * @method loadBytes
 * @param {string}   file            name of the file or URL to load
 * @param {function} [callback]      function to be executed after <a href="#/p5/loadBytes">loadBytes()</a>
 *                                    completes
 * @param {function} [errorCallback] function to be executed if there
 *                                    is an error
 * @returns {Object} an object whose 'bytes' property will be the loaded buffer
 *
 * @example
 * <div class='norender'><code>
 * let data;
 *
 * function preload() {
 *   data = loadBytes('assets/mammals.xml');
 * }
 *
 * function setup() {
 *   for (let i = 0; i < 5; i++) {
 *     console.log(data.bytes[i].toString(16));
 *   }
 * }
 * </code></div>
 *
 * @alt
 * no image displayed
 *
 */
p5.prototype.loadBytes = function(file, callback, errorCallback) {
  var ret = {};

  var self = this;
  this.httpDo(
    file,
    'GET',
    'arrayBuffer',
    function(arrayBuffer) {
      ret.bytes = new Uint8Array(arrayBuffer);

      if (typeof callback === 'function') {
        callback(ret);
      }

      self._decrementPreload();
    },
    function(err) {
      // Error handling
      p5._friendlyFileLoadError(6, file);

      if (errorCallback) {
        errorCallback(err);
      } else {
        throw err;
      }
    }
  );
  return ret;
};

/**
 * Method for executing an HTTP GET request. If data type is not specified,
 * p5 will try to guess based on the URL, defaulting to text. This is equivalent to
 * calling <code>httpDo(path, 'GET')</code>. The 'binary' datatype will return
 * a Blob object, and the 'arrayBuffer' datatype will return an ArrayBuffer
 * which can be used to initialize typed arrays (such as Uint8Array).
 *
 * @method httpGet
 * @param  {String}        path       name of the file or url to load
 * @param  {String}        [datatype] "json", "jsonp", "binary", "arrayBuffer",
 *                                    "xml", or "text"
 * @param  {Object|Boolean} [data]    param data passed sent with request
 * @param  {function}      [callback] function to be executed after
 *                                    <a href="#/p5/httpGet">httpGet()</a> completes, data is passed in
 *                                    as first argument
 * @param  {function}      [errorCallback] function to be executed if
 *                                    there is an error, response is passed
 *                                    in as first argument
 * @return {Promise} A promise that resolves with the data when the operation
 *                   completes successfully or rejects with the error after
 *                   one occurs.
 * @example
 * <div class='norender'><code>
 * // Examples use USGS Earthquake API:
 * //   https://earthquake.usgs.gov/fdsnws/event/1/#methods
 * let earthquakes;
 * function preload() {
 *   // Get the most recent earthquake in the database
 *   let url =
    'https://earthquake.usgs.gov/fdsnws/event/1/query?' +
 *     'format=geojson&limit=1&orderby=time';
 *   httpGet(url, 'jsonp', false, function(response) {
 *     // when the HTTP request completes, populate the variable that holds the
 *     // earthquake data used in the visualization.
 *     earthquakes = response;
 *   });
 * }
 *
 * function draw() {
 *   if (!earthquakes) {
 *     // Wait until the earthquake data has loaded before drawing.
 *     return;
 *   }
 *   background(200);
 *   // Get the magnitude and name of the earthquake out of the loaded JSON
 *   let earthquakeMag = earthquakes.features[0].properties.mag;
 *   let earthquakeName = earthquakes.features[0].properties.place;
 *   ellipse(width / 2, height / 2, earthquakeMag * 10, earthquakeMag * 10);
 *   textAlign(CENTER);
 *   text(earthquakeName, 0, height - 30, width, 30);
 *   noLoop();
 * }
 * </code></div>
 */
/**
 * @method httpGet
 * @param  {String}        path
 * @param  {Object|Boolean} data
 * @param  {function}      [callback]
 * @param  {function}      [errorCallback]
 * @return {Promise}
 */
/**
 * @method httpGet
 * @param  {String}        path
 * @param  {function}      callback
 * @param  {function}      [errorCallback]
 * @return {Promise}
 */
p5.prototype.httpGet = function() {
  p5._validateParameters('httpGet', arguments);

  var args = Array.prototype.slice.call(arguments);
  args.splice(1, 0, 'GET');
  return p5.prototype.httpDo.apply(this, args);
};

/**
 * Method for executing an HTTP POST request. If data type is not specified,
 * p5 will try to guess based on the URL, defaulting to text. This is equivalent to
 * calling <code>httpDo(path, 'POST')</code>.
 *
 * @method httpPost
 * @param  {String}        path       name of the file or url to load
 * @param  {String}        [datatype] "json", "jsonp", "xml", or "text".
 *                                    If omitted, <a href="#/p5/httpPost">httpPost()</a> will guess.
 * @param  {Object|Boolean} [data]    param data passed sent with request
 * @param  {function}      [callback] function to be executed after
 *                                    <a href="#/p5/httpPost">httpPost()</a> completes, data is passed in
 *                                    as first argument
 * @param  {function}      [errorCallback] function to be executed if
 *                                    there is an error, response is passed
 *                                    in as first argument
 * @return {Promise} A promise that resolves with the data when the operation
 *                   completes successfully or rejects with the error after
 *                   one occurs.
 *
 * @example
 * <div>
 * <code>
 * // Examples use jsonplaceholder.typicode.com for a Mock Data API
 *
 * let url = 'https://jsonplaceholder.typicode.com/posts';
 * let postData = { userId: 1, title: 'p5 Clicked!', body: 'p5.js is way cool.' };
 *
 * function setup() {
 *   createCanvas(800, 800);
 * }
 *
 * function mousePressed() {
 *   // Pick new random color values
 *   let r = random(255);
 *   let g = random(255);
 *   let b = random(255);
 *
 *   httpPost(url, 'json', postData, function(result) {
 *     strokeWeight(2);
 *     stroke(r, g, b);
 *     fill(r, g, b, 127);
 *     ellipse(mouseX, mouseY, 200, 200);
 *     text(result.body, mouseX, mouseY);
 *   });
 * }
 * </code>
 * </div>
 *
 *
 * <div><code>
 * let url = 'https://invalidURL'; // A bad URL that will cause errors
 * let postData = { title: 'p5 Clicked!', body: 'p5.js is way cool.' };
 *
 * function setup() {
 *   createCanvas(800, 800);
 * }
 *
 * function mousePressed() {
 *   // Pick new random color values
 *   let r = random(255);
 *   let g = random(255);
 *   let b = random(255);
 *
 *   httpPost(
 *     url,
 *     'json',
 *     postData,
 *     function(result) {
 *       // ... won't be called
 *     },
 *     function(error) {
 *       strokeWeight(2);
 *       stroke(r, g, b);
 *       fill(r, g, b, 127);
 *       text(error.toString(), mouseX, mouseY);
 *     }
 *   );
 * }
 * </code></div>
 *
 */
/**
 * @method httpPost
 * @param  {String}        path
 * @param  {Object|Boolean} data
 * @param  {function}      [callback]
 * @param  {function}      [errorCallback]
 * @return {Promise}
 */
/**
 * @method httpPost
 * @param  {String}        path
 * @param  {function}      callback
 * @param  {function}      [errorCallback]
 * @return {Promise}
 */
p5.prototype.httpPost = function() {
  p5._validateParameters('httpPost', arguments);

  var args = Array.prototype.slice.call(arguments);
  args.splice(1, 0, 'POST');
  return p5.prototype.httpDo.apply(this, args);
};

/**
 * Method for executing an HTTP request. If data type is not specified,
 * p5 will try to guess based on the URL, defaulting to text.<br><br>
 * For more advanced use, you may also pass in the path as the first argument
 * and a object as the second argument, the signature follows the one specified
 * in the Fetch API specification.
 * This method is suitable for fetching files up to size of 64MB when "GET" is used.
 *
 * @method httpDo
 * @param  {String}        path       name of the file or url to load
 * @param  {String}        [method]   either "GET", "POST", or "PUT",
 *                                    defaults to "GET"
 * @param  {String}        [datatype] "json", "jsonp", "xml", or "text"
 * @param  {Object}        [data]     param data passed sent with request
 * @param  {function}      [callback] function to be executed after
 *                                    <a href="#/p5/httpGet">httpGet()</a> completes, data is passed in
 *                                    as first argument
 * @param  {function}      [errorCallback] function to be executed if
 *                                    there is an error, response is passed
 *                                    in as first argument
 * @return {Promise} A promise that resolves with the data when the operation
 *                   completes successfully or rejects with the error after
 *                   one occurs.
 *
 * @example
 * <div>
 * <code>
 * // Examples use USGS Earthquake API:
 * // https://earthquake.usgs.gov/fdsnws/event/1/#methods
 *
 * // displays an animation of all USGS earthquakes
 * let earthquakes;
 * let eqFeatureIndex = 0;
 *
 * function preload() {
 *   let url = 'https://earthquake.usgs.gov/fdsnws/event/1/query?format=geojson';
 *   httpDo(
 *     url,
 *     {
 *       method: 'GET',
 *       // Other Request options, like special headers for apis
 *       headers: { authorization: 'Bearer secretKey' }
 *     },
 *     function(res) {
 *       earthquakes = res;
 *     }
 *   );
 * }
 *
 * function draw() {
 *   // wait until the data is loaded
 *   if (!earthquakes || !earthquakes.features[eqFeatureIndex]) {
 *     return;
 *   }
 *   clear();
 *
 *   let feature = earthquakes.features[eqFeatureIndex];
 *   let mag = feature.properties.mag;
 *   let rad = mag / 11 * ((width + height) / 2);
 *   fill(255, 0, 0, 100);
 *   ellipse(width / 2 + random(-2, 2), height / 2 + random(-2, 2), rad, rad);
 *
 *   if (eqFeatureIndex >= earthquakes.features.length) {
 *     eqFeatureIndex = 0;
 *   } else {
 *     eqFeatureIndex += 1;
 *   }
 * }
 * </code>
 * </div>
 */
/**
 * @method httpDo
 * @param  {String}        path
 * @param  {Object}        options   Request object options as documented in the
 *                                    "fetch" API
 * <a href="https://developer.mozilla.org/en/docs/Web/API/Fetch_API">reference</a>
 * @param  {function}      [callback]
 * @param  {function}      [errorCallback]
 * @return {Promise}
 */
p5.prototype.httpDo = function() {
  var type;
  var callback;
  var errorCallback;
  var request;
  var promise;
  var jsonpOptions = {};
  var cbCount = 0;
  var contentType = 'text/plain';
  // Trim the callbacks off the end to get an idea of how many arguments are passed
  for (var i = arguments.length - 1; i > 0; i--) {
    if (typeof arguments[i] === 'function') {
      cbCount++;
    } else {
      break;
    }
  }
  // The number of arguments minus callbacks
  var argsCount = arguments.length - cbCount;
  var path = arguments[0];
  if (
    argsCount === 2 &&
    typeof path === 'string' &&
    typeof arguments[1] === 'object'
  ) {
    // Intended for more advanced use, pass in Request parameters directly
    request = new Request(path, arguments[1]);
    callback = arguments[2];
    errorCallback = arguments[3];
  } else {
    // Provided with arguments
    var method = 'GET';
    var data;

    for (var j = 1; j < arguments.length; j++) {
      var a = arguments[j];
      if (typeof a === 'string') {
        if (a === 'GET' || a === 'POST' || a === 'PUT' || a === 'DELETE') {
          method = a;
        } else if (
          a === 'json' ||
          a === 'jsonp' ||
          a === 'binary' ||
          a === 'arrayBuffer' ||
          a === 'xml' ||
          a === 'text' ||
          a === 'table'
        ) {
          type = a;
        } else {
          data = a;
        }
      } else if (typeof a === 'number') {
        data = a.toString();
      } else if (typeof a === 'object') {
        if (a.hasOwnProperty('jsonpCallback')) {
          for (var attr in a) {
            jsonpOptions[attr] = a[attr];
          }
        } else if (a instanceof p5.XML) {
          data = a.serialize();
          contentType = 'application/xml';
        } else {
          data = JSON.stringify(a);
          contentType = 'application/json';
        }
      } else if (typeof a === 'function') {
        if (!callback) {
          callback = a;
        } else {
          errorCallback = a;
        }
      }
    }

    request = new Request(path, {
      method: method,
      mode: 'cors',
      body: data,
      headers: new Headers({
        'Content-Type': contentType
      })
    });
  }
  // do some sort of smart type checking
  if (!type) {
    if (path.indexOf('json') !== -1) {
      type = 'json';
    } else if (path.indexOf('xml') !== -1) {
      type = 'xml';
    } else {
      type = 'text';
    }
  }

  if (type === 'jsonp') {
    promise = fetchJsonp(path, jsonpOptions);
  } else {
    promise = fetch(request);
  }
  promise = promise.then(function(res) {
    if (!res.ok) {
      var err = new Error(res.body);
      err.status = res.status;
      err.ok = false;
      throw err;
    } else {
      var fileSize = res.headers.get('content-length');
      if (fileSize && fileSize > 64000000) {
        p5._friendlyFileLoadError(7, path);
      }
      switch (type) {
        case 'json':
        case 'jsonp':
          return res.json();
        case 'binary':
          return res.blob();
        case 'arrayBuffer':
          return res.arrayBuffer();
        case 'xml':
          return res.text().then(function(text) {
            var parser = new DOMParser();
            var xml = parser.parseFromString(text, 'text/xml');
            return new p5.XML(xml.documentElement);
          });
        default:
          return res.text();
      }
    }
  });
  promise.then(callback || function() {});
  promise.catch(errorCallback || console.error);
  return promise;
};

/**
 * @module IO
 * @submodule Output
 * @for p5
 */

window.URL = window.URL || window.webkitURL;

// private array of p5.PrintWriter objects
p5.prototype._pWriters = [];

/**
 * @method createWriter
 * @param {String} name name of the file to be created
 * @param {String} [extension]
 * @return {p5.PrintWriter}
 * @example
 * <div>
 * <code>
<<<<<<< HEAD
 * createButton('save')
 *   .position(10, 10)
 *   .mousePressed(function() {
 *     let writer = createWriter('squares.txt');
 *     for (let i = 0; i < 10; i++) {
=======
 * function setup() {
 *   createCanvas(100, 100);
 *   background(200);
 *   text('click here to save', 10, 10, 70, 80);
 * }
 *
 * function mousePressed() {
 *   if (mouseX > 0 && mouseX < width && mouseY > 0 && mouseY < height) {
 *     var writer = createWriter('squares.txt');
 *     for (var i = 0; i < 10; i++) {
>>>>>>> 0a9868d3
 *       writer.print(i * i);
 *     }
 *     writer.close();
 *     writer.clear();
 *   }
 * }
 * </code>
 * </div>
 */
p5.prototype.createWriter = function(name, extension) {
  var newPW;
  // check that it doesn't already exist
  for (var i in p5.prototype._pWriters) {
    if (p5.prototype._pWriters[i].name === name) {
      // if a p5.PrintWriter w/ this name already exists...
      // return p5.prototype._pWriters[i]; // return it w/ contents intact.
      // or, could return a new, empty one with a unique name:
      newPW = new p5.PrintWriter(name + this.millis(), extension);
      p5.prototype._pWriters.push(newPW);
      return newPW;
    }
  }
  newPW = new p5.PrintWriter(name, extension);
  p5.prototype._pWriters.push(newPW);
  return newPW;
};

/**
 *  @class p5.PrintWriter
 *  @param  {String}     filename
 *  @param  {String}     [extension]
 */
p5.PrintWriter = function(filename, extension) {
  var self = this;
  this.name = filename;
  this.content = '';
  //Changed to write because it was being overloaded by function below.
  /**
   * Writes data to the PrintWriter stream
   * @method write
   * @param {Array} data all data to be written by the PrintWriter
   * @example
   * <div class="norender notest">
   * <code>
   * // creates a file called 'newFile.txt'
   * let writer = createWriter('newFile.txt');
   * // write 'Hello world!'' to the file
   * writer.write(['Hello world!']);
   * // close the PrintWriter and save the file
   * writer.close();
   * </code>
   * </div>
   * <div class='norender notest'>
   * <code>
   * // creates a file called 'newFile2.txt'
   * let writer = createWriter('newFile2.txt');
   * // write 'apples,bananas,123' to the file
   * writer.write(['apples', 'bananas', 123]);
   * // close the PrintWriter and save the file
   * writer.close();
   * </code>
   * </div>
   * <div class='norender notest'>
   * <code>
   * // creates a file called 'newFile3.txt'
   * let writer = createWriter('newFile3.txt');
   * // write 'My name is: Teddy' to the file
   * writer.write('My name is:');
   * writer.write(' Teddy');
   * // close the PrintWriter and save the file
   * writer.close();
   * </code>
   * </div>
   */
  this.write = function(data) {
    this.content += data;
  };
  /**
   * Writes data to the PrintWriter stream, and adds a new line at the end
   * @method print
   * @param {Array} data all data to be printed by the PrintWriter
   * @example
   * <div class='norender notest'>
   * <code>
   * // creates a file called 'newFile.txt'
   * let writer = createWriter('newFile.txt');
   * // creates a file containing
   * //  My name is:
   * //  Teddy
   * writer.print('My name is:');
   * writer.print('Teddy');
   * // close the PrintWriter and save the file
   * writer.close();
   * </code>
   * </div>
   * <div class='norender notest'>
   * <code>
   * let writer;
   *
   * function setup() {
   *   createCanvas(400, 400);
   *   // create a PrintWriter
   *   writer = createWriter('newFile.txt');
   * }
   *
   * function draw() {
   *   // print all mouseX and mouseY coordinates to the stream
   *   writer.print([mouseX, mouseY]);
   * }
   *
   * function mouseClicked() {
   *   // close the PrintWriter and save the file
   *   writer.close();
   * }
   * </code>
   * </div>
   */
  this.print = function(data) {
    this.content += data + '\n';
  };
  /**
   * Clears the data already written to the PrintWriter object
   * @method clear
   * @example
   * <div class ="norender notest"><code>
   * // create writer object
   * let writer = createWriter('newFile.txt');
   * writer.write(['clear me']);
   * // clear writer object here
   * writer.clear();
   * // close writer
   * writer.close();
   * </code></div>
   *
   */
  this.clear = function() {
    this.content = '';
  };
  /**
   * Closes the PrintWriter
   * @method close
   * @example
   * <div class="norender notest">
   * <code>
   * // create a file called 'newFile.txt'
   * let writer = createWriter('newFile.txt');
   * // close the PrintWriter and save the file
   * writer.close();
   * </code>
   * </div>
   * <div class='norender notest'>
   * <code>
   * // create a file called 'newFile2.txt'
   * let writer = createWriter('newFile2.txt');
   * // write some data to the file
   * writer.write([100, 101, 102]);
   * // close the PrintWriter and save the file
   * writer.close();
   * </code>
   * </div>
   */
  this.close = function() {
    // convert String to Array for the writeFile Blob
    var arr = [];
    arr.push(this.content);
    p5.prototype.writeFile(arr, filename, extension);
    // remove from _pWriters array and delete self
    for (var i in p5.prototype._pWriters) {
      if (p5.prototype._pWriters[i].name === this.name) {
        // remove from _pWriters array
        p5.prototype._pWriters.splice(i, 1);
      }
    }
    self.clear();
    self = {};
  };
};

/**
 * @module IO
 * @submodule Output
 * @for p5
 */

// object, filename, options --> saveJSON, saveStrings,
// filename, [extension] [canvas] --> saveImage

/**
 *  <p>Save an image, text, json, csv, wav, or html. Prompts download to
 *  the client's computer. <b>Note that it is not recommended to call <a href="#/p5/save">save()</a>
 *  within draw if it's looping, as the <a href="#/p5/save">save()</a> function will open a new save
 *  dialog every frame.</b></p>
 *  <p>The default behavior is to save the canvas as an image. You can
 *  optionally specify a filename.
 *  For example:</p>
 * <pre class='language-javascript'><code>
 * save();
 * save('myCanvas.jpg'); // save a specific canvas with a filename
 * </code></pre>
 *
 *  <p>Alternately, the first parameter can be a pointer to a canvas
 *  <a href="#/p5.Element">p5.Element</a>, an Array of Strings,
 *  an Array of JSON, a JSON object, a <a href="#/p5.Table">p5.Table</a>, a <a href="#/p5.Image">p5.Image</a>, or a
 *  p5.SoundFile (requires p5.sound). The second parameter is a filename
 *  (including extension). The third parameter is for options specific
 *  to this type of object. This method will save a file that fits the
 *  given parameters. For example:</p>
 *
 * <pre class='language-javascript'><code>
 * // Saves canvas as an image
 * save('myCanvas.jpg');
 *
 * // Saves pImage as a png image
 * let img = createImage(10, 10);
 * save(img, 'my.png');
 *
 * // Saves canvas as an image
 * let cnv = createCanvas(100, 100);
 * save(cnv, 'myCanvas.jpg');
 *
 * // Saves p5.Renderer object as an image
 * let gb = createGraphics(100, 100);
 * save(gb, 'myGraphics.jpg');
 *
 * let myTable = new p5.Table();
 *
 * // Saves table as html file
 * save(myTable, 'myTable.html');
 *
 * // Comma Separated Values
 * save(myTable, 'myTable.csv');
 *
 * // Tab Separated Values
 * save(myTable, 'myTable.tsv');
 *
 * let myJSON = { a: 1, b: true };
 *
 * // Saves pretty JSON
 * save(myJSON, 'my.json');
 *
 * // Optimizes JSON filesize
 * save(myJSON, 'my.json', true);
 *
 * // Saves array of strings to a text file with line breaks after each item
 * let arrayOfStrings = ['a', 'b'];
 * save(arrayOfStrings, 'my.txt');
 * </code></pre>
 *
 *  @method save
 *  @param  {Object|String} [objectOrFilename]  If filename is provided, will
 *                                             save canvas as an image with
 *                                             either png or jpg extension
 *                                             depending on the filename.
 *                                             If object is provided, will
 *                                             save depending on the object
 *                                             and filename (see examples
 *                                             above).
 *  @param  {String} [filename] If an object is provided as the first
 *                               parameter, then the second parameter
 *                               indicates the filename,
 *                               and should include an appropriate
 *                               file extension (see examples above).
 *  @param  {Boolean|String} [options]  Additional options depend on
 *                            filetype. For example, when saving JSON,
 *                            <code>true</code> indicates that the
 *                            output will be optimized for filesize,
 *                            rather than readability.
 */
p5.prototype.save = function(object, _filename, _options) {
  // parse the arguments and figure out which things we are saving
  var args = arguments;
  // =================================================
  // OPTION 1: saveCanvas...

  // if no arguments are provided, save canvas
  var cnv = this._curElement ? this._curElement.elt : this.elt;
  if (args.length === 0) {
    p5.prototype.saveCanvas(cnv);
    return;
  } else if (args[0] instanceof p5.Renderer || args[0] instanceof p5.Graphics) {
    // otherwise, parse the arguments

    // if first param is a p5Graphics, then saveCanvas
    p5.prototype.saveCanvas(args[0].elt, args[1], args[2]);
    return;
  } else if (args.length === 1 && typeof args[0] === 'string') {
    // if 1st param is String and only one arg, assume it is canvas filename
    p5.prototype.saveCanvas(cnv, args[0]);
  } else {
    // =================================================
    // OPTION 2: extension clarifies saveStrings vs. saveJSON
    var extension = _checkFileExtension(args[1], args[2])[1];
    switch (extension) {
      case 'json':
        p5.prototype.saveJSON(args[0], args[1], args[2]);
        return;
      case 'txt':
        p5.prototype.saveStrings(args[0], args[1], args[2]);
        return;
      // =================================================
      // OPTION 3: decide based on object...
      default:
        if (args[0] instanceof Array) {
          p5.prototype.saveStrings(args[0], args[1], args[2]);
        } else if (args[0] instanceof p5.Table) {
          p5.prototype.saveTable(args[0], args[1], args[2]);
        } else if (args[0] instanceof p5.Image) {
          p5.prototype.saveCanvas(args[0].canvas, args[1]);
        } else if (args[0] instanceof p5.SoundFile) {
          p5.prototype.saveSound(args[0], args[1], args[2], args[3]);
        }
    }
  }
};

/**
 *  Writes the contents of an Array or a JSON object to a .json file.
 *  The file saving process and location of the saved file will
 *  vary between web browsers.
 *
 *  @method saveJSON
 *  @param  {Array|Object} json
 *  @param  {String} filename
 *  @param  {Boolean} [optimize]   If true, removes line breaks
 *                                 and spaces from the output
 *                                 file to optimize filesize
 *                                 (but not readability).
 *  @example
 * <div><code>
 * let json = {}; // new  JSON Object
 *
 * json.id = 0;
 * json.species = 'Panthera leo';
 * json.name = 'Lion';
 *
 * function setup() {
 *   createCanvas(100, 100);
 *   background(200);
 *   text('click here to save', 10, 10, 70, 80);
 * }
 *
 * function mousePressed() {
 *   if (mouseX > 0 && mouseX < width && mouseY > 0 && mouseY < height) {
 *     saveJSON(json, 'lion.json');
 *   }
 * }
 *
 * // saves the following to a file called "lion.json":
 * // {
 * //   "id": 0,
 * //   "species": "Panthera leo",
 * //   "name": "Lion"
 * // }
 * </code></div>
 *
 * @alt
 * no image displayed
 *
 */
p5.prototype.saveJSON = function(json, filename, opt) {
  p5._validateParameters('saveJSON', arguments);
  var stringify;
  if (opt) {
    stringify = JSON.stringify(json);
  } else {
    stringify = JSON.stringify(json, undefined, 2);
  }
  this.saveStrings(stringify.split('\n'), filename, 'json');
};

p5.prototype.saveJSONObject = p5.prototype.saveJSON;
p5.prototype.saveJSONArray = p5.prototype.saveJSON;

/**
 *  Writes an array of Strings to a text file, one line per String.
 *  The file saving process and location of the saved file will
 *  vary between web browsers.
 *
 *  @method saveStrings
 *  @param  {String[]} list   string array to be written
 *  @param  {String} filename filename for output
 *  @param  {String} [extension] the filename's extension
 *  @example
 * <div><code>
 * let words = 'apple bear cat dog';
 *
 * // .split() outputs an Array
<<<<<<< HEAD
 * let list = split(words, ' ');
=======
 * var list = words.split(' ');
 *
 * function setup() {
 *   createCanvas(100, 100);
 *   background(200);
 *   text('click here to save', 10, 10, 70, 80);
 * }
>>>>>>> 0a9868d3
 *
 * function mousePressed() {
 *   if (mouseX > 0 && mouseX < width && mouseY > 0 && mouseY < height) {
 *     saveStrings(list, 'nouns.txt');
 *   }
 * }
 *
 * // Saves the following to a file called 'nouns.txt':
 * //
 * // apple
 * // bear
 * // cat
 * // dog
 * </code></div>
 *
 * @alt
 * no image displayed
 *
 */
p5.prototype.saveStrings = function(list, filename, extension) {
  p5._validateParameters('saveStrings', arguments);
  var ext = extension || 'txt';
  var pWriter = this.createWriter(filename, ext);
  for (var i = 0; i < list.length; i++) {
    if (i < list.length - 1) {
      pWriter.print(list[i]);
    } else {
      pWriter.print(list[i]);
    }
  }
  pWriter.close();
  pWriter.clear();
};

// =======
// HELPERS
// =======

function escapeHelper(content) {
  return content
    .replace(/&/g, '&amp;')
    .replace(/</g, '&lt;')
    .replace(/>/g, '&gt;')
    .replace(/"/g, '&quot;')
    .replace(/'/g, '&#039;');
}

/**
 *  Writes the contents of a <a href="#/p5.Table">Table</a> object to a file. Defaults to a
 *  text file with comma-separated-values ('csv') but can also
 *  use tab separation ('tsv'), or generate an HTML table ('html').
 *  The file saving process and location of the saved file will
 *  vary between web browsers.
 *
 *  @method saveTable
 *  @param  {p5.Table} Table  the <a href="#/p5.Table">Table</a> object to save to a file
 *  @param  {String} filename the filename to which the Table should be saved
 *  @param  {String} [options]  can be one of "tsv", "csv", or "html"
 *  @example
 *  <div><code>
 * let table;
 *
 * function setup() {
 *   table = new p5.Table();
 *
 *   table.addColumn('id');
 *   table.addColumn('species');
 *   table.addColumn('name');
 *
 *   let newRow = table.addRow();
 *   newRow.setNum('id', table.getRowCount() - 1);
 *   newRow.setString('species', 'Panthera leo');
 *   newRow.setString('name', 'Lion');
 *
 *   // To save, un-comment next line then click 'run'
 *   // saveTable(table, 'new.csv');
 * }
 *
 * // Saves the following to a file called 'new.csv':
 * // id,species,name
 * // 0,Panthera leo,Lion
 * </code></div>
 *
 * @alt
 * no image displayed
 *
 */
p5.prototype.saveTable = function(table, filename, options) {
  p5._validateParameters('saveTable', arguments);
  var ext;
  if (options === undefined) {
    ext = filename.substring(filename.lastIndexOf('.') + 1, filename.length);
  } else {
    ext = options;
  }
  var pWriter = this.createWriter(filename, ext);

  var header = table.columns;

  var sep = ','; // default to CSV
  if (ext === 'tsv') {
    sep = '\t';
  }
  if (ext !== 'html') {
    // make header if it has values
    if (header[0] !== '0') {
      for (var h = 0; h < header.length; h++) {
        if (h < header.length - 1) {
          pWriter.write(header[h] + sep);
        } else {
          pWriter.write(header[h]);
        }
      }
      pWriter.write('\n');
    }

    // make rows
    for (var i = 0; i < table.rows.length; i++) {
      var j;
      for (j = 0; j < table.rows[i].arr.length; j++) {
        if (j < table.rows[i].arr.length - 1) {
          pWriter.write(table.rows[i].arr[j] + sep);
        } else if (i < table.rows.length - 1) {
          pWriter.write(table.rows[i].arr[j]);
        } else {
          pWriter.write(table.rows[i].arr[j]);
        }
      }
      pWriter.write('\n');
    }
  } else {
    // otherwise, make HTML
    pWriter.print('<html>');
    pWriter.print('<head>');
    var str = '  <meta http-equiv="content-type" content';
    str += '="text/html;charset=utf-8" />';
    pWriter.print(str);
    pWriter.print('</head>');

    pWriter.print('<body>');
    pWriter.print('  <table>');

    // make header if it has values
    if (header[0] !== '0') {
      pWriter.print('    <tr>');
      for (var k = 0; k < header.length; k++) {
        var e = escapeHelper(header[k]);
        pWriter.print('      <td>' + e);
        pWriter.print('      </td>');
      }
      pWriter.print('    </tr>');
    }

    // make rows
    for (var row = 0; row < table.rows.length; row++) {
      pWriter.print('    <tr>');
      for (var col = 0; col < table.columns.length; col++) {
        var entry = table.rows[row].getString(col);
        var htmlEntry = escapeHelper(entry);
        pWriter.print('      <td>' + htmlEntry);
        pWriter.print('      </td>');
      }
      pWriter.print('    </tr>');
    }
    pWriter.print('  </table>');
    pWriter.print('</body>');
    pWriter.print('</html>');
  }
  // close and clear the pWriter
  pWriter.close();
  pWriter.clear();
}; // end saveTable()

/**
 *  Generate a blob of file data as a url to prepare for download.
 *  Accepts an array of data, a filename, and an extension (optional).
 *  This is a private function because it does not do any formatting,
 *  but it is used by <a href="#/p5/saveStrings">saveStrings</a>, <a href="#/p5/saveJSON">saveJSON</a>, <a href="#/p5/saveTable">saveTable</a> etc.
 *
 *  @param  {Array} dataToDownload
 *  @param  {String} filename
 *  @param  {String} [extension]
 *  @private
 */
p5.prototype.writeFile = function(dataToDownload, filename, extension) {
  var type = 'application/octet-stream';
  if (p5.prototype._isSafari()) {
    type = 'text/plain';
  }
  var blob = new Blob(dataToDownload, {
    type: type
  });
  p5.prototype.downloadFile(blob, filename, extension);
};

/**
 *  Forces download. Accepts a url to filedata/blob, a filename,
 *  and an extension (optional).
 *  This is a private function because it does not do any formatting,
 *  but it is used by <a href="#/p5/saveStrings">saveStrings</a>, <a href="#/p5/saveJSON">saveJSON</a>, <a href="#/p5/saveTable">saveTable</a> etc.
 *
 *  @method downloadFile
 *  @private
 *  @param  {String|Blob} data    either an href generated by createObjectURL,
 *                                or a Blob object containing the data
 *  @param  {String} [filename]
 *  @param  {String} [extension]
 */
p5.prototype.downloadFile = function(data, fName, extension) {
  var fx = _checkFileExtension(fName, extension);
  var filename = fx[0];

  if (data instanceof Blob) {
    var fileSaver = require('file-saver');
    fileSaver.saveAs(data, filename);
    return;
  }

  var a = document.createElement('a');
  a.href = data;
  a.download = filename;

  // Firefox requires the link to be added to the DOM before click()
  a.onclick = function(e) {
    destroyClickedElement(e);
    e.stopPropagation();
  };

  a.style.display = 'none';
  document.body.appendChild(a);

  // Safari will open this file in the same page as a confusing Blob.
  if (p5.prototype._isSafari()) {
    var aText = 'Hello, Safari user! To download this file...\n';
    aText += '1. Go to File --> Save As.\n';
    aText += '2. Choose "Page Source" as the Format.\n';
    aText += '3. Name it with this extension: ."' + fx[1] + '"';
    alert(aText);
  }
  a.click();
};

/**
 *  Returns a file extension, or another string
 *  if the provided parameter has no extension.
 *
 *  @param   {String} filename
 *  @param   {String} [extension]
 *  @return  {String[]} [fileName, fileExtension]
 *
 *  @private
 */
function _checkFileExtension(filename, extension) {
  if (!extension || extension === true || extension === 'true') {
    extension = '';
  }
  if (!filename) {
    filename = 'untitled';
  }
  var ext = '';
  // make sure the file will have a name, see if filename needs extension
  if (filename && filename.indexOf('.') > -1) {
    ext = filename.split('.').pop();
  }
  // append extension if it doesn't exist
  if (extension) {
    if (ext !== extension) {
      ext = extension;
      filename = filename + '.' + ext;
    }
  }
  return [filename, ext];
}
p5.prototype._checkFileExtension = _checkFileExtension;

/**
 *  Returns true if the browser is Safari, false if not.
 *  Safari makes trouble for downloading files.
 *
 *  @return  {Boolean} [description]
 *  @private
 */
p5.prototype._isSafari = function() {
  var x = Object.prototype.toString.call(window.HTMLElement);
  return x.indexOf('Constructor') > 0;
};

/**
 *  Helper function, a callback for download that deletes
 *  an invisible anchor element from the DOM once the file
 *  has been automatically downloaded.
 *
 *  @private
 */
function destroyClickedElement(event) {
  document.body.removeChild(event.target);
}

module.exports = p5;<|MERGE_RESOLUTION|>--- conflicted
+++ resolved
@@ -1188,13 +1188,6 @@
  * @example
  * <div>
  * <code>
-<<<<<<< HEAD
- * createButton('save')
- *   .position(10, 10)
- *   .mousePressed(function() {
- *     let writer = createWriter('squares.txt');
- *     for (let i = 0; i < 10; i++) {
-=======
  * function setup() {
  *   createCanvas(100, 100);
  *   background(200);
@@ -1204,8 +1197,7 @@
  * function mousePressed() {
  *   if (mouseX > 0 && mouseX < width && mouseY > 0 && mouseY < height) {
  *     var writer = createWriter('squares.txt');
- *     for (var i = 0; i < 10; i++) {
->>>>>>> 0a9868d3
+ *     for (let i = 0; i < 10; i++) {
  *       writer.print(i * i);
  *     }
  *     writer.close();
@@ -1593,17 +1585,13 @@
  * let words = 'apple bear cat dog';
  *
  * // .split() outputs an Array
-<<<<<<< HEAD
  * let list = split(words, ' ');
-=======
- * var list = words.split(' ');
  *
  * function setup() {
  *   createCanvas(100, 100);
  *   background(200);
  *   text('click here to save', 10, 10, 70, 80);
  * }
->>>>>>> 0a9868d3
  *
  * function mousePressed() {
  *   if (mouseX > 0 && mouseX < width && mouseY > 0 && mouseY < height) {
