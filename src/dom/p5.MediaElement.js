--- conflicted
+++ resolved
@@ -5,20 +5,6 @@
 
 import { Element } from './p5.Element';
 
-<<<<<<< HEAD
-/**
- * @typedef {'video'} VIDEO
- * @property {VIDEO} VIDEO
- * @final
- */
-export const VIDEO = 'video';
-/**
- * @typedef {'audio'} AUDIO
- * @property {AUDIO} AUDIO
- * @final
- */
-export const AUDIO = 'audio';
-=======
 class Cue {
   constructor(callback, time, id, val) {
     this.callback = callback;
@@ -27,7 +13,6 @@
     this.val = val;
   }
 }
->>>>>>> 57d8b3aa
 
 class MediaElement extends Element {
   constructor(elt, pInst) {
@@ -1333,11 +1318,7 @@
     return c;
   }
 
-<<<<<<< HEAD
-  /*** VIDEO STUFF ***/
-=======
   /* VIDEO STUFF */
->>>>>>> 57d8b3aa
 
   // Helps perform similar tasks for media element methods.
   function createMedia(pInst, type, src, callback) {
@@ -1479,11 +1460,7 @@
     return createMedia(this, VIDEO, src, callback);
   };
 
-<<<<<<< HEAD
-  /*** AUDIO STUFF ***/
-=======
   /* AUDIO STUFF */
->>>>>>> 57d8b3aa
 
   /**
    * Creates a hidden `&lt;audio&gt;` element for simple audio playback.
@@ -1530,11 +1507,7 @@
     return createMedia(this, AUDIO, src, callback);
   };
 
-<<<<<<< HEAD
-  /*** CAMERA STUFF ***/
-=======
   /* CAMERA STUFF */
->>>>>>> 57d8b3aa
 
   fn.VIDEO = VIDEO;
 
