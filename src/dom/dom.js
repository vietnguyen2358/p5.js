--- conflicted
+++ resolved
@@ -3657,13 +3657,8 @@
  */
 /**
  * @method size
-<<<<<<< HEAD
- * @param  {(Number|AUTO)} w   width of the element, either AUTO, or a number.
+ * @param  {(Number|AUTO)} [w]   width of the element, either AUTO, or a number.
  * @param  {(Number|AUTO)} [h] height of the element, either AUTO, or a number.
-=======
- * @param  {Number|Constant} [w]   width of the element, either AUTO, or a number.
- * @param  {Number|Constant} [h] height of the element, either AUTO, or a number.
->>>>>>> 2ceea580
  * @chainable
  */
 p5.Element.prototype.size = function (w, h) {
@@ -4141,38 +4136,6 @@
     // the internal canvas so we only update it if the frame has changed.
     this._frameOnCanvas = -1;
 
-<<<<<<< HEAD
-=======
-    /**
-     * Path to the media element's source as a string.
-     *
-     * @property src
-     * @return {String} src
-     *
-     * @example
-     * <div>
-     * <code>
-     * let beat;
-     *
-     * function setup() {
-     *   createCanvas(100, 100);
-     *
-     *   // Create a p5.MediaElement using createAudio().
-     *   beat = createAudio('assets/beat.mp3');
-     *
-     *   describe('The text "https://p5js.org/reference/assets/beat.mp3" written in black on a gray background.');
-     * }
-     *
-     * function draw() {
-     *   background(200);
-     *
-     *   textWrap(CHAR);
-     *   text(beat.src, 10, 10, 80, 80);
-     * }
-     * </code>
-     * </div>
-     */
->>>>>>> 2ceea580
     Object.defineProperty(self, 'src', {
       get() {
         const firstChildSrc = self.elt.children[0].src;
@@ -4747,15 +4710,11 @@
    * The parameter, `time`, is optional. It's a number that specifies the
    * time, in seconds, to jump to when playback begins.
    *
-<<<<<<< HEAD
-=======
    * Calling `media.time()` without an argument returns the number of seconds
    * the audio/video has played.
    *
    * Note: Time resets to 0 when looping media restarts.
    *
-   * @method time
->>>>>>> 2ceea580
    * @return {Number} current time (in seconds).
    *
    * @example
@@ -5121,18 +5080,11 @@
   }
 
   /**
-<<<<<<< HEAD
-   * Disconnect all Web Audio routing, including to main output.
-   * This is useful if you want to re-route the output through
-   * audio effects, for example.
-=======
    * Disconnect all Web Audio routing, including to the main output.
    *
    * This is useful if you want to re-route the output through audio effects,
    * for example.
    *
-   * @method  disconnect
->>>>>>> 2ceea580
    */
   disconnect() {
     if (this.audioSourceNode) {
@@ -5151,11 +5103,6 @@
    *
    * Note: The controls vary between web browsers.
    *
-<<<<<<< HEAD
-=======
-   * @method  showControls
-   *
->>>>>>> 2ceea580
    * @example
    * <div>
    * <code>
@@ -5193,11 +5140,6 @@
    * <a href="https://developer.mozilla.org/en-US/docs/Web/API/HTMLMediaElement" target="_blank">HTMLMediaElement</a>
    * controls.
    *
-<<<<<<< HEAD
-=======
-   * @method hideControls
-   *
->>>>>>> 2ceea580
    * @example
    * <div>
    * <code>
@@ -5384,11 +5326,6 @@
   /**
  * Removes all functions scheduled with `media.addCue()`.
  *
-<<<<<<< HEAD
-=======
- * @method  clearCues
- *
->>>>>>> 2ceea580
  * @example
  * <div>
  * <code>
@@ -5477,6 +5414,8 @@
  * let beat;
  *
  * function setup() {
+ *   createCanvas(100, 100);
+ *
  *   // Create a p5.MediaElement using createAudio().
  *   beat = createAudio('assets/beat.mp3');
  *
@@ -5584,51 +5523,6 @@
  */
 p5.File = class File {
   constructor(file, pInst) {
-<<<<<<< HEAD
-=======
-    /**
-     * Underlying
-     * <a href="https://developer.mozilla.org/en-US/docs/Web/API/File" target="_blank">File</a>
-     * object. All `File` properties and methods are accessible.
-     *
-     * @property file
-     *
-     * @example
-     * <div>
-     * <code>
-     * // Use the file input to load a
-     * // file and display its info.
-     *
-     * function setup() {
-     *   createCanvas(100, 100);
-     *
-     *   background(200);
-     *
-     *   // Create a file input and place it beneath the canvas.
-     *   // Call displayInfo() when the file loads.
-     *   let input = createFileInput(displayInfo);
-     *   input.position(0, 100);
-     *
-     *   describe('A gray square with a file input beneath it. If the user loads a file, its info is written in black.');
-     * }
-     *
-     * // Use the p5.File once it loads.
-     * function displayInfo(file) {
-     *   background(200);
-     *
-     *   // Display the p5.File's name.
-     *   text(file.name, 10, 10, 80, 40);
-     *
-     *   // Display the p5.File's type and subtype.
-     *   text(`${file.type}/${file.subtype}`, 10, 70);
-     *
-     *   // Display the p5.File's size in bytes.
-     *   text(file.size, 10, 90);
-     * }
-     * </code>
-     * </div>
-     */
->>>>>>> 2ceea580
     this.file = file;
 
     this._pInst = pInst;
@@ -5636,197 +5530,10 @@
     // Splitting out the file type into two components
     // This makes determining if image or text etc simpler
     const typeList = file.type.split('/');
-<<<<<<< HEAD
     this.type = typeList[0];
     this.subtype = typeList[1];
     this.name = file.name;
     this.size = file.size;
-
-=======
-    /**
-     * The file
-     * <a href="https://developer.mozilla.org/en-US/docs/Web/HTTP/Basics_of_HTTP/MIME_types" target="_blank">MIME type</a>
-     * as a string.
-     *
-     * For example, `'image'` and `'text'` are both MIME types.
-     *
-     * @property type
-     *
-     * @example
-     * <div>
-     * <code>
-     * // Use the file input to load a file and display its info.
-     *
-     * function setup() {
-     *   createCanvas(100, 100);
-     *
-     *   background(200);
-     *
-     *   // Create a file input and place it beneath the canvas.
-     *   // Call displayType() when the file loads.
-     *   let input = createFileInput(displayType);
-     *   input.position(0, 100);
-     *
-     *   describe('A gray square with a file input beneath it. If the user loads a file, its type is written in black.');
-     * }
-     *
-     * // Display the p5.File's type once it loads.
-     * function displayType(file) {
-     *   background(200);
-     *
-     *   // Display the p5.File's type.
-     *   text(`This is file's type is: ${file.type}`, 10, 10, 80, 80);
-     * }
-     * </code>
-     * </div>
-     */
-    this.type = typeList[0];
-    /**
-     * The file subtype as a string.
-     *
-     * For example, a file with an `'image'`
-     * <a href="https://developer.mozilla.org/en-US/docs/Web/HTTP/Basics_of_HTTP/MIME_types" target="_blank">MIME type</a>
-     * may have a subtype such as ``png`` or ``jpeg``.
-     *
-     * @property subtype
-     *
-     * @example
-     * <div>
-     * <code>
-     * // Use the file input to load a
-     * // file and display its info.
-     *
-     * function setup() {
-     *   createCanvas(100, 100);
-     *
-     *   background(200);
-     *
-     *   // Create a file input and place it beneath the canvas.
-     *   // Call displaySubtype() when the file loads.
-     *   let input = createFileInput(displaySubtype);
-     *   input.position(0, 100);
-     *
-     *   describe('A gray square with a file input beneath it. If the user loads a file, its subtype is written in black.');
-     * }
-     *
-     * // Display the p5.File's type once it loads.
-     * function displaySubtype(file) {
-     *   background(200);
-     *
-     *   // Display the p5.File's subtype.
-     *   text(`This is file's subtype is: ${file.subtype}`, 10, 10, 80, 80);
-     * }
-     * </code>
-     * </div>
-     */
-    this.subtype = typeList[1];
-    /**
-     * The file name as a string.
-     *
-     * @property name
-     *
-     * @example
-     * <div>
-     * <code>
-     * // Use the file input to load a
-     * // file and display its info.
-     *
-     * function setup() {
-     *   createCanvas(100, 100);
-     *
-     *   background(200);
-     *
-     *   // Create a file input and place it beneath the canvas.
-     *   // Call displayName() when the file loads.
-     *   let input = createFileInput(displayName);
-     *   input.position(0, 100);
-     *
-     *   describe('A gray square with a file input beneath it. If the user loads a file, its name is written in black.');
-     * }
-     *
-     * // Display the p5.File's name once it loads.
-     * function displayName(file) {
-     *   background(200);
-     *
-     *   // Display the p5.File's name.
-     *   text(`This is file's name is: ${file.name}`, 10, 10, 80, 80);
-     * }
-     * </code>
-     * </div>
-     */
-    this.name = file.name;
-    /**
-     * The number of bytes in the file.
-     *
-     * @property size
-     *
-     * @example
-     * <div>
-     * <code>
-     * // Use the file input to load a file and display its info.
-     *
-     * function setup() {
-     *   createCanvas(100, 100);
-     *
-     *   background(200);
-     *
-     *   // Create a file input and place it beneath the canvas.
-     *   // Call displaySize() when the file loads.
-     *   let input = createFileInput(displaySize);
-     *   input.position(0, 100);
-     *
-     *   describe('A gray square with a file input beneath it. If the user loads a file, its size in bytes is written in black.');
-     * }
-     *
-     * // Display the p5.File's size in bytes once it loads.
-     * function displaySize(file) {
-     *   background(200);
-     *
-     *   // Display the p5.File's size.
-     *   text(`This is file has ${file.size} bytes.`, 10, 10, 80, 80);
-     * }
-     * </code>
-     * </div>
-     */
-    this.size = file.size;
-
-    /**
-     * A string containing the file's data.
-     *
-     * Data can be either image data, text contents, or a parsed object in the
-     * case of JSON and <a href="#/p5.XML">p5.XML</a> objects.
-     *
-     * @property data
-     *
-     * @example
-     * <div>
-     * <code>
-     * // Use the file input to load a file and display its info.
-     *
-     * function setup() {
-     *   createCanvas(100, 100);
-     *
-     *   background(200);
-     *
-     *   // Create a file input and place it beneath the canvas.
-     *   // Call displayData() when the file loads.
-     *   let input = createFileInput(displayData);
-     *   input.position(0, 100);
-     *
-     *   describe('A gray square with a file input beneath it. If the user loads a file, its data is written in black.');
-     * }
-     *
-     * // Display the p5.File's data once it loads.
-     * function displayData(file) {
-     *   background(200);
-     *
-     *   // Display the p5.File's data, which looks like a random string of characters.
-     *   text(file.data, 10, 10, 80, 80);
-     * }
-     * </code>
-     * </div>
-     */
->>>>>>> 2ceea580
     this.data = undefined;
   }
 
@@ -5880,26 +5587,28 @@
  * // file and display its info.
  *
  * function setup() {
- *   background(200);
- *
- *   // Create a file input and place it beneath
- *   // the canvas. Call displayInfo() when
- *   // the file loads.
+ *   createCanvas(100, 100);
+ *
+ *   background(200);
+ *
+ *   // Create a file input and place it beneath the canvas.
+ *   // Call displayInfo() when the file loads.
  *   let input = createFileInput(displayInfo);
  *   input.position(0, 100);
  *
  *   describe('A gray square with a file input beneath it. If the user loads a file, its info is written in black.');
  * }
  *
- * // Use the p5.File once
- * // it loads.
+ * // Use the p5.File once it loads.
  * function displayInfo(file) {
  *   background(200);
  *
  *   // Display the p5.File's name.
  *   text(file.name, 10, 10, 80, 40);
+ *
  *   // Display the p5.File's type and subtype.
  *   text(`${file.type}/${file.subtype}`, 10, 70);
+ *
  *   // Display the p5.File's size in bytes.
  *   text(file.size, 10, 90);
  * }
@@ -5910,47 +5619,87 @@
 /**
  * The file
  * <a href="https://developer.mozilla.org/en-US/docs/Web/HTTP/Basics_of_HTTP/MIME_types" target="_blank">MIME type</a>
- * as a string. For example, `'image'`, `'text'`, and so on.
+ * as a string.
+ *
+ * For example, `'image'` and `'text'` are both MIME types.
  *
  * @for p5.File
  * @property type
  * @example
  * <div>
  * <code>
+ * // Use the file input to load a file and display its info.
+ *
+ * function setup() {
+ *   createCanvas(100, 100);
+ *
+ *   background(200);
+ *
+ *   // Create a file input and place it beneath the canvas.
+ *   // Call displayType() when the file loads.
+ *   let input = createFileInput(displayType);
+ *   input.position(0, 100);
+ *
+ *   describe('A gray square with a file input beneath it. If the user loads a file, its type is written in black.');
+ * }
+ *
+ * // Display the p5.File's type once it loads.
+ * function displayType(file) {
+ *   background(200);
+ *
+ *   // Display the p5.File's type.
+ *   text(`This is file's type is: ${file.type}`, 10, 10, 80, 80);
+ * }
+ * </code>
+ * </div>
+ */
+
+/**
+ * The file subtype as a string.
+ *
+ * For example, a file with an `'image'`
+ * <a href="https://developer.mozilla.org/en-US/docs/Web/HTTP/Basics_of_HTTP/MIME_types" target="_blank">MIME type</a>
+ * may have a subtype such as ``png`` or ``jpeg``.
+ *
+ * @property subtype
+ * @for p5.File
+ *
+ * @example
+ * <div>
+ * <code>
  * // Use the file input to load a
  * // file and display its info.
  *
  * function setup() {
- *   background(200);
- *
- *   // Create a file input and place it beneath
- *   // the canvas. Call displayType() when
- *   // the file loads.
- *   let input = createFileInput(displayType);
+ *   createCanvas(100, 100);
+ *
+ *   background(200);
+ *
+ *   // Create a file input and place it beneath the canvas.
+ *   // Call displaySubtype() when the file loads.
+ *   let input = createFileInput(displaySubtype);
  *   input.position(0, 100);
  *
- *   describe('A gray square with a file input beneath it. If the user loads a file, its type is written in black.');
- * }
- *
- * // Display the p5.File's type
- * // once it loads.
- * function displayType(file) {
- *   background(200);
- *
- *   // Display the p5.File's type.
- *   text(`This is file's type is: ${file.type}`, 10, 10, 80, 80);
- * }
- * </code>
- * </div>
- */
-
-/**
- * The file subtype as a string. For example, a file with an `'image'`
- * <a href="https://developer.mozilla.org/en-US/docs/Web/HTTP/Basics_of_HTTP/MIME_types" target="_blank">MIME type</a>
- * may have a subtype such as ``png`` or ``jpeg``.
- *
- * @property subtype
+ *   describe('A gray square with a file input beneath it. If the user loads a file, its subtype is written in black.');
+ * }
+ *
+ * // Display the p5.File's type once it loads.
+ * function displaySubtype(file) {
+ *   background(200);
+ *
+ *   // Display the p5.File's subtype.
+ *   text(`This is file's subtype is: ${file.subtype}`, 10, 10, 80, 80);
+ * }
+ * </code>
+ * </div>
+ */
+
+/**
+ * The file name as a string.
+ *
+ * @property name
  * @for p5.File
+ *
  * @example
  * <div>
  * <code>
@@ -5958,54 +5707,19 @@
  * // file and display its info.
  *
  * function setup() {
- *   background(200);
- *
- *   // Create a file input and place it beneath
- *   // the canvas. Call displaySubtype() when
- *   // the file loads.
- *   let input = createFileInput(displaySubtype);
- *   input.position(0, 100);
- *
- *   describe('A gray square with a file input beneath it. If the user loads a file, its subtype is written in black.');
- * }
- *
- * // Display the p5.File's type
- * // once it loads.
- * function displaySubtype(file) {
- *   background(200);
- *
- *   // Display the p5.File's subtype.
- *   text(`This is file's subtype is: ${file.subtype}`, 10, 10, 80, 80);
- * }
- * </code>
- * </div>
- */
-
-/**
- * The file name as a string.
- *
- * @for p5.File
- * @property name
- * @example
- * <div>
- * <code>
- * // Use the file input to load a
- * // file and display its info.
- *
- * function setup() {
- *   background(200);
- *
- *   // Create a file input and place it beneath
- *   // the canvas. Call displayName() when
- *   // the file loads.
+ *   createCanvas(100, 100);
+ *
+ *   background(200);
+ *
+ *   // Create a file input and place it beneath the canvas.
+ *   // Call displayName() when the file loads.
  *   let input = createFileInput(displayName);
  *   input.position(0, 100);
  *
  *   describe('A gray square with a file input beneath it. If the user loads a file, its name is written in black.');
  * }
  *
- * // Display the p5.File's name
- * // once it loads.
+ * // Display the p5.File's name once it loads.
  * function displayName(file) {
  *   background(200);
  *
@@ -6019,28 +5733,28 @@
 /**
  * The number of bytes in the file.
  *
+ * @property size
  * @for p5.File
- * @property size
+ *
  * @example
  * <div>
  * <code>
- * // Use the file input to load a
- * // file and display its info.
- *
- * function setup() {
- *   background(200);
- *
- *   // Create a file input and place it beneath
- *   // the canvas. Call displaySize() when
- *   // the file loads.
+ * // Use the file input to load a file and display its info.
+ *
+ * function setup() {
+ *   createCanvas(100, 100);
+ *
+ *   background(200);
+ *
+ *   // Create a file input and place it beneath the canvas.
+ *   // Call displaySize() when the file loads.
  *   let input = createFileInput(displaySize);
  *   input.position(0, 100);
  *
  *   describe('A gray square with a file input beneath it. If the user loads a file, its size in bytes is written in black.');
  * }
  *
- * // Display the p5.File's size
- * // in bytes once it loads.
+ * // Display the p5.File's size in bytes once it loads.
  * function displaySize(file) {
  *   background(200);
  *
@@ -6052,38 +5766,37 @@
  */
 
 /**
- * A string containing either the file's image data, text contents, or
- * a parsed object in the case of JSON and
- * <a href="#/p5.XML">p5.XML</a> objects.
- *
+ * A string containing the file's data.
+ *
+ * Data can be either image data, text contents, or a parsed object in the
+ * case of JSON and <a href="#/p5.XML">p5.XML</a> objects.
+ *
+ * @property data
  * @for p5.File
- * @property data
+ *
  * @example
  * <div>
  * <code>
- * // Use the file input to load a
- * // file and display its info.
- *
- * function setup() {
- *   background(200);
- *
- *   // Create a file input and place it beneath
- *   // the canvas. Call displayData() when
- *   // the file loads.
+ * // Use the file input to load a file and display its info.
+ *
+ * function setup() {
+ *   createCanvas(100, 100);
+ *
+ *   background(200);
+ *
+ *   // Create a file input and place it beneath the canvas.
+ *   // Call displayData() when the file loads.
  *   let input = createFileInput(displayData);
  *   input.position(0, 100);
  *
  *   describe('A gray square with a file input beneath it. If the user loads a file, its data is written in black.');
  * }
  *
- * // Display the p5.File's data
- * // once it loads.
+ * // Display the p5.File's data once it loads.
  * function displayData(file) {
  *   background(200);
  *
- *   // Display the p5.File's data,
- *   // which looks like a random
- *   // string of characters.
+ *   // Display the p5.File's data, which looks like a random string of characters.
  *   text(file.data, 10, 10, 80, 80);
  * }
  * </code>
