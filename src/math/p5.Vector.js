/**
 * @module Math
 * @submodule Vector
 * @requires constants
 */

import * as constants from '../core/constants';

<<<<<<< HEAD
function vector(p5, fn){
  /// HELPERS FOR REMAINDER METHOD
  const calculateRemainder2D = function(xComponent, yComponent) {
    if (xComponent !== 0) {
      this.x = this.x % xComponent;
    }
    if (yComponent !== 0) {
      this.y = this.y % yComponent;
    }
    return this;
  };

  const calculateRemainder3D = function(xComponent, yComponent, zComponent) {
    if (xComponent !== 0) {
      this.x = this.x % xComponent;
=======

/**
 * A class to describe a two or three-dimensional vector.
 *
 * A vector can be thought of in different ways. In one view, a vector is like
 * an arrow pointing in space. Vectors have both magnitude (length) and
 * direction.
 *
 * `p5.Vector` objects are often used to program motion because they simplify
 * the math. For example, a moving ball has a position and a velocity.
 * Position describes where the ball is in space. The ball's position vector
 * extends from the origin to the ball's center. Velocity describes the ball's
 * speed and the direction it's moving. If the ball is moving straight up, its
 * velocity vector points straight up. Adding the ball's velocity vector to
 * its position vector moves it, as in `pos.add(vel)`. Vector math relies on
 * methods inside the `p5.Vector` class.
 *
 * Note: <a href="#/p5/createVector">createVector()</a> is the recommended way
 * to make an instance of this class.
 *
 * @class p5.Vector
 * @constructor
 * @param {Number} [x] x component of the vector.
 * @param {Number} [y] y component of the vector.
 * @param {Number} [z] z component of the vector.
 * @example
 * <div>
 * <code>
 * function setup() {
 *   createCanvas(100, 100);
 *
 *   background(200);
 *
 *   // Create p5.Vector objects.
 *   let p1 = createVector(25, 25);
 *   let p2 = createVector(75, 75);
 *
 *   // Style the points.
 *   strokeWeight(5);
 *
 *   // Draw the first point using a p5.Vector.
 *   point(p1);
 *
 *   // Draw the second point using a p5.Vector's components.
 *   point(p2.x, p2.y);
 *
 *   describe('Two black dots on a gray square, one at the top left and the other at the bottom right.');
 * }
 * </code>
 * </div>
 *
 * <div>
 * <code>
 * let pos;
 * let vel;
 *
 * function setup() {
 *   createCanvas(100, 100);
 *
 *   // Create p5.Vector objects.
 *   pos = createVector(50, 100);
 *   vel = createVector(0, -1);
 *
 *   describe('A black dot moves from bottom to top on a gray square. The dot reappears at the bottom when it reaches the top.');
 * }
 *
 * function draw() {
 *   background(200);
 *
 *   // Add velocity to position.
 *   pos.add(vel);
 *
 *   // If the dot reaches the top of the canvas,
 *   // restart from the bottom.
 *   if (pos.y < 0) {
 *     pos.y = 100;
 *   }
 *
 *   // Draw the dot.
 *   strokeWeight(5);
 *   point(pos);
 * }
 * </code>
 * </div>
 */
p5.Vector = class {
  // This is how it comes in with createVector()
  // This check if the first argument is a function
  constructor(...args) {
    let x, y, z;
    if (typeof args[0] === 'function') {
      this.isPInst = true;
      this._fromRadians = args[0];
      this._toRadians = args[1];
      x = args[2] || 0;
      y = args[3] || 0;
      z = args[4] || 0;
      // This is what we'll get with new p5.Vector()
    } else {
      x = args[0] || 0;
      y = args[1] || 0;
      z = args[2] || 0;
    }
    /**
     * The x component of the vector
     * @type {Number}
     * @property x
     * @name x
     */
    this.x = x;
    /**
     * The y component of the vector
     * @type {Number}
     * @property y
     * @name y
     */
    this.y = y;
    /**
     * The z component of the vector
     * @type {Number}
     * @property z
     * @name z
     */
    this.z = z;
  }

  /**
 * Returns a string representation of a vector.
 *
 * Calling `toString()` is useful for printing vectors to the console while
 * debugging.
 *
 * @method  toString
 * @return {String} string representation of the vector.
 *
 * @example
 * <div class = "norender">
 * <code>
 * function setup() {
 *   let v = createVector(20, 30);
 *
 *   // Prints 'p5.Vector Object : [20, 30, 0]'.
 *   print(v.toString());
 * }
 * </code>
 * </div>
 */
  toString() {
    return `p5.Vector Object : [${this.x}, ${this.y}, ${this.z}]`;
  }

  /**
 * Sets the vector's `x`, `y`, and `z` components.
 *
 * `set()` can use separate numbers, as in `v.set(1, 2, 3)`, a
 * <a href="#/p5.Vector">p5.Vector</a> object, as in `v.set(v2)`, or an
 * array of numbers, as in `v.set([1, 2, 3])`.
 *
 * If a value isn't provided for a component, it will be set to 0. For
 * example, `v.set(4, 5)` sets `v.x` to 4, `v.y` to 5, and `v.z` to 0.
 * Calling `set()` with no arguments, as in `v.set()`, sets all the vector's
 * components to 0.
 *
 * @method set
 * @param {Number} [x] x component of the vector.
 * @param {Number} [y] y component of the vector.
 * @param {Number} [z] z component of the vector.
 * @chainable
 * @example
 * <div>
 * <code>
 * function setup() {
 *   createCanvas(100, 100);
 *
 *   background(200);
 *
 *   // Style the points.
 *   strokeWeight(5);
 *
 *   // Top left.
 *   let pos = createVector(25, 25);
 *   point(pos);
 *
 *   // Top right.
 *   // set() with numbers.
 *   pos.set(75, 25);
 *   point(pos);
 *
 *   // Bottom right.
 *   // set() with a p5.Vector.
 *   let p2 = createVector(75, 75);
 *   pos.set(p2);
 *   point(pos);
 *
 *   // Bottom left.
 *   // set() with an array.
 *   let arr = [25, 75];
 *   pos.set(arr);
 *   point(pos);
 *
 *   describe('Four black dots arranged in a square on a gray background.');
 * }
 * </code>
 * </div>
 */
  /**
 * @method set
 * @param {p5.Vector|Number[]} value vector to set.
 * @chainable
 */
  set (x, y, z) {
    if (x instanceof p5.Vector) {
      this.x = x.x || 0;
      this.y = x.y || 0;
      this.z = x.z || 0;
      return this;
>>>>>>> e6053b58
    }
    if (yComponent !== 0) {
      this.y = this.y % yComponent;
    }
    if (zComponent !== 0) {
      this.z = this.z % zComponent;
    }
    return this;
<<<<<<< HEAD
  };

  /**
   * A class to describe a two or three-dimensional vector. A vector is like an
   * arrow pointing in space. Vectors have both magnitude (length) and
   * direction.
   *
   * `p5.Vector` objects are often used to program motion because they simplify
   * the math. For example, a moving ball has a position and a velocity.
   * Position describes where the ball is in space. The ball's position vector
   * extends from the origin to the ball's center. Velocity describes the ball's
   * speed and the direction it's moving. If the ball is moving straight up, its
   * velocity vector points straight up. Adding the ball's velocity vector to
   * its position vector moves it, as in `pos.add(vel)`. Vector math relies on
   * methods inside the `p5.Vector` class.
   *
   * @class p5.Vector
   * @constructor
   * @param {Number} [x] x component of the vector.
   * @param {Number} [y] y component of the vector.
   * @param {Number} [z] z component of the vector.
   * @example
   * <div>
   * <code>
   * let p1 = createVector(25, 25);
   * let p2 = createVector(75, 75);
   *
   * strokeWeight(5);
   * point(p1);
   * point(p2.x, p2.y);
   *
   * describe('Two black dots on a gray square, one at the top left and the other at the bottom right.');
   * </code>
   * </div>
   *
   * <div>
   * <code>
   * let pos;
   * let vel;
   *
   * function setup() {
   *   createCanvas(100, 100);
   *   pos = createVector(width / 2, height);
   *   vel = createVector(0, -1);
   * }
   *
   * function draw() {
   *   background(200);
   *
   *   pos.add(vel);
   *
   *   if (pos.y < 0) {
   *     pos.y = height;
   *   }
   *
   *   strokeWeight(5);
   *   point(pos);
   *
   *   describe('A black dot moves from bottom to top on a gray square. The dot reappears at the bottom when it reaches the top.');
   * }
   * </code>
   * </div>
   */
  p5.Vector = class {
    // This is how it comes in with createVector()
    // This check if the first argument is a function
    constructor(...args) {
      let x, y, z;
      if (typeof args[0] === 'function') {
        this.isPInst = true;
        this._fromRadians = args[0];
        this._toRadians = args[1];
        x = args[2] || 0;
        y = args[3] || 0;
        z = args[4] || 0;
        // This is what we'll get with new p5.Vector()
      } else {
        x = args[0] || 0;
        y = args[1] || 0;
        z = args[2] || 0;
      }
      /**
       * The x component of the vector
       * @type {Number}
       * @property x
       * @name x
       */
      this.x = x;
      /**
       * The y component of the vector
       * @type {Number}
       * @property y
       * @name y
       */
      this.y = y;
      /**
       * The z component of the vector
       * @type {Number}
       * @property z
       * @name z
       */
      this.z = z;
=======
  }

  /**
 * Returns a copy of the <a href="#/p5.Vector">p5.Vector</a> object.
 *
 * @method copy
 * @return {p5.Vector} copy of the <a href="#/p5.Vector">p5.Vector</a> object.
 *
 * @example
 * <div>
 * <code>
 * function setup() {
 *   createCanvas(100 ,100);
 *
 *   background(200);
 *
 *   // Create a p5.Vector object.
 *   let pos = createVector(50, 50);
 *
 *   // Make a copy.
 *   let pc = pos.copy();
 *
 *   // Draw the point.
 *   strokeWeight(5);
 *   point(pc);
 *
 *   describe('A black point drawn in the middle of a gray square.');
 * }
 * </code>
 * </div>
 */
  copy () {
    if (this.isPInst) {
      return new p5.Vector(
        this._fromRadians,
        this._toRadians,
        this.x,
        this.y,
        this.z
      );
    } else {
      return new p5.Vector(this.x, this.y, this.z);
>>>>>>> e6053b58
    }

<<<<<<< HEAD
    /**
   * Returns a string representation of a vector. This method is useful for
   * printing vectors to the console while debugging.
   * @method  toString
   * @return {String} string representation of the vector.
   * @example
   * <div class = "norender">
   * <code>
   * function setup() {
   *   let v = createVector(20, 30);
   *   // Prints 'p5.Vector Object : [20, 30, 0]'.
   *   print(v.toString());
   * }
   * </code>
   * </div>
   */
    toString() {
      return `p5.Vector Object : [${this.x}, ${this.y}, ${this.z}]`;
=======
  /**
 * Adds to a vector's `x`, `y`, and `z` components.
 *
 * `add()` can use separate numbers, as in `v.add(1, 2, 3)`,
 * another <a href="#/p5.Vector">p5.Vector</a> object, as in `v.add(v2)`, or
 * an array of numbers, as in `v.add([1, 2, 3])`.
 *
 * If a value isn't provided for a component, it won't change. For
 * example, `v.add(4, 5)` adds 4 to `v.x`, 5 to `v.y`, and 0 to `v.z`.
 * Calling `add()` with no arguments, as in `v.add()`, has no effect.
 *
 * The static version of `add()`, as in `p5.Vector.add(v2, v1)`, returns a new
 * <a href="#/p5.Vector">p5.Vector</a> object and doesn't change the
 * originals.
 *
 * @method add
 * @param  {Number} x   x component of the vector to be added.
 * @param  {Number} [y] y component of the vector to be added.
 * @param  {Number} [z] z component of the vector to be added.
 * @chainable
 *
 * @example
 * <div>
 * <code>
 * function setup() {
 *   createCanvas(100, 100);
 *
 *   background(200);
 *
 *   // Style the points.
 *   strokeWeight(5);
 *
 *   // Top left.
 *   let pos = createVector(25, 25);
 *   point(pos);
 *
 *   // Top right.
 *   // Add numbers.
 *   pos.add(50, 0);
 *   point(pos);
 *
 *   // Bottom right.
 *   // Add a p5.Vector.
 *   let p2 = createVector(0, 50);
 *   pos.add(p2);
 *   point(pos);
 *
 *   // Bottom left.
 *   // Add an array.
 *   let arr = [-50, 0];
 *   pos.add(arr);
 *   point(pos);
 *
 *   describe('Four black dots arranged in a square on a gray background.');
 * }
 * </code>
 * </div>
 *
 * <div>
 * <code>
 * function setup() {
 *   createCanvas(100, 100);
 *
 *   background(200);
 *
 *   // Top left.
 *   let p1 = createVector(25, 25);
 *
 *   // Center.
 *   let p2 = createVector(50, 50);
 *
 *   // Bottom right.
 *   // Add p1 and p2.
 *   let p3 = p5.Vector.add(p1, p2);
 *
 *   // Draw the points.
 *   strokeWeight(5);
 *   point(p1);
 *   point(p2);
 *   point(p3);
 *
 *   describe('Three black dots in a diagonal line from top left to bottom right.');
 * }
 * </code>
 * </div>
 *
 * <div>
 * <code>
 * function setup() {
 *   createCanvas(100, 100);
 *
 *   describe('Three arrows drawn on a gray square. A red arrow extends from the top left corner to the center. A blue arrow extends from the tip of the red arrow. A purple arrow extends from the origin to the tip of the blue arrow.');
 * }
 *
 * function draw() {
 *   background(200);
 *
 *   let origin = createVector(0, 0);
 *
 *   // Draw the red arrow.
 *   let v1 = createVector(50, 50);
 *   drawArrow(origin, v1, 'red');
 *
 *   // Draw the blue arrow.
 *   let v2 = createVector(-30, 20);
 *   drawArrow(v1, v2, 'blue');
 *
 *   // Purple arrow.
 *   let v3 = p5.Vector.add(v1, v2);
 *   drawArrow(origin, v3, 'purple');
 * }
 *
 * // Draws an arrow between two vectors.
 * function drawArrow(base, vec, myColor) {
 *   push();
 *   stroke(myColor);
 *   strokeWeight(3);
 *   fill(myColor);
 *   translate(base.x, base.y);
 *   line(0, 0, vec.x, vec.y);
 *   rotate(vec.heading());
 *   let arrowSize = 7;
 *   translate(vec.mag() - arrowSize, 0);
 *   triangle(0, arrowSize / 2, 0, -arrowSize / 2, arrowSize, 0);
 *   pop();
 * }
 * </code>
 * </div>
 */
  /**
 * @method add
 * @param  {p5.Vector|Number[]} value The vector to add
 * @chainable
 */
  add (x, y, z) {
    if (x instanceof p5.Vector) {
      this.x += x.x || 0;
      this.y += x.y || 0;
      this.z += x.z || 0;
      return this;
>>>>>>> e6053b58
    }

    /**
   * Sets the `x`, `y`, and `z` components of the vector using separate numbers,
   * a <a href="#/p5.Vector">p5.Vector</a> object, or an array of numbers.
   * Calling `set()` with no arguments sets the vector's components to 0.
   *
   * @method set
   * @param {Number} [x] x component of the vector.
   * @param {Number} [y] y component of the vector.
   * @param {Number} [z] z component of the vector.
   * @chainable
   * @example
   * <div>
   * <code>
   * strokeWeight(5);
   *
   * // Top left.
   * let pos = createVector(25, 25);
   * point(pos);
   *
   * // Top right.
   * pos.set(75, 25);
   * point(pos);
   *
   * // Bottom right.
   * let p2 = createVector(75, 75);
   * pos.set(p2);
   * point(pos);
   *
   * // Bottom left.
   * let arr = [25, 75];
   * pos.set(arr);
   * point(pos);
   *
   * describe('Four black dots arranged in a square on a gray background.');
   * </code>
   * </div>
   */
    /**
   * @method set
   * @param {p5.Vector|Number[]} value vector to set.
   * @chainable
   */
    set (x, y, z) {
      if (x instanceof p5.Vector) {
        this.x = x.x || 0;
        this.y = x.y || 0;
        this.z = x.z || 0;
        return this;
      }
      if (Array.isArray(x)) {
        this.x = x[0] || 0;
        this.y = x[1] || 0;
        this.z = x[2] || 0;
        return this;
      }
      this.x = x || 0;
      this.y = y || 0;
      this.z = z || 0;
      return this;
    }

<<<<<<< HEAD
    /**
   * Returns a copy of the <a href="#/p5.Vector">p5.Vector</a> object.
   *
   * @method copy
   * @return {p5.Vector} copy of the <a href="#/p5.Vector">p5.Vector</a> object.
   * @example
   * <div>
   * <code>
   * let pos = createVector(50, 50);
   * let pc = pos.copy();
   *
   * strokeWeight(5);
   * point(pc);
   *
   * describe('A black point drawn in the middle of a gray square.');
   * </code>
   * </div>
   */
    copy () {
      if (this.isPInst) {
        return new p5.Vector(
          this._fromRadians,
          this._toRadians,
          this.x,
          this.y,
          this.z
=======
  /**
   * @private
   * @chainable
   */
  calculateRemainder2D (xComponent, yComponent) {
    if (xComponent !== 0) {
      this.x = this.x % xComponent;
    }
    if (yComponent !== 0) {
      this.y = this.y % yComponent;
    }
    return this;
  }

  /**
   * @private
   * @chainable
   */
  calculateRemainder3D (xComponent, yComponent, zComponent) {
    if (xComponent !== 0) {
      this.x = this.x % xComponent;
    }
    if (yComponent !== 0) {
      this.y = this.y % yComponent;
    }
    if (zComponent !== 0) {
      this.z = this.z % zComponent;
    }
    return this;
  }

  /**
   * Performs modulo (remainder) division with a vector's `x`, `y`, and `z`
   * components.
   *
   * `rem()` can use separate numbers, as in `v.rem(1, 2, 3)`,
   * another <a href="#/p5.Vector">p5.Vector</a> object, as in `v.rem(v2)`, or
   * an array of numbers, as in `v.rem([1, 2, 3])`.
   *
   * If only one value is provided, as in `v.rem(2)`, then all the components
   * will be set to their values modulo 2. If two values are provided, as in
   * `v.rem(2, 3)`, then `v.z` won't change. Calling `rem()` with no
   * arguments, as in `v.rem()`, has no effect.
   *
   * The static version of `rem()`, as in `p5.Vector.rem(v2, v1)`, returns a
   * new <a href="#/p5.Vector">p5.Vector</a> object and doesn't change the
   * originals.
   *
   * @method rem
   * @param {Number} x x component of divisor vector.
   * @param {Number} y y component of divisor vector.
   * @param {Number} z z component of divisor vector.
   * @chainable
   *
   * @example
   * <div class='norender'>
   * <code>
   * function setup() {
   *   // Create a p5.Vector object.
   *   let v = createVector(3, 4, 5);
   *
   *   // Divide numbers.
   *   v.rem(2);
   *
   *   // Prints 'p5.Vector Object : [1, 0, 1]'.
   *   print(v.toString());
   * }
   * </code>
   * </div>
   *
   * <div class='norender'>
   * <code>
   * function setup() {
   *   // Create a p5.Vector object.
   *   let v = createVector(3, 4, 5);
   *
   *   // Divide numbers.
   *   v.rem(2, 3);
   *
   *   // Prints 'p5.Vector Object : [1, 1, 5]'.
   *   print(v.toString());
   * }
   * </code>
   * </div>
   *
   * <div class='norender'>
   * <code>
   * function setup() {
   *   // Create a p5.Vector object.
   *   let v = createVector(3, 4, 5);
   *
   *   // Divide numbers.
   *   v.rem(2, 3, 4);
   *
   *   // Prints 'p5.Vector Object : [1, 1, 1]'.
   *   print(v.toString());
   * }
   * </code>
   * </div>
   *
   * <div class='norender'>
   * <code>
   * function setup() {
   *   // Create p5.Vector objects.
   *   let v1 = createVector(3, 4, 5);
   *   let v2 = createVector(2, 3, 4);
   *
   *   // Divide a p5.Vector.
   *   v1.rem(v2);
   *
   *   // Prints 'p5.Vector Object : [1, 1, 1]'.
   *   print(v1.toString());
   * }
   * </code>
   * </div>
   *
   * <div class='norender'>
   * <code>
   * function setup() {
   *   // Create a p5.Vector object.
   *   let v = createVector(3, 4, 5);
   *
   *   // Divide an array.
   *   let arr = [2, 3, 4];
   *   v.rem(arr);
   *
   *   // Prints 'p5.Vector Object : [1, 1, 1]'.
   *   print(v.toString());
   * }
   * </code>
   * </div>
   *
   * <div class="norender">
   * <code>
   * function setup() {
   *   // Create p5.Vector objects.
   *   let v1 = createVector(3, 4, 5);
   *   let v2 = createVector(2, 3, 4);
   *
   *   // Divide without modifying the original vectors.
   *   let v3 = p5.Vector.rem(v1, v2);
   *
   *   // Prints 'p5.Vector Object : [1, 1, 1]'.
   *   print(v3.toString());
   * }
   * </code>
   * </div>
   */
  /**
   * @method rem
   * @param {p5.Vector | Number[]}  value  divisor vector.
   * @chainable
   */
  rem (...args) {
    let [x, y, z] = args;
    if (x instanceof p5.Vector) {
      if ([x.x,x.y,x.z].every(Number.isFinite)) {
        const xComponent = parseFloat(x.x);
        const yComponent = parseFloat(x.y);
        const zComponent = parseFloat(x.z);
        return this.calculateRemainder3D(
          xComponent,
          yComponent,
          zComponent
>>>>>>> e6053b58
        );
      } else {
        return new p5.Vector(this.x, this.y, this.z);
      }
<<<<<<< HEAD
    }

    /**
   * Adds to a vector's `x`, `y`, and `z` components using separate numbers,
   * another <a href="#/p5.Vector">p5.Vector</a> object, or an array of numbers.
   * Calling `add()` with no arguments has no effect.
   *
   * The static version of `add()`, as in `p5.Vector.add(v2, v1)`, returns a new
   * <a href="#/p5.Vector">p5.Vector</a> object and doesn't change the
   * originals.
   *
   * @method add
   * @param  {Number} x   x component of the vector to be added.
   * @param  {Number} [y] y component of the vector to be added.
   * @param  {Number} [z] z component of the vector to be added.
   * @chainable
   * @example
   * <div>
   * <code>
   * strokeWeight(5);
   *
   * // Top left.
   * let pos = createVector(25, 25);
   * point(pos);
   *
   * // Top right.
   * pos.add(50, 0);
   * point(pos);
   *
   * // Bottom right.
   * let p2 = createVector(0, 50);
   * pos.add(p2);
   * point(pos);
   *
   * // Bottom left.
   * let arr = [-50, 0];
   * pos.add(arr);
   * point(pos);
   *
   * describe('Four black dots arranged in a square on a gray background.');
   * </code>
   * </div>
   *
   * <div>
   * <code>
   * // Top left.
   * let p1 = createVector(25, 25);
   *
   * // Center.
   * let p2 = createVector(50, 50);
   *
   * // Bottom right.
   * let p3 = p5.Vector.add(p1, p2);
   *
   * strokeWeight(5);
   * point(p1);
   * point(p2);
   * point(p3);
   *
   * describe('Three black dots in a diagonal line from top left to bottom right.');
   * </code>
   * </div>
   *
   * <div>
   * <code>
   * function draw() {
   *   background(200);
   *
   *   let origin = createVector(0, 0);
   *   let v1 = createVector(50, 50);
   *   drawArrow(origin, v1, 'red');
   *
   *   let v2 = createVector(-30, 20);
   *   drawArrow(v1, v2, 'blue');
   *
   *   let v3 = p5.Vector.add(v1, v2);
   *   drawArrow(origin, v3, 'purple');
   *
   *   describe('Three arrows drawn on a gray square. A red arrow extends from the top left corner to the center. A blue arrow extends from the tip of the red arrow. A purple arrow extends from the origin to the tip of the blue arrow.');
   * }
   *
   * function drawArrow(base, vec, myColor) {
   *   push();
   *   stroke(myColor);
   *   strokeWeight(3);
   *   fill(myColor);
   *   translate(base.x, base.y);
   *   line(0, 0, vec.x, vec.y);
   *   rotate(vec.heading());
   *   let arrowSize = 7;
   *   translate(vec.mag() - arrowSize, 0);
   *   triangle(0, arrowSize / 2, 0, -arrowSize / 2, arrowSize, 0);
   *   pop();
   * }
   * </code>
   * </div>
   */
    /**
   * @method add
   * @param  {p5.Vector|Number[]} value The vector to add
   * @chainable
   */
    add (x, y, z) {
      if (x instanceof p5.Vector) {
        this.x += x.x || 0;
        this.y += x.y || 0;
        this.z += x.z || 0;
        return this;
      }
      if (Array.isArray(x)) {
        this.x += x[0] || 0;
        this.y += x[1] || 0;
        this.z += x[2] || 0;
        return this;
      }
      this.x += x || 0;
      this.y += y || 0;
      this.z += z || 0;
      return this;
    }

    /**
   * Performs modulo (remainder) division with a vector's `x`, `y`, and `z`
   * components using separate numbers, another
   * <a href="#/p5.Vector">p5.Vector</a> object, or an array of numbers.
   *
   * The static version of `rem()` as in `p5.Vector.rem(v2, v1)`, returns a new
   * <a href="#/p5.Vector">p5.Vector</a> object and doesn't change the
   * originals.
   *
   * @method rem
   * @param {Number} x x component of divisor vector.
   * @param {Number} y y component of divisor vector.
   * @param {Number} z z component of divisor vector.
   * @chainable
   * @example
   * <div class='norender'>
   * <code>
   * let v = createVector(3, 4, 5);
   * v.rem(2, 3, 4);
   * // Prints 'p5.Vector Object : [1, 1, 1]'.
   * print(v.toString());
   * </code>
   * </div>
   *
   * <div class='norender'>
   * <code>
   * let v1 = createVector(3, 4, 5);
   * let v2 = createVector(2, 3, 4);
   * v1.rem(v2);
   *
   * // Prints 'p5.Vector Object : [1, 1, 1]'.
   * print(v1.toString());
   * </code>
   * </div>
   *
   * <div class='norender'>
   * <code>
   * let v = createVector(3, 4, 5);
   * let arr = [2, 3, 4];
   * v.rem(arr);
   *
   * // Prints 'p5.Vector Object : [1, 1, 1]'.
   * print(v.toString());
   * </code>
   * </div>
   *
   * <div class="norender">
   * <code>
   * let v1 = createVector(3, 4, 5);
   * let v2 = createVector(2, 3, 4);
   * let v3 = p5.Vector.rem(v1, v2);
   *
   * // Prints 'p5.Vector Object : [1, 1, 1]'.
   * print(v3.toString());
   * </code>
   * </div>
   */
    /**
   * @method rem
   * @param {p5.Vector | Number[]}  value  divisor vector.
   * @chainable
   */
    rem (x, y, z) {
      if (x instanceof p5.Vector) {
        if ([x.x,x.y,x.z].every(Number.isFinite)) {
          const xComponent = parseFloat(x.x);
          const yComponent = parseFloat(x.y);
          const zComponent = parseFloat(x.z);
          return calculateRemainder3D.call(
            this,
            xComponent,
            yComponent,
            zComponent
          );
        }
      } else if (Array.isArray(x)) {
        if (x.every(element => Number.isFinite(element))) {
          if (x.length === 2) {
            return calculateRemainder2D.call(this, x[0], x[1]);
          }
          if (x.length === 3) {
            return calculateRemainder3D.call(this, x[0], x[1], x[2]);
          }
        }
      } else if (arguments.length === 1) {
        if (Number.isFinite(arguments[0]) && arguments[0] !== 0) {
          this.x = this.x % arguments[0];
          this.y = this.y % arguments[0];
          this.z = this.z % arguments[0];
          return this;
        }
      } else if (arguments.length === 2) {
        const vectorComponents = [...arguments];
        if (vectorComponents.every(element => Number.isFinite(element))) {
          if (vectorComponents.length === 2) {
            return calculateRemainder2D.call(
              this,
              vectorComponents[0],
              vectorComponents[1]
            );
          }
        }
      } else if (arguments.length === 3) {
        const vectorComponents = [...arguments];
        if (vectorComponents.every(element => Number.isFinite(element))) {
          if (vectorComponents.length === 3) {
            return calculateRemainder3D.call(
              this,
              vectorComponents[0],
              vectorComponents[1],
              vectorComponents[2]
            );
          }
        }
=======
    } else if (Array.isArray(x)) {
      if (x.every(Number.isFinite)) {
        if (x.length === 2) {
          return this.calculateRemainder2D(x[0], x[1]);
        }
        if (x.length === 3) {
          return this.calculateRemainder3D(x[0], x[1], x[2]);
        }
      }
    } else if (args.length === 1) {
      if (Number.isFinite(x) && x !== 0) {
        this.x = this.x % x;
        this.y = this.y % x;
        this.z = this.z % x;
        return this;
      }
    } else if (args.length === 2) {
      if (args.every(Number.isFinite)) {
        return this.calculateRemainder2D(
          x,
          y
        );
      }
    } else if (args.length === 3) {
      if (args.every(Number.isFinite)) {
        return this.calculateRemainder3D(
          x,
          y,
          z
        );
>>>>>>> e6053b58
      }
    }

<<<<<<< HEAD
    /**
   * Subtracts from a vector's `x`, `y`, and `z` components using separate
   * numbers, another <a href="#/p5.Vector">p5.Vector</a> object, or an array of
   * numbers. Calling `sub()` with no arguments has no effect.
   *
   * The static version of `sub()`, as in `p5.Vector.sub(v2, v1)`, returns a new
   * <a href="#/p5.Vector">p5.Vector</a> object and doesn't change the
   * originals.
   *
   * @method sub
   * @param  {Number} x   x component of the vector to subtract.
   * @param  {Number} [y] y component of the vector to subtract.
   * @param  {Number} [z] z component of the vector to subtract.
   * @chainable
   * @example
   * <div>
   * <code>
   * strokeWeight(5);
   *
   * // Bottom right.
   * let pos = createVector(75, 75);
   * point(pos);
   *
   * // Top right.
   * pos.sub(0, 50);
   * point(pos);
   *
   * // Top left.
   * let p2 = createVector(50, 0);
   * pos.sub(p2);
   * point(pos);
   *
   * // Bottom left.
   * let arr = [0, -50];
   * pos.sub(arr);
   * point(pos);
   *
   * describe('Four black dots arranged in a square on a gray background.');
   * </code>
   * </div>
   *
   * <div>
   * <code>
   * // Bottom right.
   * let p1 = createVector(75, 75);
   *
   * // Center.
   * let p2 = createVector(50, 50);
   *
   * // Top left.
   * let p3 = p5.Vector.sub(p1, p2);
   *
   * strokeWeight(5);
   * point(p1);
   * point(p2);
   * point(p3);
   *
   * describe('Three black dots in a diagonal line from top left to bottom right.');
   * </code>
   * </div>
   *
   * <div>
   * <code>
   * function draw() {
   *   background(200);
   *
   *   let origin = createVector(0, 0);
   *   let v1 = createVector(50, 50);
   *   drawArrow(origin, v1, 'red');
   *
   *   let v2 = createVector(20, 70);
   *   drawArrow(origin, v2, 'blue');
   *
   *   let v3 = p5.Vector.sub(v2, v1);
   *   drawArrow(v1, v3, 'purple');
   *
   *   describe('Three arrows drawn on a gray square. A red and a blue arrow extend from the top left. A purple arrow extends from the tip of the red arrow to the tip of the blue arrow.');
   * }
   *
   * function drawArrow(base, vec, myColor) {
   *   push();
   *   stroke(myColor);
   *   strokeWeight(3);
   *   fill(myColor);
   *   translate(base.x, base.y);
   *   line(0, 0, vec.x, vec.y);
   *   rotate(vec.heading());
   *   let arrowSize = 7;
   *   translate(vec.mag() - arrowSize, 0);
   *   triangle(0, arrowSize / 2, 0, -arrowSize / 2, arrowSize, 0);
   *   pop();
   * }
   * </code>
   * </div>
   */
    /**
   * @method sub
   * @param  {p5.Vector|Number[]} value the vector to subtract
   * @chainable
   */
    sub(x, y, z) {
      if (x instanceof p5.Vector) {
        this.x -= x.x || 0;
        this.y -= x.y || 0;
        this.z -= x.z || 0;
        return this;
      }
      if (Array.isArray(x)) {
        this.x -= x[0] || 0;
        this.y -= x[1] || 0;
        this.z -= x[2] || 0;
        return this;
      }
      this.x -= x || 0;
      this.y -= y || 0;
      this.z -= z || 0;
=======
  /**
 * Subtracts from a vector's `x`, `y`, and `z` components.
 *
 * `sub()` can use separate numbers, as in `v.sub(1, 2, 3)`, another
 * <a href="#/p5.Vector">p5.Vector</a> object, as in `v.sub(v2)`, or an array
 * of numbers, as in `v.sub([1, 2, 3])`.
 *
 * If a value isn't provided for a component, it won't change. For
 * example, `v.sub(4, 5)` adds 4 to `v.x`, 5 to `v.y`, and 0 to `v.z`.
 * Calling `sub()` with no arguments, as in `v.sub()`, has no effect.
 *
 * The static version of `sub()`, as in `p5.Vector.sub(v2, v1)`, returns a new
 * <a href="#/p5.Vector">p5.Vector</a> object and doesn't change the
 * originals.
 *
 * @method sub
 * @param  {Number} x   x component of the vector to subtract.
 * @param  {Number} [y] y component of the vector to subtract.
 * @param  {Number} [z] z component of the vector to subtract.
 * @chainable
 *
 * @example
 * <div>
 * <code>
 * function setup() {
 *   createCanvas(100, 100);
 *
 *   background(200);
 *
 *   // Style the points.
 *   strokeWeight(5);
 *
 *   // Bottom right.
 *   let pos = createVector(75, 75);
 *   point(pos);
 *
 *   // Top right.
 *   // Subtract numbers.
 *   pos.sub(0, 50);
 *   point(pos);
 *
 *   // Top left.
 *   // Subtract a p5.Vector.
 *   let p2 = createVector(50, 0);
 *   pos.sub(p2);
 *   point(pos);
 *
 *   // Bottom left.
 *   // Subtract an array.
 *   let arr = [0, -50];
 *   pos.sub(arr);
 *   point(pos);
 *
 *   describe('Four black dots arranged in a square on a gray background.');
 * }
 * </code>
 * </div>
 *
 * <div>
 * <code>
 * function setup() {
 *   createCanvas(100, 100);
 *
 *   background(200);
 *
 *   // Create p5.Vector objects.
 *   let p1 = createVector(75, 75);
 *   let p2 = createVector(50, 50);
 *
 *   // Subtract with modifying the original vectors.
 *   let p3 = p5.Vector.sub(p1, p2);
 *
 *   // Draw the points.
 *   strokeWeight(5);
 *   point(p1);
 *   point(p2);
 *   point(p3);
 *
 *   describe('Three black dots in a diagonal line from top left to bottom right.');
 * }
 * </code>
 * </div>
 *
 * <div>
 * <code>
 * function setup() {
 *   createCanvas(100, 100);
 *
 *   describe('Three arrows drawn on a gray square. A red and a blue arrow extend from the top left. A purple arrow extends from the tip of the red arrow to the tip of the blue arrow.');
 * }
 *
 * function draw() {
 *   background(200);
 *
 *   let origin = createVector(0, 0);
 *
 *   // Draw the red arrow.
 *   let v1 = createVector(50, 50);
 *   drawArrow(origin, v1, 'red');
 *
 *   // Draw the blue arrow.
 *   let v2 = createVector(20, 70);
 *   drawArrow(origin, v2, 'blue');
 *
 *   // Purple arrow.
 *   let v3 = p5.Vector.sub(v2, v1);
 *   drawArrow(v1, v3, 'purple');
 * }
 *
 * // Draws an arrow between two vectors.
 * function drawArrow(base, vec, myColor) {
 *   push();
 *   stroke(myColor);
 *   strokeWeight(3);
 *   fill(myColor);
 *   translate(base.x, base.y);
 *   line(0, 0, vec.x, vec.y);
 *   rotate(vec.heading());
 *   let arrowSize = 7;
 *   translate(vec.mag() - arrowSize, 0);
 *   triangle(0, arrowSize / 2, 0, -arrowSize / 2, arrowSize, 0);
 *   pop();
 * }
 * </code>
 * </div>
 */
  /**
 * @method sub
 * @param  {p5.Vector|Number[]} value the vector to subtract
 * @chainable
 */
  sub(x, y, z) {
    if (x instanceof p5.Vector) {
      this.x -= x.x || 0;
      this.y -= x.y || 0;
      this.z -= x.z || 0;
      return this;
    }
    if (Array.isArray(x)) {
      this.x -= x[0] || 0;
      this.y -= x[1] || 0;
      this.z -= x[2] || 0;
>>>>>>> e6053b58
      return this;
    }

<<<<<<< HEAD
    /**
   * Multiplies a vector's `x`, `y`, and `z` components by the same number,
   * separate numbers, the components of another
   * <a href="#/p5.Vector">p5.Vector</a> object, or an array of numbers. Calling
   * `mult()` with no arguments has no effect.
   *
   * The static version of `mult()`, as in `p5.Vector.mult(v, 2)`, returns a new
   * <a href="#/p5.Vector">p5.Vector</a> object and doesn't change the
   * originals.
   *
   * @method mult
   * @param  {Number} n The number to multiply with the vector
   * @chainable
   * @example
   * <div>
   * <code>
   * strokeWeight(5);
   *
   * let p = createVector(25, 25);
   * point(p);
   *
   * p.mult(2);
   * point(p);
   *
   * describe('Two black dots drawn on a gray square. One dot is in the top left corner and the other is in the center.');
   * </code>
   * </div>
   *
   * <div>
   * <code>
   * strokeWeight(5);
   *
   * let p = createVector(25, 25);
   * point(p);
   *
   * p.mult(2, 3);
   * point(p);
   *
   * describe('Two black dots drawn on a gray square. One dot is in the top left corner and the other is in the bottom center.');
   * </code>
   * </div>
   *
   * <div>
   * <code>
   * strokeWeight(5);
   *
   * let p = createVector(25, 25);
   * point(p);
   *
   * let arr = [2, 3];
   * p.mult(arr);
   * point(p);
   *
   * describe('Two black dots drawn on a gray square. One dot is in the top left corner and the other is in the bottom center.');
   * </code>
   * </div>
   *
   * <div>
   * <code>
   * strokeWeight(5);
   *
   * let p = createVector(25, 25);
   * point(p);
   *
   * let p2 = createVector(2, 3);
   * p.mult(p2);
   * point(p);
   *
   * describe('Two black dots drawn on a gray square. One dot is in the top left corner and the other is in the bottom center.');
   * </code>
   * </div>
   *
   * <div>
   * <code>
   * strokeWeight(5);
   *
   * let p = createVector(25, 25);
   * point(p);
   *
   * let p2 = createVector(2, 3);
   * let p3 = p5.Vector.mult(p, p2);
   * point(p3);
   *
   * describe('Two black dots drawn on a gray square. One dot is in the top left corner and the other is in the bottom center.');
   * </code>
   * </div>
   *
   * <div>
   * <code>
   * function draw() {
   *   background(200);
   *
   *   let origin = createVector(0, 0);
   *   let v1 = createVector(25, 25);
   *   drawArrow(origin, v1, 'red');
   *
   *   let v2 = p5.Vector.mult(v1, 2);
   *   drawArrow(origin, v2, 'blue');
   *
   *   describe('Two arrows extending from the top left corner. The blue arrow is twice the length of the red arrow.');
   * }
   *
   * function drawArrow(base, vec, myColor) {
   *   push();
   *   stroke(myColor);
   *   strokeWeight(3);
   *   fill(myColor);
   *   translate(base.x, base.y);
   *   line(0, 0, vec.x, vec.y);
   *   rotate(vec.heading());
   *   let arrowSize = 7;
   *   translate(vec.mag() - arrowSize, 0);
   *   triangle(0, arrowSize / 2, 0, -arrowSize / 2, arrowSize, 0);
   *   pop();
   * }
   * </code>
   * </div>
   */
=======
  /**
 * Multiplies a vector's `x`, `y`, and `z` components.
 *
 * `mult()` can use separate numbers, as in `v.mult(1, 2, 3)`, another
 * <a href="#/p5.Vector">p5.Vector</a> object, as in `v.mult(v2)`, or an array
 * of numbers, as in `v.mult([1, 2, 3])`.
 *
 * If only one value is provided, as in `v.mult(2)`, then all the components
 * will be multiplied by 2. If a value isn't provided for a component, it
 * won't change. For example, `v.mult(4, 5)` multiplies `v.x` by, `v.y` by 5,
 * and `v.z` by 1. Calling `mult()` with no arguments, as in `v.mult()`, has
 * no effect.
 *
 * The static version of `mult()`, as in `p5.Vector.mult(v, 2)`, returns a new
 * <a href="#/p5.Vector">p5.Vector</a> object and doesn't change the
 * originals.
 *
 * @method mult
 * @param  {Number} n The number to multiply with the vector
 * @chainable
 * @example
 * <div>
 * <code>
 * function setup() {
 *   createCanvas(100, 100);
 *
 *   background(200);
 *
 *   // Style the points.
 *   strokeWeight(5);
 *
 *   // Top-left.
 *   let p = createVector(25, 25);
 *   point(p);
 *
 *   // Center.
 *   // Multiply all components by 2.
 *   p.mult(2);
 *   point(p);
 *
 *   describe('Two black dots drawn on a gray square. One dot is in the top left corner and the other is in the center.');
 * }
 * </code>
 * </div>
 *
 * <div>
 * <code>
 * function setup() {
 *   strokeWeight(5);
 *
 *   // Top-left.
 *   let p = createVector(25, 25);
 *   point(p);
 *
 *   // Bottom-right.
 *   // Multiply p.x * 2 and p.y * 3
 *   p.mult(2, 3);
 *   point(p);
 *
 *   describe('Two black dots drawn on a gray square. One dot is in the top left corner and the other is in the bottom center.');
 * }
 * </code>
 * </div>
 *
 * <div>
 * <code>
 * function setup() {
 *   createCanvas(100, 100);
 *
 *   background(200);
 *
 *   // Style the points.
 *   strokeWeight(5);
 *
 *   // Top-left.
 *   let p = createVector(25, 25);
 *   point(p);
 *
 *   // Bottom-right.
 *   // Multiply p.x * 2 and p.y * 3
 *   let arr = [2, 3];
 *   p.mult(arr);
 *   point(p);
 *
 *   describe('Two black dots drawn on a gray square. One dot is in the top left corner and the other is in the bottom center.');
 * }
 * </code>
 * </div>
 *
 * <div>
 * <code>
 * function setup() {
 *   createCanvas(100, 100);
 *
 *   background(200);
 *
 *   // Style the points.
 *   strokeWeight(5);
 *
 *   // Top-left.
 *   let p = createVector(25, 25);
 *   point(p);
 *
 *   // Bottom-right.
 *   // Multiply p.x * p2.x and p.y * p2.y
 *   let p2 = createVector(2, 3);
 *   p.mult(p2);
 *   point(p);
 *
 *   describe('Two black dots drawn on a gray square. One dot is in the top left corner and the other is in the bottom center.');
 * }
 * </code>
 * </div>
 *
 * <div>
 * <code>
 * function setup() {
 *   createCanvas(100, 100);
 *
 *   background(200);
 *
 *   // Style the points.
 *   strokeWeight(5);
 *
 *   // Top-left.
 *   let p = createVector(25, 25);
 *   point(p);
 *
 *   // Bottom-right.
 *   // Create a new p5.Vector with
 *   // p3.x = p.x * p2.x
 *   // p3.y = p.y * p2.y
 *   let p2 = createVector(2, 3);
 *   let p3 = p5.Vector.mult(p, p2);
 *   point(p3);
 *
 *   describe('Two black dots drawn on a gray square. One dot is in the top left corner and the other is in the bottom center.');
 * }
 * </code>
 * </div>
 *
 * <div>
 * <code>
 * function setup() {
 *   createCanvas(100, 100);
 *
 *   describe('Two arrows extending from the top left corner. The blue arrow is twice the length of the red arrow.');
 * }
 * function draw() {
 *   background(200);
 *
 *   let origin = createVector(0, 0);
 *
 *   // Draw the red arrow.
 *   let v1 = createVector(25, 25);
 *   drawArrow(origin, v1, 'red');
 *
 *   // Draw the blue arrow.
 *   let v2 = p5.Vector.mult(v1, 2);
 *   drawArrow(origin, v2, 'blue');
 * }
 *
 * // Draws an arrow between two vectors.
 * function drawArrow(base, vec, myColor) {
 *   push();
 *   stroke(myColor);
 *   strokeWeight(3);
 *   fill(myColor);
 *   translate(base.x, base.y);
 *   line(0, 0, vec.x, vec.y);
 *   rotate(vec.heading());
 *   let arrowSize = 7;
 *   translate(vec.mag() - arrowSize, 0);
 *   triangle(0, arrowSize / 2, 0, -arrowSize / 2, arrowSize, 0);
 *   pop();
 * }
 * </code>
 * </div>
 */

  /**
 * @method mult
 * @param  {Number} x number to multiply with the x component of the vector.
 * @param  {Number} y number to multiply with the y component of the vector.
 * @param  {Number} [z] number to multiply with the z component of the vector.
 * @chainable
 */
>>>>>>> e6053b58

    /**
   * @method mult
   * @param  {Number} x number to multiply with the x component of the vector.
   * @param  {Number} y number to multiply with the y component of the vector.
   * @param  {Number} [z] number to multiply with the z component of the vector.
   * @chainable
   */

    /**
   * @method mult
   * @param  {Number[]} arr array to multiply with the components of the vector.
   * @chainable
   */

<<<<<<< HEAD
    /**
   * @method mult
   * @param  {p5.Vector} v vector to multiply with the components of the original vector.
   * @chainable
   */

    mult(x, y, z) {
      if (x instanceof p5.Vector) {
      // new p5.Vector will check that values are valid upon construction but it's possible
      // that someone could change the value of a component after creation, which is why we still
      // perform this check
        if (
          Number.isFinite(x.x) &&
        Number.isFinite(x.y) &&
        Number.isFinite(x.z) &&
        typeof x.x === 'number' &&
        typeof x.y === 'number' &&
        typeof x.z === 'number'
        ) {
          this.x *= x.x;
          this.y *= x.y;
          this.z *= x.z;
        } else {
          console.warn(
            'p5.Vector.prototype.mult:',
            'x contains components that are either undefined or not finite numbers'
          );
        }
        return this;
=======
  mult(...args) {
    let [x, y, z] = args;
    if (x instanceof p5.Vector) {
    // new p5.Vector will check that values are valid upon construction but it's possible
    // that someone could change the value of a component after creation, which is why we still
    // perform this check
      if (
        Number.isFinite(x.x) &&
      Number.isFinite(x.y) &&
      Number.isFinite(x.z) &&
      typeof x.x === 'number' &&
      typeof x.y === 'number' &&
      typeof x.z === 'number'
      ) {
        this.x *= x.x;
        this.y *= x.y;
        this.z *= x.z;
      } else {
        console.warn(
          'p5.Vector.prototype.mult:',
          'x contains components that are either undefined or not finite numbers'
        );
>>>>>>> e6053b58
      }
      if (Array.isArray(x)) {
        if (
          x.every(element => Number.isFinite(element)) &&
        x.every(element => typeof element === 'number')
        ) {
          if (x.length === 1) {
            this.x *= x[0];
            this.y *= x[0];
            this.z *= x[0];
          } else if (x.length === 2) {
            this.x *= x[0];
            this.y *= x[1];
          } else if (x.length === 3) {
            this.x *= x[0];
            this.y *= x[1];
            this.z *= x[2];
          }
        } else {
          console.warn(
            'p5.Vector.prototype.mult:',
            'x contains elements that are either undefined or not finite numbers'
          );
        }
        return this;
      }

      const vectorComponents = [...arguments];
      if (
        vectorComponents.every(element => Number.isFinite(element)) &&
      vectorComponents.every(element => typeof element === 'number')
      ) {
        if (arguments.length === 1) {
          this.x *= x;
          this.y *= x;
          this.z *= x;
        }
        if (arguments.length === 2) {
          this.x *= x;
          this.y *= y;
        }
        if (arguments.length === 3) {
          this.x *= x;
          this.y *= y;
          this.z *= z;
        }
      } else {
        console.warn(
          'p5.Vector.prototype.mult:',
          'x, y, or z arguments are either undefined or not a finite number'
        );
      }

<<<<<<< HEAD
      return this;
    }

    /**
   * Divides a vector's `x`, `y`, and `z` components by the same number,
   * separate numbers, the components of another
   * <a href="#/p5.Vector">p5.Vector</a> object, or an array of numbers. Calling
   * `div()` with no arguments has no effect.
   *
   * The static version of `div()`, as in `p5.Vector.div(v, 2)`, returns a new
   * <a href="#/p5.Vector">p5.Vector</a> object and doesn't change the
   * originals.
   *
   * @method div
   * @param  {number}    n The number to divide the vector by
   * @chainable
   * @example
   * <div>
   * <code>
   * strokeWeight(5);
   *
   * let p = createVector(50, 50);
   * point(p);
   *
   * p.div(2);
   * point(p);
   *
   * describe('Two black dots drawn on a gray square. One dot is in the top left corner and the other is in the center.');
   * </code>
   * </div>
   *
   * <div>
   * <code>
   * strokeWeight(5);
   *
   * let p = createVector(50, 75);
   * point(p);
   *
   * p.div(2, 3);
   * point(p);
   *
   * describe('Two black dots drawn on a gray square. One dot is in the top left corner and the other is in the bottom center.');
   * </code>
   * </div>
   *
   * <div>
   * <code>
   * strokeWeight(5);
   *
   * let p = createVector(50, 75);
   * point(p);
   *
   * let arr = [2, 3];
   * p.div(arr);
   * point(p);
   *
   * describe('Two black dots drawn on a gray square. One dot is in the top left corner and the other is in the bottom center.');
   * </code>
   * </div>
   *
   * <div>
   * <code>
   * strokeWeight(5);
   *
   * let p = createVector(50, 75);
   * point(p);
   *
   * let p2 = createVector(2, 3);
   * p.div(p2);
   * point(p);
   *
   * describe('Two black dots drawn on a gray square. One dot is in the top left corner and the other is in the bottom center.');
   * </code>
   * </div>
   *
   * <div>
   * <code>
   * strokeWeight(5);
   *
   * let p = createVector(50, 75);
   * point(p);
   *
   * let p2 = createVector(2, 3);
   * let p3 = p5.Vector.div(p, p2);
   * point(p3);
   *
   * describe('Two black dots drawn on a gray square. One dot is in the top left corner and the other is in the bottom center.');
   * </code>
   * </div>
   *
   * <div>
   * <code>
   * function draw() {
   *   background(200);
   *
   *   let origin = createVector(0, 0);
   *   let v1 = createVector(50, 50);
   *   drawArrow(origin, v1, 'red');
   *
   *   let v2 = p5.Vector.div(v1, 2);
   *   drawArrow(origin, v2, 'blue');
   *
   *   describe('Two arrows extending from the top left corner. The blue arrow is half the length of the red arrow.');
   * }
   *
   * function drawArrow(base, vec, myColor) {
   *   push();
   *   stroke(myColor);
   *   strokeWeight(3);
   *   fill(myColor);
   *   translate(base.x, base.y);
   *   line(0, 0, vec.x, vec.y);
   *   rotate(vec.heading());
   *   let arrowSize = 7;
   *   translate(vec.mag() - arrowSize, 0);
   *   triangle(0, arrowSize / 2, 0, -arrowSize / 2, arrowSize, 0);
   *   pop();
   * }
   * </code>
   * </div>
   */
=======
    const vectorComponents = args;
    if (
      vectorComponents.every(element => Number.isFinite(element)) &&
    vectorComponents.every(element => typeof element === 'number')
    ) {
      if (args.length === 1) {
        this.x *= x;
        this.y *= x;
        this.z *= x;
      }
      if (args.length === 2) {
        this.x *= x;
        this.y *= y;
      }
      if (args.length === 3) {
        this.x *= x;
        this.y *= y;
        this.z *= z;
      }
    } else {
      console.warn(
        'p5.Vector.prototype.mult:',
        'x, y, or z arguments are either undefined or not a finite number'
      );
    }

    return this;
  }

  /**
 * Divides a vector's `x`, `y`, and `z` components.
 *
 * `div()` can use separate numbers, as in `v.div(1, 2, 3)`, another
 * <a href="#/p5.Vector">p5.Vector</a> object, as in `v.div(v2)`, or an array
 * of numbers, as in `v.div([1, 2, 3])`.
 *
 * If only one value is provided, as in `v.div(2)`, then all the components
 * will be divided by 2. If a value isn't provided for a component, it
 * won't change. For example, `v.div(4, 5)` divides `v.x` by, `v.y` by 5,
 * and `v.z` by 1. Calling `div()` with no arguments, as in `v.div()`, has
 * no effect.
 *
 * The static version of `div()`, as in `p5.Vector.div(v, 2)`, returns a new
 * <a href="#/p5.Vector">p5.Vector</a> object and doesn't change the
 * originals.
 *
 * @method div
 * @param  {number}    n The number to divide the vector by
 * @chainable
 * @example
 * <div>
 * <code>
 * function setup() {
 *   createCanvas(100, 100);
 *
 *   background(200);
 *
 *   // Style the points.
 *   strokeWeight(5);
 *
 *   // Center.
 *   let p = createVector(50, 50);
 *   point(p);
 *
 *   // Top-left.
 *   // Divide p.x / 2 and p.y / 2
 *   p.div(2);
 *   point(p);
 *
 *   describe('Two black dots drawn on a gray square. One dot is in the top left corner and the other is in the center.');
 * }
 * </code>
 * </div>
 *
 * <div>
 * <code>
 * function setup() {
 *   createCanvas(100, 100);
 *
 *   background(200);
 *
 *   // Style the points.
 *   strokeWeight(5);
 *
 *   // Bottom-right.
 *   let p = createVector(50, 75);
 *   point(p);
 *
 *   // Top-left.
 *   // Divide p.x / 2 and p.y / 3
 *   p.div(2, 3);
 *   point(p);
 *
 *   describe('Two black dots drawn on a gray square. One dot is in the top left corner and the other is in the bottom center.');
 * }
 * </code>
 * </div>
 *
 * <div>
 * <code>
 * function setup() {
 *   createCanvas(100, 100);
 *
 *   background(200);
 *
 *   // Style the points.
 *   strokeWeight(5);
 *
 *   // Bottom-right.
 *   let p = createVector(50, 75);
 *   point(p);
 *
 *   // Top-left.
 *   // Divide p.x / 2 and p.y / 3
 *   let arr = [2, 3];
 *   p.div(arr);
 *   point(p);
 *
 *   describe('Two black dots drawn on a gray square. One dot is in the top left corner and the other is in the bottom center.');
 * }
 * </code>
 * </div>
 *
 * <div>
 * <code>
 * function setup() {
 *   createCanvas(100, 100);
 *
 *   background(200);
 *
 *   // Style the points.
 *   strokeWeight(5);
 *
 *   // Bottom-right.
 *   let p = createVector(50, 75);
 *   point(p);
 *
 *   // Top-left.
 *   // Divide p.x / 2 and p.y / 3
 *   let p2 = createVector(2, 3);
 *   p.div(p2);
 *   point(p);
 *
 *   describe('Two black dots drawn on a gray square. One dot is in the top left corner and the other is in the bottom center.');
 * }
 * </code>
 * </div>
 *
 * <div>
 * <code>
 * function setup() {
 *   createCanvas(100, 100);
 *
 *   background(200);
 *
 *   // Style the points.
 *   strokeWeight(5);
 *
 *   // Bottom-right.
 *   let p = createVector(50, 75);
 *   point(p);
 *
 *   // Top-left.
 *   // Create a new p5.Vector with
 *   // p3.x = p.x / p2.x
 *   // p3.y = p.y / p2.y
 *   let p2 = createVector(2, 3);
 *   let p3 = p5.Vector.div(p, p2);
 *   point(p3);
 *
 *   describe('Two black dots drawn on a gray square. One dot is in the top left corner and the other is in the bottom center.');
 * }
 * </code>
 * </div>
 *
 * <div>
 * <code>
 * function draw() {
 *   background(200);
 *
 *   let origin = createVector(0, 0);
 *
 *   // Draw the red arrow.
 *   let v1 = createVector(50, 50);
 *   drawArrow(origin, v1, 'red');
 *
 *   // Draw the blue arrow.
 *   let v2 = p5.Vector.div(v1, 2);
 *   drawArrow(origin, v2, 'blue');
 *
 *   describe('Two arrows extending from the top left corner. The blue arrow is half the length of the red arrow.');
 * }
 *
 * // Draws an arrow between two vectors.
 * function drawArrow(base, vec, myColor) {
 *   push();
 *   stroke(myColor);
 *   strokeWeight(3);
 *   fill(myColor);
 *   translate(base.x, base.y);
 *   line(0, 0, vec.x, vec.y);
 *   rotate(vec.heading());
 *   let arrowSize = 7;
 *   translate(vec.mag() - arrowSize, 0);
 *   triangle(0, arrowSize / 2, 0, -arrowSize / 2, arrowSize, 0);
 *   pop();
 * }
 * </code>
 * </div>
 */
>>>>>>> e6053b58

    /**
   * @method div
   * @param  {Number} x number to divide with the x component of the vector.
   * @param  {Number} y number to divide with the y component of the vector.
   * @param  {Number} [z] number to divide with the z component of the vector.
   * @chainable
   */

    /**
   * @method div
   * @param  {Number[]} arr array to divide the components of the vector by.
   * @chainable
   */

<<<<<<< HEAD
    /**
   * @method div
   * @param  {p5.Vector} v vector to divide the components of the original vector by.
   * @chainable
   */
    div(x, y, z) {
      if (x instanceof p5.Vector) {
      // new p5.Vector will check that values are valid upon construction but it's possible
      // that someone could change the value of a component after creation, which is why we still
      // perform this check
        if (
          Number.isFinite(x.x) &&
        Number.isFinite(x.y) &&
        Number.isFinite(x.z) &&
        typeof x.x === 'number' &&
        typeof x.y === 'number' &&
        typeof x.z === 'number'
        ) {
          const isLikely2D = x.z === 0 && this.z === 0;
          if (x.x === 0 || x.y === 0 || (!isLikely2D && x.z === 0)) {
            console.warn('p5.Vector.prototype.div:', 'divide by 0');
            return this;
          }
          this.x /= x.x;
          this.y /= x.y;
          if (!isLikely2D) {
            this.z /= x.z;
          }
        } else {
          console.warn(
            'p5.Vector.prototype.div:',
            'x contains components that are either undefined or not finite numbers'
          );
=======
  /**
 * @method div
 * @param  {p5.Vector} v vector to divide the components of the original vector by.
 * @chainable
 */
  div(...args) {
    let [x, y, z] = args;
    if (x instanceof p5.Vector) {
    // new p5.Vector will check that values are valid upon construction but it's possible
    // that someone could change the value of a component after creation, which is why we still
    // perform this check
      if (
        Number.isFinite(x.x) &&
      Number.isFinite(x.y) &&
      Number.isFinite(x.z) &&
      typeof x.x === 'number' &&
      typeof x.y === 'number' &&
      typeof x.z === 'number'
      ) {
        const isLikely2D = x.z === 0 && this.z === 0;
        if (x.x === 0 || x.y === 0 || (!isLikely2D && x.z === 0)) {
          console.warn('p5.Vector.prototype.div:', 'divide by 0');
          return this;
>>>>>>> e6053b58
        }
        return this;
      }
      if (Array.isArray(x)) {
        if (
          x.every(element => Number.isFinite(element)) &&
        x.every(element => typeof element === 'number')
        ) {
          if (x.some(element => element === 0)) {
            console.warn('p5.Vector.prototype.div:', 'divide by 0');
            return this;
          }

          if (x.length === 1) {
            this.x /= x[0];
            this.y /= x[0];
            this.z /= x[0];
          } else if (x.length === 2) {
            this.x /= x[0];
            this.y /= x[1];
          } else if (x.length === 3) {
            this.x /= x[0];
            this.y /= x[1];
            this.z /= x[2];
          }
        } else {
          console.warn(
            'p5.Vector.prototype.div:',
            'x contains components that are either undefined or not finite numbers'
          );
        }

        return this;
      }

      const vectorComponents = [...arguments];
      if (
<<<<<<< HEAD
        vectorComponents.every(element => Number.isFinite(element)) &&
      vectorComponents.every(element => typeof element === 'number')
=======
        x.every(Number.isFinite) &&
      x.every(element => typeof element === 'number')
>>>>>>> e6053b58
      ) {
        if (vectorComponents.some(element => element === 0)) {
          console.warn('p5.Vector.prototype.div:', 'divide by 0');
          return this;
        }

        if (arguments.length === 1) {
          this.x /= x;
          this.y /= x;
          this.z /= x;
        }
        if (arguments.length === 2) {
          this.x /= x;
          this.y /= y;
        }
        if (arguments.length === 3) {
          this.x /= x;
          this.y /= y;
          this.z /= z;
        }
      } else {
        console.warn(
          'p5.Vector.prototype.div:',
          'x, y, or z arguments are either undefined or not a finite number'
        );
      }

      return this;
    }
    /**
   * Returns the magnitude (length) of the vector.
   *
   * @method mag
   * @return {Number} magnitude of the vector.
   * @example
   * <div>
   * <code>
   * let p = createVector(30, 40);
   * line(0, 0, p.x, p.y);
   *
   * let m = p.mag();
   * text(m, p.x, p.y);
   *
   * describe('A diagonal black line extends from the top left corner of a gray square. The number 50 is written at the end of the line.');
   * </code>
   * </div>
   */
    mag() {
      return Math.sqrt(this.magSq());
    }

<<<<<<< HEAD
    /**
   * Returns the magnitude (length) of the vector squared.
   *
   * @method magSq
   * @return {number} squared magnitude of the vector.
   * @example
   * <div>
   * <code>
   * let p = createVector(30, 40);
   * line(0, 0, p.x, p.y);
   *
   * let m = p.magSq();
   * text(m, p.x, p.y);
   *
   * describe('A diagonal black line extends from the top left corner of a gray square. The number 2500 is written at the end of the line.');
   * </code>
   * </div>
   */
    magSq() {
      const x = this.x;
      const y = this.y;
      const z = this.z;
      return x * x + y * y + z * z;
    }

    /**
   * Returns the dot product of two vectors. The dot product is a number that
   * describes the overlap between two vectors. Visually, the dot product can be
   * thought of as the "shadow" one vector casts on another. The dot product's
   * magnitude is largest when two vectors point in the same or opposite
   * directions. Its magnitude is 0 when two vectors form a right angle.
   *
   * The version of `dot()` with one parameter interprets it as another
   * <a href="#/p5.Vector">p5.Vector</a> object.
   *
   * The version of `dot()` with multiple parameters interprets them as the
   * `x`, `y`, and `z` components of another vector.
   *
   * The static version of `dot()`, as in `p5.Vector.dot(v1, v2)`, is the same
   * as calling `v1.dot(v2)`.
   *
   * @method dot
   * @param  {Number} x   x component of the vector.
   * @param  {Number} [y] y component of the vector.
   * @param  {Number} [z] z component of the vector.
   * @return {Number}     dot product.
   *
   * @example
   * <div class="norender">
   * <code>
   * let v1 = createVector(3, 4);
   * let v2 = createVector(3, 0);
   * let dp = v1.dot(v2);
   * // Prints "9" to the console.
   * print(dp);
   * </code>
   * </div>
   *
   * <div class="norender">
   * <code>
   * let v1 = createVector(1, 0);
   * let v2 = createVector(0, 1);
   * let dp = p5.Vector.dot(v1, v2);
   * // Prints "0" to the console.
   * print(dp);
   * </code>
   * </div>
   *
   * <div>
   * <code>
   * function draw() {
   *   background(200);
   *
   *   let v0 = createVector(width / 2, height / 2);
   *   let v1 = createVector(30, 0);
   *   drawArrow(v0, v1, 'black');
   *
   *   let v2 = createVector(mouseX - width / 2, mouseY - height / 2);
   *   drawArrow(v0, v2, 'red');
   *
   *   let dp = v2.dot(v1);
   *   text(`v2 • v1 = ${dp}`, 15, 20);
   *
   *   describe('Two arrows drawn on a gray square. A black arrow points to the right and a red arrow follows the mouse. The text "v1 • v2 = something" changes as the mouse moves.');
   * }
   *
   * function drawArrow(base, vec, myColor) {
   *   push();
   *   stroke(myColor);
   *   strokeWeight(3);
   *   fill(myColor);
   *   translate(base.x, base.y);
   *   line(0, 0, vec.x, vec.y);
   *   rotate(vec.heading());
   *   let arrowSize = 7;
   *   translate(vec.mag() - arrowSize, 0);
   *   triangle(0, arrowSize / 2, 0, -arrowSize / 2, arrowSize, 0);
   *   pop();
   * }
   * </code>
   * </div>
   */
    /**
   * @method dot
   * @param  {p5.Vector} v <a href="#/p5.Vector">p5.Vector</a> to be dotted.
   * @return {Number}
   */
    dot(x, y, z) {
      if (x instanceof p5.Vector) {
        return this.dot(x.x, x.y, x.z);
=======
    if (
      args.every(Number.isFinite) &&
    args.every(element => typeof element === 'number')
    ) {
      if (args.some(element => element === 0)) {
        console.warn('p5.Vector.prototype.div:', 'divide by 0');
        return this;
      }

      if (args.length === 1) {
        this.x /= x;
        this.y /= x;
        this.z /= x;
      }
      if (args.length === 2) {
        this.x /= x;
        this.y /= y;
      }
      if (args.length === 3) {
        this.x /= x;
        this.y /= y;
        this.z /= z;
>>>>>>> e6053b58
      }
      return this.x * (x || 0) + this.y * (y || 0) + this.z * (z || 0);
    }

<<<<<<< HEAD
    /**
   * Returns the cross product of two vectors. The cross product is a vector
   * that points straight out of the plane created by two vectors. The cross
   * product's magnitude is the area of the parallelogram formed by the original
   * two vectors.
   *
   * The static version of `cross()`, as in `p5.Vector.cross(v1, v2)`, is the same
   * as calling `v1.cross(v2)`.
   *
   * @method cross
   * @param  {p5.Vector} v <a href="#/p5.Vector">p5.Vector</a> to be crossed.
   * @return {p5.Vector}   cross product as a <a href="#/p5.Vector">p5.Vector</a>.
   * @example
   * <div class="norender">
   * <code>
   * let v1 = createVector(1, 0);
   * let v2 = createVector(3, 4);
   * let cp = v1.cross(v2);
   * // Prints "p5.Vector Object : [0, 0, 4]" to the console.
   * print(cp.toString());
   * </code>
   * </div>
   *
   * <div class="norender">
   * <code>
   * let v1 = createVector(1, 0);
   * let v2 = createVector(3, 4);
   * let cp = p5.Vector.cross(v1, v2);
   * // Prints "p5.Vector Object : [0, 0, 4]" to the console.
   * print(cp.toString());
   * </code>
   * </div>
   */
    cross(v) {
      const x = this.y * v.z - this.z * v.y;
      const y = this.z * v.x - this.x * v.z;
      const z = this.x * v.y - this.y * v.x;
      if (this.isPInst) {
        return new p5.Vector(this._fromRadians, this._toRadians, x, y, z);
      } else {
        return new p5.Vector(x, y, z);
      }
    }

    /**
   * Returns the distance between two points represented by vectors. A point's
   * coordinates can be thought of as a vector's components.
   *
   * The static version of `dist()`, as in `p5.Vector.dist(v1, v2)`, is the same
   * as calling `v1.dist(v2)`.
   *
   * Use <a href="#/p5/dist">dist()</a> to calculate the distance between points
   * using coordinates as in `dist(x1, y1, x2, y2)`.
   *
   * @method dist
   * @param  {p5.Vector} v x, y, and z coordinates of a <a href="#/p5.Vector">p5.Vector</a>.
   * @return {Number}      distance.
   * @example
   * <div class="norender">
   * <code>
   * let v1 = createVector(1, 0);
   * let v2 = createVector(0, 1);
   * let d = v1.dist(v2);
   * // Prints "1.414..." to the console.
   * print(d);
   * </code>
   * </div>
   *
   * <div class="norender">
   * <code>
   * let v1 = createVector(1, 0);
   * let v2 = createVector(0, 1);
   * let d = p5.Vector.dist(v1, v2);
   * // Prints "1.414..." to the console.
   * print(d);
   * </code>
   * </div>
   *
   * <div>
   * <code>
   * function draw() {
   *   background(200);
   *
   *   let origin = createVector(0, 0);
   *   let v1 = createVector(50, 50);
   *   drawArrow(origin, v1, 'red');
   *
   *   let v2 = createVector(20, 70);
   *   drawArrow(origin, v2, 'blue');
   *
   *   let v3 = p5.Vector.sub(v2, v1);
   *   drawArrow(v1, v3, 'purple');
   *
   *   let m = floor(v3.mag());
   *   text(m, 50, 75);
   *
   *   describe('Three arrows drawn on a gray square. A red and a blue arrow extend from the top left. A purple arrow extends from the tip of the red arrow to the tip of the blue arrow. The number 36 is written in black near the purple arrow.');
   * }
   *
   * function drawArrow(base, vec, myColor) {
   *   push();
   *   stroke(myColor);
   *   strokeWeight(3);
   *   fill(myColor);
   *   translate(base.x, base.y);
   *   line(0, 0, vec.x, vec.y);
   *   rotate(vec.heading());
   *   let arrowSize = 7;
   *   translate(vec.mag() - arrowSize, 0);
   *   triangle(0, arrowSize / 2, 0, -arrowSize / 2, arrowSize, 0);
   *   pop();
   * }
   * </code>
   * </div>
   */
    dist(v) {
      return v
        .copy()
        .sub(this)
        .mag();
    }

    /**
   * Scales the components of a <a href="#/p5.Vector">p5.Vector</a> object so
   * that its magnitude is 1.
   *
   * The static version of `normalize()`,  as in `p5.Vector.normalize(v)`,
   * returns a new <a href="#/p5.Vector">p5.Vector</a> object and doesn't change
   * the original.
   *
   * @method normalize
   * @return {p5.Vector} normalized <a href="#/p5.Vector">p5.Vector</a>.
   * @example
   * <div class="norender">
   * <code>
   * let v = createVector(10, 20, 2);
   * v.normalize();
   * // Prints "p5.Vector Object : [0.445..., 0.890..., 0.089...]" to the console.
   * print(v.toString());
   * </code>
   * </div>
   *
   * <div class="norender">
   * <code>
   * let v0 = createVector(10, 20, 2);
   * let v1 = p5.Vector.normalize(v0);
   * // Prints "p5.Vector Object : [10, 20, 2]" to the console.
   * print(v0.toString());
   * // Prints "p5.Vector Object : [0.445..., 0.890..., 0.089...]" to the console.
   * print(v1.toString());
   * </code>
   * </div>
   *
   * <div>
   * <code>
   * function draw() {
   *   background(240);
   *
   *   let v0 = createVector(50, 50);
   *   let v1 = createVector(mouseX - 50, mouseY - 50);
   *
   *   let r = 25;
   *   drawArrow(v0, v1, 'red');
   *   v1.normalize();
   *   drawArrow(v0, v1.mult(r), 'blue');
   *
   *   noFill();
   *   circle(50, 50, r * 2);
   *
   *   describe("A red and blue arrow extend from the center of a circle. Both arrows follow the mouse, but the blue arrow's length is fixed to the circle's radius.");
   * }
   *
   * function drawArrow(base, vec, myColor) {
   *   push();
   *   stroke(myColor);
   *   strokeWeight(3);
   *   fill(myColor);
   *   translate(base.x, base.y);
   *   line(0, 0, vec.x, vec.y);
   *   rotate(vec.heading());
   *   let arrowSize = 7;
   *   translate(vec.mag() - arrowSize, 0);
   *   triangle(0, arrowSize / 2, 0, -arrowSize / 2, arrowSize, 0);
   *   pop();
   * }
   * </code>
   * </div>
   */
    normalize() {
      const len = this.mag();
      // here we multiply by the reciprocal instead of calling 'div()'
      // since div duplicates this zero check.
      if (len !== 0) this.mult(1 / len);
      return this;
=======
    return this;
  }
  /**
 * Calculates the magnitude (length) of the vector.
 *
 * Use <a href="#/p5/mag">mag()</a> to calculate the magnitude of a 2D vector
 * using components as in `mag(x, y)`.
 *
 * @method mag
 * @return {Number} magnitude of the vector.
 *
 * @example
 * <div>
 * <code>
 * function setup() {
 *   createCanvas(100, 100);
 *
 *   background(200);
 *
 *   // Create a p5.Vector object.
 *   let p = createVector(30, 40);
 *
 *   // Draw a line from the origin.
 *   line(0, 0, p.x, p.y);
 *
 *   // Style the text.
 *   textAlign(CENTER);
 *   textSize(16);
 *
 *   // Display the vector's magnitude.
 *   let m = p.mag();
 *   text(m, p.x, p.y);
 *
 *   describe('A diagonal black line extends from the top left corner of a gray square. The number 50 is written at the end of the line.');
 * }
 * </code>
 * </div>
 */
  mag() {
    return Math.sqrt(this.magSq());
  }

  /**
 * Calculates the magnitude (length) of the vector squared.
 *
 * @method magSq
 * @return {number} squared magnitude of the vector.
 * @example
 * <div>
 * <code>
 * function setup() {
 *   createCanvas(100, 100);
 *
 *   background(200);
 *
 *   // Create a p5.Vector object.
 *   let p = createVector(30, 40);
 *
 *   // Draw a line from the origin.
 *   line(0, 0, p.x, p.y);
 *
 *   // Style the text.
 *   textAlign(CENTER);
 *   textSize(16);
 *
 *   // Display the vector's magnitude squared.
 *   let m = p.magSq();
 *   text(m, p.x, p.y);
 *
 *   describe('A diagonal black line extends from the top left corner of a gray square. The number 2500 is written at the end of the line.');
 * }
 * </code>
 * </div>
 */
  magSq() {
    const x = this.x;
    const y = this.y;
    const z = this.z;
    return x * x + y * y + z * z;
  }

  /**
 * Calculates the dot product of two vectors.
 *
 * The dot product is a number that describes the overlap between two vectors.
 * Visually, the dot product can be thought of as the "shadow" one vector
 * casts on another. The dot product's magnitude is largest when two vectors
 * point in the same or opposite directions. Its magnitude is 0 when two
 * vectors form a right angle.
 *
 * The version of `dot()` with one parameter interprets it as another
 * <a href="#/p5.Vector">p5.Vector</a> object.
 *
 * The version of `dot()` with multiple parameters interprets them as the
 * `x`, `y`, and `z` components of another vector.
 *
 * The static version of `dot()`, as in `p5.Vector.dot(v1, v2)`, is the same
 * as calling `v1.dot(v2)`.
 *
 * @method dot
 * @param  {Number} x   x component of the vector.
 * @param  {Number} [y] y component of the vector.
 * @param  {Number} [z] z component of the vector.
 * @return {Number}     dot product.
 *
 * @example
 * <div class="norender">
 * <code>
 * function setup() {
 *   // Create p5.Vector objects.
 *   let v1 = createVector(3, 4);
 *   let v2 = createVector(3, 0);
 *
 *   // Calculate the dot product.
 *   let dp = v1.dot(v2);
 *
 *   // Prints "9" to the console.
 *   print(dp);
 * }
 * </code>
 * </div>
 *
 * <div class="norender">
 * <code>
 * function setup() {
 *   // Create p5.Vector objects.
 *   let v1 = createVector(1, 0);
 *   let v2 = createVector(0, 1);
 *
 *   // Calculate the dot product.
 *   let dp = p5.Vector.dot(v1, v2);
 *
 *   // Prints "0" to the console.
 *   print(dp);
 * }
 * </code>
 * </div>
 *
 * <div>
 * <code>
 * function setup() {
 *   createCanvas(100, 100);
 *
 *   describe('Two arrows drawn on a gray square. A black arrow points to the right and a red arrow follows the mouse. The text "v1 • v2 = something" changes as the mouse moves.');
 * }
 *
 * function draw() {
 *   background(200);
 *
 *   // Center.
 *   let v0 = createVector(50, 50);
 *
 *   // Draw the black arrow.
 *   let v1 = createVector(30, 0);
 *   drawArrow(v0, v1, 'black');
 *
 *   // Draw the red arrow.
 *   let v2 = createVector(mouseX - 50, mouseY - 50);
 *   drawArrow(v0, v2, 'red');
 *
 *   // Display the dot product.
 *   let dp = v2.dot(v1);
 *   text(`v2 • v1 = ${dp}`, 10, 20);
 * }
 *
 * // Draws an arrow between two vectors.
 * function drawArrow(base, vec, myColor) {
 *   push();
 *   stroke(myColor);
 *   strokeWeight(3);
 *   fill(myColor);
 *   translate(base.x, base.y);
 *   line(0, 0, vec.x, vec.y);
 *   rotate(vec.heading());
 *   let arrowSize = 7;
 *   translate(vec.mag() - arrowSize, 0);
 *   triangle(0, arrowSize / 2, 0, -arrowSize / 2, arrowSize, 0);
 *   pop();
 * }
 * </code>
 * </div>
 */
  /**
 * @method dot
 * @param  {p5.Vector} v <a href="#/p5.Vector">p5.Vector</a> to be dotted.
 * @return {Number}
 */
  dot(x, y, z) {
    if (x instanceof p5.Vector) {
      return this.dot(x.x, x.y, x.z);
>>>>>>> e6053b58
    }

<<<<<<< HEAD
    /**
   * Limits a vector's magnitude to a maximum value.
   *
   * The static version of `limit()`, as in `p5.Vector.limit(v, 5)`, returns a
   * new <a href="#/p5.Vector">p5.Vector</a> object and doesn't change the
   * original.
   *
   * @method limit
   * @param  {Number}    max maximum magnitude for the vector.
   * @chainable
   * @example
   * <div class="norender">
   * <code>
   * let v = createVector(10, 20, 2);
   * v.limit(5);
   * // Prints "p5.Vector Object : [2.227..., 4.454..., 0.445...]" to the console.
   * print(v.toString());
   * </code>
   * </div>
   *
   * <div class="norender">
   * <code>
   * let v0 = createVector(10, 20, 2);
   * let v1 = p5.Vector.limit(v0, 5);
   * // Prints "p5.Vector Object : [2.227..., 4.454..., 0.445...]" to the console.
   * print(v1.toString());
   * </code>
   * </div>
   *
   * <div>
   * <code>
   * function draw() {
   *   background(240);
   *
   *   let v0 = createVector(50, 50);
   *   let v1 = createVector(mouseX - 50, mouseY - 50);
   *
   *   let r = 25;
   *   drawArrow(v0, v1, 'red');
   *   drawArrow(v0, v1.limit(r), 'blue');
   *
   *   noFill();
   *   circle(50, 50, r * 2);
   *
   *   describe("A red and blue arrow extend from the center of a circle. Both arrows follow the mouse, but the blue arrow never crosses the circle's edge.");
   * }
   *
   * function drawArrow(base, vec, myColor) {
   *   push();
   *   stroke(myColor);
   *   strokeWeight(3);
   *   fill(myColor);
   *   translate(base.x, base.y);
   *   line(0, 0, vec.x, vec.y);
   *   rotate(vec.heading());
   *   let arrowSize = 7;
   *   translate(vec.mag() - arrowSize, 0);
   *   triangle(0, arrowSize / 2, 0, -arrowSize / 2, arrowSize, 0);
   *   pop();
   * }
   * </code>
   * </div>
   */
    limit(max) {
      const mSq = this.magSq();
      if (mSq > max * max) {
        this.div(Math.sqrt(mSq)) //normalize it
          .mult(max);
      }
      return this;
=======
  /**
 * Calculates the cross product of two vectors.
 *
 * The cross product is a vector that points straight out of the plane created
 * by two vectors. The cross product's magnitude is the area of the parallelogram
 * formed by the original two vectors.
 *
 * The static version of `cross()`, as in `p5.Vector.cross(v1, v2)`, is the same
 * as calling `v1.cross(v2)`.
 *
 * @method cross
 * @param  {p5.Vector} v <a href="#/p5.Vector">p5.Vector</a> to be crossed.
 * @return {p5.Vector}   cross product as a <a href="#/p5.Vector">p5.Vector</a>.
 *
 * @example
 * <div class="norender">
 * <code>
 * function setup() {
 *   // Create p5.Vector objects.
 *   let v1 = createVector(1, 0);
 *   let v2 = createVector(3, 4);
 *
 *   // Calculate the cross product.
 *   let cp = v1.cross(v2);
 *
 *   // Prints "p5.Vector Object : [0, 0, 4]" to the console.
 *   print(cp.toString());
 * }
 * </code>
 * </div>
 *
 * <div class="norender">
 * <code>
 * function setup() {
 *   // Create p5.Vector objects.
 *   let v1 = createVector(1, 0);
 *   let v2 = createVector(3, 4);
 *
 *   // Calculate the cross product.
 *   let cp = p5.Vector.cross(v1, v2);
 *
 *   // Prints "p5.Vector Object : [0, 0, 4]" to the console.
 *   print(cp.toString());
 * }
 * </code>
 * </div>
 */
  cross(v) {
    const x = this.y * v.z - this.z * v.y;
    const y = this.z * v.x - this.x * v.z;
    const z = this.x * v.y - this.y * v.x;
    if (this.isPInst) {
      return new p5.Vector(this._fromRadians, this._toRadians, x, y, z);
    } else {
      return new p5.Vector(x, y, z);
>>>>>>> e6053b58
    }

<<<<<<< HEAD
    /**
   * Sets a vector's magnitude to a given value.
   *
   * The static version of `setMag()`, as in `p5.Vector.setMag(v, 10)`, returns
   * a new <a href="#/p5.Vector">p5.Vector</a> object and doesn't change the
   * original.
   *
   * @method setMag
   * @param  {number}    len new length for this vector.
   * @chainable
   * @example
   * <div class="norender">
   * <code>
   * let v = createVector(3, 4, 0);
   * // Prints "5" to the console.
   * print(v.mag());
   *
   * v.setMag(10);
   * // Prints "p5.Vector Object : [6, 8, 0]" to the console.
   * print(v.toString());
   * </code>
   * </div>
   *
   * <div class="norender">
   * <code>
   * let v0 = createVector(3, 4, 0);
   * let v1 = p5.Vector.setMag(v0, 10);
   * // Prints "5" to the console.
   * print(v0.mag());
   * // Prints "p5.Vector Object : [6, 8, 0]" to the console.
   * print(v1.toString());
   * </code>
   * </div>
   *
   * <div>
   * <code>
   * function draw() {
   *   background(240);
   *
   *   let origin = createVector(0, 0);
   *   let v = createVector(50, 50);
   *
   *   drawArrow(origin, v, 'red');
   *
   *   v.setMag(30);
   *   drawArrow(origin, v, 'blue');
   *
   *   describe('Two arrows extend from the top left corner of a square toward its center. The red arrow reaches the center and the blue arrow only extends part of the way.');
   * }
   *
   * function drawArrow(base, vec, myColor) {
   *   push();
   *   stroke(myColor);
   *   strokeWeight(3);
   *   fill(myColor);
   *   translate(base.x, base.y);
   *   line(0, 0, vec.x, vec.y);
   *   rotate(vec.heading());
   *   let arrowSize = 7;
   *   translate(vec.mag() - arrowSize, 0);
   *   triangle(0, arrowSize / 2, 0, -arrowSize / 2, arrowSize, 0);
   *   pop();
   * }
   * </code>
   * </div>
   */
    setMag(n) {
      return this.normalize().mult(n);
    }

    /**
   * Calculates the angle a 2D vector makes with the positive x-axis. Angles
   * increase in the clockwise direction.
   *
   * If the vector was created with
   * <a href="#/p5/createVector">createVector()</a>, `heading()` returns angles
   * in the units of the current <a href="#/p5/angleMode">angleMode()</a>.
   *
   * The static version of `heading()`, as in `p5.Vector.heading(v)`, works the
   * same way.
   *
   * @method heading
   * @return {Number} angle of rotation.
   * @example
   * <div class = "norender">
   * <code>
   * let v = createVector(1, 1);
   * // Prints "0.785..." to the console.
   * print(v.heading());
   *
   * angleMode(DEGREES);
   * // Prints "45" to the console.
   * print(v.heading());
   * </code>
   * </div>
   *
   * <div class = "norender">
   * <code>
   * let v = createVector(1, 1);
   * // Prints "0.785..." to the console.
   * print(p5.Vector.heading(v));
   *
   * angleMode(DEGREES);
   * // Prints "45" to the console.
   * print(p5.Vector.heading(v));
   * </code>
   * </div>
   *
   * <div>
   * <code>
   * function draw() {
   *   background(200);
   *
   *   let origin = createVector(0, 0);
   *   let v = createVector(50, 50);
   *
   *   drawArrow(origin, v, 'black');
   *
   *   angleMode(RADIANS);
   *   let h = round(v.heading(), 2);
   *   text(`Radians: ${h}`, 20, 70);
   *   angleMode(DEGREES);
   *   h = v.heading();
   *   text(`Degrees: ${h}`, 20, 85);
   *
   *   describe('A black arrow extends from the top left of a square to its center. The text "Radians: 0.79" and "Degrees: 45" is written near the tip of the arrow.');
   * }
   *
   * function drawArrow(base, vec, myColor) {
   *   push();
   *   stroke(myColor);
   *   strokeWeight(3);
   *   fill(myColor);
   *   translate(base.x, base.y);
   *   line(0, 0, vec.x, vec.y);
   *   rotate(vec.heading());
   *   let arrowSize = 7;
   *   translate(vec.mag() - arrowSize, 0);
   *   triangle(0, arrowSize / 2, 0, -arrowSize / 2, arrowSize, 0);
   *   pop();
   * }
   * </code>
   * </div>
   */
    heading() {
      const h = Math.atan2(this.y, this.x);
      if (this.isPInst) return this._fromRadians(h);
      return h;
    }

    /**
   * Rotates a 2D vector to a specific angle without changing its magnitude.
   * By convention, the positive x-axis has an angle of 0. Angles increase in
   * the clockwise direction.
   *
   * If the vector was created with
   * <a href="#/p5/createVector">createVector()</a>, `setHeading()` uses
   * the units of the current <a href="#/p5/angleMode">angleMode()</a>.
   *
   * @method setHeading
   * @param  {number}    angle angle of rotation.
   * @chainable
   * @example
   * <div class="norender">
   * <code>
   * let v = createVector(0, 1);
   * // Prints "1.570..." to the console.
   * print(v.heading());
   *
   * v.setHeading(PI);
   * // Prints "3.141..." to the console.
   * print(v.heading());
   * </code>
   * </div>
   *
   * <div class="norender">
   * <code>
   * angleMode(DEGREES);
   * let v = createVector(0, 1);
   * // Prints "90" to the console.
   * print(v.heading());
   *
   * v.setHeading(180);
   * // Prints "180" to the console.
   * print(v.heading());
   * </code>
   * </div>
   *
   * <div>
   * <code>
   * function draw() {
   *   background(200);
   *
   *   let v0 = createVector(50, 50);
   *   let v1 = createVector(30, 0);
   *
   *   drawArrow(v0, v1, 'red');
   *
   *   v1.setHeading(HALF_PI);
   *   drawArrow(v0, v1, 'blue');
   *
   *   describe('Two arrows extend from the center of a gray square. The red arrow points to the right and the blue arrow points down.');
   * }
   *
   * function drawArrow(base, vec, myColor) {
   *   push();
   *   stroke(myColor);
   *   strokeWeight(3);
   *   fill(myColor);
   *   translate(base.x, base.y);
   *   line(0, 0, vec.x, vec.y);
   *   rotate(vec.heading());
   *   let arrowSize = 7;
   *   translate(vec.mag() - arrowSize, 0);
   *   triangle(0, arrowSize / 2, 0, -arrowSize / 2, arrowSize, 0);
   *   pop();
   * }
   * </code>
   * </div>
   */

    setHeading(a) {
      if (this.isPInst) a = this._toRadians(a);
      let m = this.mag();
      this.x = m * Math.cos(a);
      this.y = m * Math.sin(a);
      return this;
=======
  /**
 * Calculates the distance between two points represented by vectors.
 *
 * A point's coordinates can be represented by the components of a vector
 * that extends from the origin to the point.
 *
 * The static version of `dist()`, as in `p5.Vector.dist(v1, v2)`, is the same
 * as calling `v1.dist(v2)`.
 *
 * Use <a href="#/p5/dist">dist()</a> to calculate the distance between points
 * using coordinates as in `dist(x1, y1, x2, y2)`.
 *
 * @method dist
 * @param  {p5.Vector} v x, y, and z coordinates of a <a href="#/p5.Vector">p5.Vector</a>.
 * @return {Number}      distance.
 *
 * @example
 * <div class="norender">
 * <code>
 * function setup() {
 *   createCanvas(100, 100);
 *
 *   background(200);
 *
 *   // Create p5.Vector objects.
 *   let v1 = createVector(1, 0);
 *   let v2 = createVector(0, 1);
 *
 *   // Calculate the distance between them.
 *   let d = v1.dist(v2);
 *
 *   // Prints "1.414..." to the console.
 *   print(d);
 * }
 * </code>
 * </div>
 *
 * <div class="norender">
 * <code>
 * function setup() {
 *   createCanvas(100, 100);
 *
 *   background(200);
 *
 *   // Create p5.Vector objects.
 *   let v1 = createVector(1, 0);
 *   let v2 = createVector(0, 1);
 *
 *   // Calculate the distance between them.
 *   let d = p5.Vector.dist(v1, v2);
 *
 *   // Prints "1.414..." to the console.
 *   print(d);
 * }
 * </code>
 * </div>
 *
 * <div>
 * <code>
 * function setup() {
 *   createCanvas(100, 100);
 *
 *   describe('Three arrows drawn on a gray square. A red and a blue arrow extend from the top left. A purple arrow extends from the tip of the red arrow to the tip of the blue arrow. The number 36 is written in black near the purple arrow.');
 * }
 *
 * function draw() {
 *   background(200);
 *
 *   let origin = createVector(0, 0);
 *
 *   // Draw the red arrow.
 *   let v1 = createVector(50, 50);
 *   drawArrow(origin, v1, 'red');
 *
 *   // Draw the blue arrow.
 *   let v2 = createVector(20, 70);
 *   drawArrow(origin, v2, 'blue');
 *
 *   // Purple arrow.
 *   let v3 = p5.Vector.sub(v2, v1);
 *   drawArrow(v1, v3, 'purple');
 *
 *   // Style the text.
 *   textAlign(CENTER);
 *
 *   // Display the magnitude.
 *   let m = floor(v3.mag());
 *   text(m, 50, 75);
 * }
 *
 * // Draws an arrow between two vectors.
 * function drawArrow(base, vec, myColor) {
 *   push();
 *   stroke(myColor);
 *   strokeWeight(3);
 *   fill(myColor);
 *   translate(base.x, base.y);
 *   line(0, 0, vec.x, vec.y);
 *   rotate(vec.heading());
 *   let arrowSize = 7;
 *   translate(vec.mag() - arrowSize, 0);
 *   triangle(0, arrowSize / 2, 0, -arrowSize / 2, arrowSize, 0);
 *   pop();
 * }
 * </code>
 * </div>
 */
  dist(v) {
    return v
      .copy()
      .sub(this)
      .mag();
  }

  /**
 * Scales the components of a <a href="#/p5.Vector">p5.Vector</a> object so
 * that its magnitude is 1.
 *
 * The static version of `normalize()`,  as in `p5.Vector.normalize(v)`,
 * returns a new <a href="#/p5.Vector">p5.Vector</a> object and doesn't change
 * the original.
 *
 * @method normalize
 * @return {p5.Vector} normalized <a href="#/p5.Vector">p5.Vector</a>.
 *
 * @example
 * <div class="norender">
 * <code>
 * function setup() {
 *   createCanvas(100, 100);
 *
 *   background(200);
 *
 *   // Create a p5.Vector.
 *   let v = createVector(10, 20, 2);
 *
 *   // Normalize.
 *   v.normalize();
 *
 *   // Prints "p5.Vector Object : [0.445..., 0.890..., 0.089...]" to the console.
 *   print(v.toString());
 * }
 * </code>
 * </div>
 *
 * <div class="norender">
 * <code>
 * function setup() {
 *   createCanvas(100, 100);
 *
 *   background(200);
 *
 *   // Create a p5.Vector.
 *   let v0 = createVector(10, 20, 2);
 *
 *   // Create a normalized copy.
 *   let v1 = p5.Vector.normalize(v0);
 *
 *   // Prints "p5.Vector Object : [10, 20, 2]" to the console.
 *   print(v0.toString());
 *   // Prints "p5.Vector Object : [0.445..., 0.890..., 0.089...]" to the console.
 *   print(v1.toString());
 * }
 * </code>
 * </div>
 *
 * <div>
 * <code>
 * function setup() {
 *   createCanvas(100, 100);
 *
 *   describe("A red and blue arrow extend from the center of a circle. Both arrows follow the mouse, but the blue arrow's length is fixed to the circle's radius.");
 * }
 *
 * function draw() {
 *   background(240);
 *
 *   // Vector to the center.
 *   let v0 = createVector(50, 50);
 *
 *   // Vector from the center to the mouse.
 *   let v1 = createVector(mouseX - 50, mouseY - 50);
 *
 *   // Circle's radius.
 *   let r = 25;
 *
 *   // Draw the red arrow.
 *   drawArrow(v0, v1, 'red');
 *
 *   // Draw the blue arrow.
 *   v1.normalize();
 *   drawArrow(v0, v1.mult(r), 'blue');
 *
 *   // Draw the circle.
 *   noFill();
 *   circle(50, 50, r * 2);
 * }
 *
 * // Draws an arrow between two vectors.
 * function drawArrow(base, vec, myColor) {
 *   push();
 *   stroke(myColor);
 *   strokeWeight(3);
 *   fill(myColor);
 *   translate(base.x, base.y);
 *   line(0, 0, vec.x, vec.y);
 *   rotate(vec.heading());
 *   let arrowSize = 7;
 *   translate(vec.mag() - arrowSize, 0);
 *   triangle(0, arrowSize / 2, 0, -arrowSize / 2, arrowSize, 0);
 *   pop();
 * }
 * </code>
 * </div>
 */
  normalize() {
    const len = this.mag();
    // here we multiply by the reciprocal instead of calling 'div()'
    // since div duplicates this zero check.
    if (len !== 0) this.mult(1 / len);
    return this;
  }

  /**
 * Limits a vector's magnitude to a maximum value.
 *
 * The static version of `limit()`, as in `p5.Vector.limit(v, 5)`, returns a
 * new <a href="#/p5.Vector">p5.Vector</a> object and doesn't change the
 * original.
 *
 * @method limit
 * @param  {Number}    max maximum magnitude for the vector.
 * @chainable
 *
 * @example
 * <div class="norender">
 * <code>
 * function setup() {
 *   // Create a p5.Vector object.
 *   let v = createVector(10, 20, 2);
 *
 *   // Limit its magnitude.
 *   v.limit(5);
 *
 *   // Prints "p5.Vector Object : [2.227..., 4.454..., 0.445...]" to the console.
 *   print(v.toString());
 * }
 * </code>
 * </div>
 *
 * <div class="norender">
 * <code>
 * function setup() {
 *   // Create a p5.Vector object.
 *   let v0 = createVector(10, 20, 2);
 *
 *   // Create a copy an limit its magintude.
 *   let v1 = p5.Vector.limit(v0, 5);
 *
 *   // Prints "p5.Vector Object : [2.227..., 4.454..., 0.445...]" to the console.
 *   print(v1.toString());
 * }
 * </code>
 * </div>
 *
 * <div>
 * <code>
 * function setup() {
 *   createCanvas(100, 100);
 *
 *   describe("A red and blue arrow extend from the center of a circle. Both arrows follow the mouse, but the blue arrow never crosses the circle's edge.");
 * }
 * function draw() {
 *   background(240);
 *
 *   // Vector to the center.
 *   let v0 = createVector(50, 50);
 *
 *   // Vector from the center to the mouse.
 *   let v1 = createVector(mouseX - 50, mouseY - 50);
 *
 *   // Circle's radius.
 *   let r = 25;
 *
 *   // Draw the red arrow.
 *   drawArrow(v0, v1, 'red');
 *
 *   // Draw the blue arrow.
 *   drawArrow(v0, v1.limit(r), 'blue');
 *
 *   // Draw the circle.
 *   noFill();
 *   circle(50, 50, r * 2);
 * }
 *
 * // Draws an arrow between two vectors.
 * function drawArrow(base, vec, myColor) {
 *   push();
 *   stroke(myColor);
 *   strokeWeight(3);
 *   fill(myColor);
 *   translate(base.x, base.y);
 *   line(0, 0, vec.x, vec.y);
 *   rotate(vec.heading());
 *   let arrowSize = 7;
 *   translate(vec.mag() - arrowSize, 0);
 *   triangle(0, arrowSize / 2, 0, -arrowSize / 2, arrowSize, 0);
 *   pop();
 * }
 * </code>
 * </div>
 */
  limit(max) {
    const mSq = this.magSq();
    if (mSq > max * max) {
      this.div(Math.sqrt(mSq)) //normalize it
        .mult(max);
>>>>>>> e6053b58
    }

<<<<<<< HEAD
    /**
   * Rotates a 2D vector by an angle without changing its magnitude.
   * By convention, the positive x-axis has an angle of 0. Angles increase in
   * the clockwise direction.
   *
   * If the vector was created with
   * <a href="#/p5/createVector">createVector()</a>, `rotate()` uses
   * the units of the current <a href="#/p5/angleMode">angleMode()</a>.
   *
   * The static version of `rotate()`, as in `p5.Vector.rotate(v, PI)`,
   * returns a new <a href="#/p5.Vector">p5.Vector</a> object and doesn't change
   * the original.
   *
   * @method rotate
   * @param  {number}    angle angle of rotation.
   * @chainable
   * @example
   * <div class="norender">
   * <code>
   * let v = createVector(1, 0);
   * // Prints "p5.Vector Object : [1, 0, 0]" to the console.
   * print(v.toString());
   * v.rotate(HALF_PI);
   * // Prints "p5.Vector Object : [0, 1, 0]" to the console.
   * print(v.toString());
   * </code>
   * </div>
   *
   * <div class="norender">
   * <code>
   * angleMode(DEGREES);
   * let v = createVector(1, 0);
   * // Prints "p5.Vector Object : [1, 0, 0]" to the console.
   * print(v.toString());
   * v.rotate(90);
   * // Prints "p5.Vector Object : [0, 1, 0]" to the console.
   * print(v.toString());
   * </code>
   * </div>
   *
   * <div class="norender">
   * <code>
   * let v0 = createVector(1, 0);
   * let v1 = p5.Vector.rotate(v0, HALF_PI);
   * // Prints "p5.Vector Object : [1, 0, 0]" to the console.
   * print(v0.toString());
   * // Prints "p5.Vector Object : [0, 1, 0]" to the console.
   * print(v1.toString());
   * </code>
   * </div>
   *
   * <div class="norender">
   * <code>
   * angleMode(DEGREES);
   * let v0 = createVector(1, 0);
   * let v1 = p5.Vector.rotate(v0, 90);
   * // Prints "p5.Vector Object : [1, 0, 0]" to the console.
   * print(v0.toString());
   * // Prints "p5.Vector Object : [0, 1, 0]" to the console.
   * print(v1.toString());
   * </code>
   * </div>
   *
   * <div>
   * <code>
   * let v0;
   * let v1;
   *
   * function setup() {
   *   v0 = createVector(50, 50);
   *   v1 = createVector(30, 0);
   * }
   *
   * function draw() {
   *   background(240);
   *
   *   v1.rotate(0.01);
   *
   *   drawArrow(v0, v1, 'black');
   *
   *   describe('A black arrow extends from the center of a gray square. The arrow rotates counterclockwise.');
   * }
   *
   * function drawArrow(base, vec, myColor) {
   *   push();
   *   stroke(myColor);
   *   strokeWeight(3);
   *   fill(myColor);
   *   translate(base.x, base.y);
   *   line(0, 0, vec.x, vec.y);
   *   rotate(vec.heading());
   *   let arrowSize = 7;
   *   translate(vec.mag() - arrowSize, 0);
   *   triangle(0, arrowSize / 2, 0, -arrowSize / 2, arrowSize, 0);
   *   pop();
   * }
   * </code>
   * </div>
   */
    rotate(a) {
      let newHeading = this.heading() + a;
      if (this.isPInst) newHeading = this._toRadians(newHeading);
      const mag = this.mag();
      this.x = Math.cos(newHeading) * mag;
      this.y = Math.sin(newHeading) * mag;
      return this;
    }

    /**
   * Returns the angle between two vectors. The angles returned are signed,
   * which means that `v1.angleBetween(v2) === -v2.angleBetween(v1)`.
   *
   * If the vector was created with
   * <a href="#/p5/createVector">createVector()</a>, `angleBetween()` returns
   * angles in the units of the current
   * <a href="#/p5/angleMode">angleMode()</a>.
   *
   * @method angleBetween
   * @param  {p5.Vector}    value x, y, and z components of a <a href="#/p5.Vector">p5.Vector</a>.
   * @return {Number}       angle between the vectors.
   * @example
   * <div class="norender">
   * <code>
   * let v0 = createVector(1, 0);
   * let v1 = createVector(0, 1);
   * // Prints "1.570..." to the console.
   * print(v0.angleBetween(v1));
   * // Prints "-1.570..." to the console.
   * print(v1.angleBetween(v0));
   * </code>
   * </div>
   *
   * <div class="norender">
   * <code>
   * angleMode(DEGREES);
   * let v0 = createVector(1, 0);
   * let v1 = createVector(0, 1);
   * // Prints "90" to the console.
   * print(v0.angleBetween(v1));
   * // Prints "-90" to the console.
   * print(v1.angleBetween(v0));
   * </code>
   * </div>
   *
   * <div class="norender">
   * <code>
   * let v0 = createVector(1, 0);
   * let v1 = createVector(0, 1);
   * // Prints "1.570..." to the console.
   * print(p5.Vector.angleBetween(v0, v1));
   * // Prints "-1.570..." to the console.
   * print(p5.Vector.angleBetween(v1, v0));
   * </code>
   * </div>
   *
   * <div class="norender">
   * <code>
   * angleMode(DEGREES);
   * let v0 = createVector(1, 0);
   * let v1 = createVector(0, 1);
   * // Prints "90" to the console.
   * print(p5.Vector.angleBetween(v0, v1));
   * // Prints "-90" to the console.
   * print(p5.Vector.angleBetween(v1, v0));
   * </code>
   * </div>
   *
   * <div>
   * <code>
   * function draw() {
   *   background(200);
   *
   *   let v0 = createVector(50, 50);
   *   let v1 = createVector(30, 0);
   *   let v2 = createVector(0, 30);
   *
   *   drawArrow(v0, v1, 'red');
   *   drawArrow(v0, v2, 'blue');
   *
   *   angleMode(RADIANS);
   *   let angle = round(v1.angleBetween(v2), 2);
   *   text(`Radians: ${angle}`, 20, 20);
   *   angleMode(DEGREES);
   *   angle = round(v1.angleBetween(v2), 2);
   *   text(`Degrees: ${angle}`, 20, 35);
   *
   *   describe('Two arrows extend from the center of a gray square. A red arrow points to the right and a blue arrow points down. The text "Radians: 1.57" and "Degrees: 90" is written above the arrows.');
   * }
   *
   * function drawArrow(base, vec, myColor) {
   *   push();
   *   stroke(myColor);
   *   strokeWeight(3);
   *   fill(myColor);
   *   translate(base.x, base.y);
   *   line(0, 0, vec.x, vec.y);
   *   rotate(vec.heading());
   *   let arrowSize = 7;
   *   translate(vec.mag() - arrowSize, 0);
   *   triangle(0, arrowSize / 2, 0, -arrowSize / 2, arrowSize, 0);
   *   pop();
   * }
   * </code>
   * </div>
   */
    angleBetween(v) {
      const magSqMult = this.magSq() * v.magSq();
      // Returns NaN if either vector is the zero vector.
      if (magSqMult === 0) {
        return NaN;
      }
      const u = this.cross(v);
      // The dot product computes the cos value, and the cross product computes
      // the sin value. Find the angle based on them. In addition, in the case of
      // 2D vectors, a sign is added according to the direction of the vector.
      let angle = Math.atan2(u.mag(), this.dot(v)) * Math.sign(u.z || 1);
      if (this.isPInst) {
        angle = this._fromRadians(angle);
      }
      return angle;
    }

    /**
   * Calculates new `x`, `y`, and `z` components that are proportionally the
   * same distance between two vectors. The `amt` parameter is the amount to
   * interpolate between the old vector and the new vector. 0.0 keeps all
   * components equal to the old vector's, 0.5 is halfway between, and 1.0 sets
   * all components equal to the new vector's.
   *
   * The static version of `lerp()`, as in `p5.Vector.lerp(v0, v1, 0.5)`,
   * returns a new <a href="#/p5.Vector">p5.Vector</a> object and doesn't change
   * the original.
   *
   * @method lerp
   * @param  {Number}    x   x component.
   * @param  {Number}    y   y component.
   * @param  {Number}    z   z component.
   * @param  {Number}    amt amount of interpolation between 0.0 (old vector)
   *                         and 1.0 (new vector). 0.5 is halfway between.
   * @chainable
   *
   * @example
   * <div class="norender">
   * <code>
   * let v0 = createVector(1, 1, 1);
   * let v1 = createVector(3, 3, 3);
   * v0.lerp(v1, 0.5);
   * // Prints "p5.Vector Object : [2, 2, 2]" to the console.
   * print(v0.toString());
   * </code>
   * </div>
   *
   * <div class="norender">
   * <code>
   * let v = createVector(1, 1, 1);
   * v.lerp(3, 3, 3, 0.5);
   * // Prints "p5.Vector Object : [2, 2, 2]" to the console.
   * print(v.toString());
   * </code>
   * </div>
   *
   * <div class="norender">
   * <code>
   * let v0 = createVector(1, 1, 1);
   * let v1 = createVector(3, 3, 3);
   * let v2 = p5.Vector.lerp(v0, v1, 0.5);
   * // Prints "p5.Vector Object : [2, 2, 2]" to the console.
   * print(v2.toString());
   * </code>
   * </div>
   *
   * <div>
   * <code>
   * function draw() {
   *   background(200);
   *
   *   let v0 = createVector(50, 50);
   *   let v1 = createVector(30, 0);
   *   let v2 = createVector(0, 30);
   *   let v3 = p5.Vector.lerp(v1, v2, 0.5);
   *
   *   drawArrow(v0, v1, 'red');
   *   drawArrow(v0, v2, 'blue');
   *   drawArrow(v0, v3, 'purple');
   *
   *   describe('Three arrows extend from the center of a gray square. A red arrow points to the right, a blue arrow points down, and a purple arrow points to the bottom right.');
   * }
   *
   * function drawArrow(base, vec, myColor) {
   *   push();
   *   stroke(myColor);
   *   strokeWeight(3);
   *   fill(myColor);
   *   translate(base.x, base.y);
   *   line(0, 0, vec.x, vec.y);
   *   rotate(vec.heading());
   *   let arrowSize = 7;
   *   translate(vec.mag() - arrowSize, 0);
   *   triangle(0, arrowSize / 2, 0, -arrowSize / 2, arrowSize, 0);
   *   pop();
   * }
   * </code>
   * </div>
   */
    /**
   * @method lerp
   * @param  {p5.Vector} v  <a href="#/p5.Vector">p5.Vector</a> to lerp toward.
   * @param  {Number}    amt
   * @chainable
   */
    lerp(x, y, z, amt) {
      if (x instanceof p5.Vector) {
        return this.lerp(x.x, x.y, x.z, y);
      }
      this.x += (x - this.x) * amt || 0;
      this.y += (y - this.y) * amt || 0;
      this.z += (z - this.z) * amt || 0;
      return this;
    }
=======
  /**
 * Sets a vector's magnitude to a given value.
 *
 * The static version of `setMag()`, as in `p5.Vector.setMag(v, 10)`, returns
 * a new <a href="#/p5.Vector">p5.Vector</a> object and doesn't change the
 * original.
 *
 * @method setMag
 * @param  {number}    len new length for this vector.
 * @chainable
 *
 * @example
 * <div class="norender">
 * <code>
 * function setup() {
 *   // Create a p5.Vector object.
 *   let v = createVector(3, 4, 0);
 *
 *   // Prints "5" to the console.
 *   print(v.mag());
 *
 *   // Set its magnitude to 10.
 *   v.setMag(10);
 *
 *   // Prints "p5.Vector Object : [6, 8, 0]" to the console.
 *   print(v.toString());
 * }
 * </code>
 * </div>
 *
 * <div class="norender">
 * <code>
 * function setup() {
 *   // Create a p5.Vector object.
 *   let v0 = createVector(3, 4, 0);
 *
 *   // Create a copy with a magnitude of 10.
 *   let v1 = p5.Vector.setMag(v0, 10);
 *
 *   // Prints "5" to the console.
 *   print(v0.mag());
 *
 *   // Prints "p5.Vector Object : [6, 8, 0]" to the console.
 *   print(v1.toString());
 * }
 * </code>
 * </div>
 *
 * <div>
 * <code>
 * function setup() {
 *   createCanvas(100, 100);
 *
 *   describe('Two arrows extend from the top left corner of a square toward its center. The red arrow reaches the center and the blue arrow only extends part of the way.');
 * }
 *
 * function draw() {
 *   background(240);
 *
 *   let origin = createVector(0, 0);
 *   let v = createVector(50, 50);
 *
 *   // Draw the red arrow.
 *   drawArrow(origin, v, 'red');
 *
 *   // Set v's magnitude to 30.
 *   v.setMag(30);
 *
 *   // Draw the blue arrow.
 *   drawArrow(origin, v, 'blue');
 * }
 *
 * // Draws an arrow between two vectors.
 * function drawArrow(base, vec, myColor) {
 *   push();
 *   stroke(myColor);
 *   strokeWeight(3);
 *   fill(myColor);
 *   translate(base.x, base.y);
 *   line(0, 0, vec.x, vec.y);
 *   rotate(vec.heading());
 *   let arrowSize = 7;
 *   translate(vec.mag() - arrowSize, 0);
 *   triangle(0, arrowSize / 2, 0, -arrowSize / 2, arrowSize, 0);
 *   pop();
 * }
 * </code>
 * </div>
 */
  setMag(n) {
    return this.normalize().mult(n);
  }

  /**
 * Calculates the angle a 2D vector makes with the positive x-axis.
 *
 * By convention, the positive x-axis has an angle of 0. Angles increase in
 * the clockwise direction.
 *
 * If the vector was created with
 * <a href="#/p5/createVector">createVector()</a>, `heading()` returns angles
 * in the units of the current <a href="#/p5/angleMode">angleMode()</a>.
 *
 * The static version of `heading()`, as in `p5.Vector.heading(v)`, works the
 * same way.
 *
 * @method heading
 * @return {Number} angle of rotation.
 *
 * @example
 * <div class = "norender">
 * <code>
 * function setup() {
 *   // Create a p5.Vector object.
 *   let v = createVector(1, 1);
 *
 *   // Prints "0.785..." to the console.
 *   print(v.heading());
 *
 *   // Use degrees.
 *   angleMode(DEGREES);
 *
 *   // Prints "45" to the console.
 *   print(v.heading());
 * }
 * </code>
 * </div>
 *
 * <div class = "norender">
 * <code>
 * function setup() {
 *   // Create a p5.Vector object.
 *   let v = createVector(1, 1);
 *
 *   // Prints "0.785..." to the console.
 *   print(p5.Vector.heading(v));
 *
 *   // Use degrees.
 *   angleMode(DEGREES);
 *
 *   // Prints "45" to the console.
 *   print(p5.Vector.heading(v));
 * }
 * </code>
 * </div>
 *
 * <div>
 * <code>
 * function setup() {
 *   createCanvas(100, 100);
 *
 *   describe('A black arrow extends from the top left of a square to its center. The text "Radians: 0.79" and "Degrees: 45" is written near the tip of the arrow.');
 * }
 *
 * function draw() {
 *   background(200);
 *
 *   let origin = createVector(0, 0);
 *   let v = createVector(50, 50);
 *
 *   // Draw the black arrow.
 *   drawArrow(origin, v, 'black');
 *
 *   // Use radians.
 *   angleMode(RADIANS);
 *
 *   // Display the heading in radians.
 *   let h = round(v.heading(), 2);
 *   text(`Radians: ${h}`, 20, 70);
 *
 *   // Use degrees.
 *   angleMode(DEGREES);
 *
 *   // Display the heading in degrees.
 *   h = v.heading();
 *   text(`Degrees: ${h}`, 20, 85);
 * }
 *
 * // Draws an arrow between two vectors.
 * function drawArrow(base, vec, myColor) {
 *   push();
 *   stroke(myColor);
 *   strokeWeight(3);
 *   fill(myColor);
 *   translate(base.x, base.y);
 *   line(0, 0, vec.x, vec.y);
 *   rotate(vec.heading());
 *   let arrowSize = 7;
 *   translate(vec.mag() - arrowSize, 0);
 *   triangle(0, arrowSize / 2, 0, -arrowSize / 2, arrowSize, 0);
 *   pop();
 * }
 * </code>
 * </div>
 */
  heading() {
    const h = Math.atan2(this.y, this.x);
    if (this.isPInst) return this._fromRadians(h);
    return h;
  }

  /**
 * Rotates a 2D vector to a specific angle without changing its magnitude.
 *
 * By convention, the positive x-axis has an angle of 0. Angles increase in
 * the clockwise direction.
 *
 * If the vector was created with
 * <a href="#/p5/createVector">createVector()</a>, `setHeading()` uses
 * the units of the current <a href="#/p5/angleMode">angleMode()</a>.
 *
 * @method setHeading
 * @param  {number}    angle angle of rotation.
 * @chainable
 * @example
 * <div class="norender">
 * <code>
 * function setup() {
 *   // Create a p5.Vector object.
 *   let v = createVector(0, 1);
 *
 *   // Prints "1.570..." to the console.
 *   print(v.heading());
 *
 *   // Point to the left.
 *   v.setHeading(PI);
 *
 *   // Prints "3.141..." to the console.
 *   print(v.heading());
 * }
 * </code>
 * </div>
 *
 * <div class="norender">
 * <code>
 * function setup() {
 *   // Use degrees.
 *   angleMode(DEGREES);
 *
 *   // Create a p5.Vector object.
 *   let v = createVector(0, 1);
 *
 *   // Prints "90" to the console.
 *   print(v.heading());
 *
 *   // Point to the left.
 *   v.setHeading(180);
 *
 *   // Prints "180" to the console.
 *   print(v.heading());
 * }
 * </code>
 * </div>
 *
 * <div>
 * <code>
 * function setup() {
 *   createCanvas(100, 100);
 *
 *   describe('Two arrows extend from the center of a gray square. The red arrow points to the right and the blue arrow points down.');
 * }
 *
 * function draw() {
 *   background(200);
 *
 *   // Create p5.Vector objects.
 *   let v0 = createVector(50, 50);
 *   let v1 = createVector(30, 0);
 *
 *   // Draw the red arrow.
 *   drawArrow(v0, v1, 'red');
 *
 *   // Point down.
 *   v1.setHeading(HALF_PI);
 *
 *   // Draw the blue arrow.
 *   drawArrow(v0, v1, 'blue');
 * }
 *
 * // Draws an arrow between two vectors.
 * function drawArrow(base, vec, myColor) {
 *   push();
 *   stroke(myColor);
 *   strokeWeight(3);
 *   fill(myColor);
 *   translate(base.x, base.y);
 *   line(0, 0, vec.x, vec.y);
 *   rotate(vec.heading());
 *   let arrowSize = 7;
 *   translate(vec.mag() - arrowSize, 0);
 *   triangle(0, arrowSize / 2, 0, -arrowSize / 2, arrowSize, 0);
 *   pop();
 * }
 * </code>
 * </div>
 */
>>>>>>> e6053b58

    /**
   * Calculates a new heading and magnitude that are between two vectors. The
   * `amt` parameter is the amount to interpolate between the old vector and
   * the new vector. 0.0 keeps the heading and magnitude equal to the old
   * vector's, 0.5 sets them halfway between, and 1.0 sets the heading and
   * magnitude equal to the new vector's.
   *
   * `slerp()` differs from <a href="#/p5.Vector/lerp">lerp()</a> because
   * it interpolates magnitude. Calling `v0.slerp(v1, 0.5)` sets `v0`'s
   * magnitude to a value halfway between its original magnitude and `v1`'s.
   * Calling `v0.lerp(v1, 0.5)` makes no such guarantee.
   *
   * The static version of `slerp()`, as in `p5.Vector.slerp(v0, v1, 0.5)`,
   * returns a new <a href="#/p5.Vector">p5.Vector</a> object and doesn't change
   * the original.
   *
   * @method slerp
   * @param {p5.Vector} v <a href="#/p5.Vector">p5.Vector</a> to slerp toward.
   * @param {Number} amt  amount of interpolation between 0.0 (old vector)
   *                      and 1.0 (new vector). 0.5 is halfway between.
   * @return {p5.Vector}
   *
   * @example
   * <div class="norender">
   * <code>
   * let v0 = createVector(3, 0);
   * // Prints "3" to the console.
   * print(v0.mag());
   * // Prints "0" to the console.
   * print(v0.heading());
   *
   * let v1 = createVector(0, 1);
   * // Prints "1" to the console.
   * print(v1.mag());
   * // Prints "1.570..." to the console.
   * print(v1.heading());
   *
   * v0.slerp(v1, 0.5);
   * // Prints "2" to the console.
   * print(v0.mag());
   * // Prints "0.785..." to the console.
   * print(v0.heading());
   * </code>
   * </div>
   *
   * <div class="norender">
   * <code>
   * let v0 = createVector(3, 0);
   * // Prints "3" to the console.
   * print(v0.mag());
   * // Prints "0" to the console.
   * print(v0.heading());
   *
   * let v1 = createVector(0, 1);
   * // Prints "1" to the console.
   * print(v1.mag());
   * // Prints "1.570..." to the console.
   * print(v1.heading());
   *
   * let v3 = p5.Vector.slerp(v0, v1, 0.5);
   * // Prints "2" to the console.
   * print(v3.mag());
   * // Prints "0.785..." to the console.
   * print(v3.heading());
   * </code>
   * </div>
   *
   * <div>
   * <code>
   * function draw() {
   *   background(200);
   *
   *   let v0 = createVector(50, 50);
   *   let v1 = createVector(20, 0);
   *   let v2 = createVector(-40, 0);
   *   let v3 = p5.Vector.slerp(v1, v2, 0.5);
   *
   *   drawArrow(v0, v1, 'red');
   *   drawArrow(v0, v2, 'blue');
   *   drawArrow(v0, v3, 'purple');
   *
   *   describe('Three arrows extend from the center of a gray square. A red arrow points to the right, a blue arrow points to the left, and a purple arrow points down.');
   * }
   *
   * function drawArrow(base, vec, myColor) {
   *   push();
   *   stroke(myColor);
   *   strokeWeight(3);
   *   fill(myColor);
   *   translate(base.x, base.y);
   *   line(0, 0, vec.x, vec.y);
   *   rotate(vec.heading());
   *   let arrowSize = 7;
   *   translate(vec.mag() - arrowSize, 0);
   *   triangle(0, arrowSize / 2, 0, -arrowSize / 2, arrowSize, 0);
   *   pop();
   * }
   * </code>
   * </div>
   */
    slerp(v, amt) {
      // edge cases.
      if (amt === 0) { return this; }
      if (amt === 1) { return this.set(v); }

      // calculate magnitudes
      const selfMag = this.mag();
      const vMag = v.mag();
      const magmag = selfMag * vMag;
      // if either is a zero vector, linearly interpolate by these vectors
      if (magmag === 0) {
        this.mult(1 - amt).add(v.x * amt, v.y * amt, v.z * amt);
        return this;
      }
      // the cross product of 'this' and 'v' is the axis of rotation
      const axis = this.cross(v);
      const axisMag = axis.mag();
      // Calculates the angle between 'this' and 'v'
      const theta = Math.atan2(axisMag, this.dot(v));

      // However, if the norm of axis is 0, normalization cannot be performed,
      // so we will divide the cases
      if (axisMag > 0) {
        axis.x /= axisMag;
        axis.y /= axisMag;
        axis.z /= axisMag;
      } else if (theta < Math.PI * 0.5) {
        // if the norm is 0 and the angle is less than PI/2,
        // the angle is very close to 0, so do linear interpolation.
        this.mult(1 - amt).add(v.x * amt, v.y * amt, v.z * amt);
        return this;
      } else {
        // If the norm is 0 and the angle is more than PI/2, the angle is
        // very close to PI.
        // In this case v can be regarded as '-this', so take any vector
        // that is orthogonal to 'this' and use that as the axis.
        if (this.z === 0 && v.z === 0) {
          // if both this and v are 2D vectors, use (0,0,1)
          // this makes the result also a 2D vector.
          axis.set(0, 0, 1);
        } else if (this.x !== 0) {
          // if the x components is not 0, use (y, -x, 0)
          axis.set(this.y, -this.x, 0).normalize();
        } else {
          // if the x components is 0, use (1,0,0)
          axis.set(1, 0, 0);
        }
      }

<<<<<<< HEAD
      // Since 'axis' is a unit vector, ey is a vector of the same length as 'this'.
      const ey = axis.cross(this);
      // interpolate the length with 'this' and 'v'.
      const lerpedMagFactor = (1 - amt) + amt * vMag / selfMag;
      // imagine a situation where 'axis', 'this', and 'ey' are pointing
      // along the z, x, and y axes, respectively.
      // rotates 'this' around 'axis' by amt * theta towards 'ey'.
      const cosMultiplier = lerpedMagFactor * Math.cos(amt * theta);
      const sinMultiplier = lerpedMagFactor * Math.sin(amt * theta);
      // then, calculate 'result'.
      this.x = this.x * cosMultiplier + ey.x * sinMultiplier;
      this.y = this.y * cosMultiplier + ey.y * sinMultiplier;
      this.z = this.z * cosMultiplier + ey.z * sinMultiplier;

      return this;
=======
  /**
 * Rotates a 2D vector by an angle without changing its magnitude.
 *
 * By convention, the positive x-axis has an angle of 0. Angles increase in
 * the clockwise direction.
 *
 * If the vector was created with
 * <a href="#/p5/createVector">createVector()</a>, `rotate()` uses
 * the units of the current <a href="#/p5/angleMode">angleMode()</a>.
 *
 * The static version of `rotate()`, as in `p5.Vector.rotate(v, PI)`,
 * returns a new <a href="#/p5.Vector">p5.Vector</a> object and doesn't change
 * the original.
 *
 * @method rotate
 * @param  {number}    angle angle of rotation.
 * @chainable
 * @example
 * <div class="norender">
 * <code>
 * function setup() {
 *   // Create a p5.Vector object.
 *   let v = createVector(1, 0);
 *
 *   // Prints "p5.Vector Object : [1, 0, 0]" to the console.
 *   print(v.toString());
 *
 *   // Rotate a quarter turn.
 *   v.rotate(HALF_PI);
 *
 *   // Prints "p5.Vector Object : [0, 1, 0]" to the console.
 *   print(v.toString());
 * }
 * </code>
 * </div>
 *
 * <div class="norender">
 * <code>
 * function setup() {
 *   // Use degrees.
 *   angleMode(DEGREES);
 *
 *   // Create a p5.Vector object.
 *   let v = createVector(1, 0);
 *
 *   // Prints "p5.Vector Object : [1, 0, 0]" to the console.
 *   print(v.toString());
 *
 *   // Rotate a quarter turn.
 *   v.rotate(90);
 *
 *   // Prints "p5.Vector Object : [0, 1, 0]" to the console.
 *   print(v.toString());
 * }
 * </code>
 * </div>
 *
 * <div class="norender">
 * <code>
 * function setup() {
 *   // Create a p5.Vector object.
 *   let v0 = createVector(1, 0);
 *
 *   // Create a rotated copy.
 *   let v1 = p5.Vector.rotate(v0, HALF_PI);
 *
 *   // Prints "p5.Vector Object : [1, 0, 0]" to the console.
 *   print(v0.toString());
 *   // Prints "p5.Vector Object : [0, 1, 0]" to the console.
 *   print(v1.toString());
 * }
 * </code>
 * </div>
 *
 * <div class="norender">
 * <code>
 * function setup() {
 *   // Use degrees.
 *   angleMode(DEGREES);
 *
 *   // Create a p5.Vector object.
 *   let v0 = createVector(1, 0);
 *
 *   // Create a rotated copy.
 *   let v1 = p5.Vector.rotate(v0, 90);
 *
 *   // Prints "p5.Vector Object : [1, 0, 0]" to the console.
 *   print(v0.toString());
 *
 *   // Prints "p5.Vector Object : [0, 1, 0]" to the console.
 *   print(v1.toString());
 * }
 * </code>
 * </div>
 *
 * <div>
 * <code>
 * let v0;
 * let v1;
 *
 * function setup() {
 *   createCanvas(100, 100);
 *
 *   // Create p5.Vector objects.
 *   v0 = createVector(50, 50);
 *   v1 = createVector(30, 0);
 *
 *   describe('A black arrow extends from the center of a gray square. The arrow rotates clockwise.');
 * }
 *
 * function draw() {
 *   background(240);
 *
 *   // Rotate v1.
 *   v1.rotate(0.01);
 *
 *   // Draw the black arrow.
 *   drawArrow(v0, v1, 'black');
 * }
 *
 * // Draws an arrow between two vectors.
 * function drawArrow(base, vec, myColor) {
 *   push();
 *   stroke(myColor);
 *   strokeWeight(3);
 *   fill(myColor);
 *   translate(base.x, base.y);
 *   line(0, 0, vec.x, vec.y);
 *   rotate(vec.heading());
 *   let arrowSize = 7;
 *   translate(vec.mag() - arrowSize, 0);
 *   triangle(0, arrowSize / 2, 0, -arrowSize / 2, arrowSize, 0);
 *   pop();
 * }
 * </code>
 * </div>
 */
  rotate(a) {
    let newHeading = this.heading() + a;
    if (this.isPInst) newHeading = this._toRadians(newHeading);
    const mag = this.mag();
    this.x = Math.cos(newHeading) * mag;
    this.y = Math.sin(newHeading) * mag;
    return this;
  }

  /**
 * Calculates the angle between two vectors.
 *
 * The angles returned are signed, which means that
 * `v1.angleBetween(v2) === -v2.angleBetween(v1)`.
 *
 * If the vector was created with
 * <a href="#/p5/createVector">createVector()</a>, `angleBetween()` returns
 * angles in the units of the current
 * <a href="#/p5/angleMode">angleMode()</a>.
 *
 * @method angleBetween
 * @param  {p5.Vector}    value x, y, and z components of a <a href="#/p5.Vector">p5.Vector</a>.
 * @return {Number}       angle between the vectors.
 * @example
 * <div class="norender">
 * <code>
 * function setup() {
 *   // Create p5.Vector objects.
 *   let v0 = createVector(1, 0);
 *   let v1 = createVector(0, 1);
 *
 *   // Prints "1.570..." to the console.
 *   print(v0.angleBetween(v1));
 *
 *   // Prints "-1.570..." to the console.
 *   print(v1.angleBetween(v0));
 * }
 * </code>
 * </div>
 *
 * <div class="norender">
 * <code>
 * function setup() {
 *   // Use degrees.
 *   angleMode(DEGREES);
 *   // Create p5.Vector objects.
 *   let v0 = createVector(1, 0);
 *   let v1 = createVector(0, 1);
 *
 *   // Prints "90" to the console.
 *   print(v0.angleBetween(v1));
 *
 *   // Prints "-90" to the console.
 *   print(v1.angleBetween(v0));
 * }
 * </code>
 * </div>
 *
 * <div class="norender">
 * <code>
 * function setup() {
 *   // Create p5.Vector objects.
 *   let v0 = createVector(1, 0);
 *   let v1 = createVector(0, 1);
 *
 *   // Prints "1.570..." to the console.
 *   print(p5.Vector.angleBetween(v0, v1));
 *
 *   // Prints "-1.570..." to the console.
 *   print(p5.Vector.angleBetween(v1, v0));
 * }
 * </code>
 * </div>
 *
 * <div class="norender">
 * <code>
 * function setup() {
 *   // Use degrees.
 *   angleMode(DEGREES);
 *
 *   // Create p5.Vector objects.
 *   let v0 = createVector(1, 0);
 *   let v1 = createVector(0, 1);
 *
 *   // Prints "90" to the console.
 *   print(p5.Vector.angleBetween(v0, v1));
 *
 *   // Prints "-90" to the console.
 *   print(p5.Vector.angleBetween(v1, v0));
 * }
 * </code>
 * </div>
 *
 * <div>
 * <code>
 * function setup() {
 *   createCanvas(100, 100);
 *
 *   describe('Two arrows extend from the center of a gray square. A red arrow points to the right and a blue arrow points down. The text "Radians: 1.57" and "Degrees: 90" is written above the arrows.');
 * }
 * function draw() {
 *   background(200);
 *
 *   // Create p5.Vector objects.
 *   let v0 = createVector(50, 50);
 *   let v1 = createVector(30, 0);
 *   let v2 = createVector(0, 30);
 *
 *   // Draw the red arrow.
 *   drawArrow(v0, v1, 'red');
 *
 *   // Draw the blue arrow.
 *   drawArrow(v0, v2, 'blue');
 *
 *   // Use radians.
 *   angleMode(RADIANS);
 *
 *   // Display the angle in radians.
 *   let angle = round(v1.angleBetween(v2), 2);
 *   text(`Radians: ${angle}`, 20, 20);
 *
 *   // Use degrees.
 *   angleMode(DEGREES);
 *
 *   // Display the angle in degrees.
 *   angle = round(v1.angleBetween(v2), 2);
 *   text(`Degrees: ${angle}`, 20, 35);
 * }
 *
 * // Draws an arrow between two vectors.
 * function drawArrow(base, vec, myColor) {
 *   push();
 *   stroke(myColor);
 *   strokeWeight(3);
 *   fill(myColor);
 *   translate(base.x, base.y);
 *   line(0, 0, vec.x, vec.y);
 *   rotate(vec.heading());
 *   let arrowSize = 7;
 *   translate(vec.mag() - arrowSize, 0);
 *   triangle(0, arrowSize / 2, 0, -arrowSize / 2, arrowSize, 0);
 *   pop();
 * }
 * </code>
 * </div>
 */
  angleBetween(v) {
    const magSqMult = this.magSq() * v.magSq();
    // Returns NaN if either vector is the zero vector.
    if (magSqMult === 0) {
      return NaN;
    }
    const u = this.cross(v);
    // The dot product computes the cos value, and the cross product computes
    // the sin value. Find the angle based on them. In addition, in the case of
    // 2D vectors, a sign is added according to the direction of the vector.
    let angle = Math.atan2(u.mag(), this.dot(v)) * Math.sign(u.z || 1);
    if (this.isPInst) {
      angle = this._fromRadians(angle);
>>>>>>> e6053b58
    }

<<<<<<< HEAD
    /**
   * Reflects a vector about a line in 2D or a plane in 3D. The orientation of
   * the line or plane is described by a normal vector that points away from the
   * shape.
   *
   * The static version of `reflect()`, as in `p5.Vector.reflect(v, n)`,
   * returns a new <a href="#/p5.Vector">p5.Vector</a> object and doesn't change
   * the original.
   *
   * @method reflect
   * @param  {p5.Vector} surfaceNormal  <a href="#/p5.Vector">p5.Vector</a>
   *                                    to reflect about.
   * @chainable
   * @example
   * <div class="norender">
   * <code>
   * let n = createVector(0, 1);
   * let v = createVector(4, 6);
   * v.reflect(n);
   * // Prints "p5.Vector Object : [4, -6, 0]" to the console.
   * print(v.toString());
   * </code>
   * </div>
   *
   * <div class="norender">
   * <code>
   * let n = createVector(0, 1);
   * let v0 = createVector(4, 6);
   * let v1 = p5.Vector.reflect(v0, n);
   * // Prints "p5.Vector Object : [4, -6, 0]" to the console.
   * print(v1.toString());
   * </code>
   * </div>
   *
   * <div>
   * <code>
   * function draw() {
   *   background(200);
   *
   *   line(50, 0, 50, 100);
   *   let n = createVector(1, 0);
   *
   *   let v0 = createVector(50, 50);
   *   let v1 = createVector(30, 40);
   *   let v2 = p5.Vector.reflect(v1, n);
   *
   *   n.setMag(30);
   *   drawArrow(v0, n, 'black');
   *   drawArrow(v0, v1, 'red');
   *   drawArrow(v0, v2, 'blue');
   *
   *   describe('Three arrows extend from the center of a gray square with a vertical line down its middle. A black arrow points to the right, a blue arrow points to the bottom left, and a red arrow points to the bottom right.');
   * }
   *
   * function drawArrow(base, vec, myColor) {
   *   push();
   *   stroke(myColor);
   *   strokeWeight(3);
   *   fill(myColor);
   *   translate(base.x, base.y);
   *   line(0, 0, vec.x, vec.y);
   *   rotate(vec.heading());
   *   let arrowSize = 7;
   *   translate(vec.mag() - arrowSize, 0);
   *   triangle(0, arrowSize / 2, 0, -arrowSize / 2, arrowSize, 0);
   *   pop();
   * }
   * </code>
   * </div>
   */
    reflect(surfaceNormal) {
      surfaceNormal.normalize();
      return this.sub(surfaceNormal.mult(2 * this.dot(surfaceNormal)));
=======
  /**
 * Calculates new `x`, `y`, and `z` components that are proportionally the
 * same distance between two vectors.
 *
 * The `amt` parameter is the amount to interpolate between the old vector and
 * the new vector. 0.0 keeps all components equal to the old vector's, 0.5 is
 * halfway between, and 1.0 sets all components equal to the new vector's.
 *
 * The static version of `lerp()`, as in `p5.Vector.lerp(v0, v1, 0.5)`,
 * returns a new <a href="#/p5.Vector">p5.Vector</a> object and doesn't change
 * the original.
 *
 * @method lerp
 * @param  {Number}    x   x component.
 * @param  {Number}    y   y component.
 * @param  {Number}    z   z component.
 * @param  {Number}    amt amount of interpolation between 0.0 (old vector)
 *                         and 1.0 (new vector). 0.5 is halfway between.
 * @chainable
 *
 * @example
 * <div class="norender">
 * <code>
 * function setup() {
 *   // Create a p5.Vector object.
 *   let v0 = createVector(1, 1, 1);
 *   let v1 = createVector(3, 3, 3);
 *
 *   // Interpolate.
 *   v0.lerp(v1, 0.5);
 *
 *   // Prints "p5.Vector Object : [2, 2, 2]" to the console.
 *   print(v0.toString());
 * }
 * </code>
 * </div>
 *
 * <div class="norender">
 * <code>
 * function setup() {
 *   // Create a p5.Vector object.
 *   let v = createVector(1, 1, 1);
 *
 *   // Interpolate.
 *   v.lerp(3, 3, 3, 0.5);
 *
 *   // Prints "p5.Vector Object : [2, 2, 2]" to the console.
 *   print(v.toString());
 * }
 * </code>
 * </div>
 *
 * <div class="norender">
 * <code>
 * function setup() {
 *   // Create p5.Vector objects.
 *   let v0 = createVector(1, 1, 1);
 *   let v1 = createVector(3, 3, 3);
 *
 *   // Interpolate.
 *   let v2 = p5.Vector.lerp(v0, v1, 0.5);
 *
 *   // Prints "p5.Vector Object : [2, 2, 2]" to the console.
 *   print(v2.toString());
 * }
 * </code>
 * </div>
 *
 * <div>
 * <code>
 * function setup() {
 *   createCanvas(100, 100);
 *
 *   describe('Three arrows extend from the center of a gray square. A red arrow points to the right, a blue arrow points down, and a purple arrow points to the bottom right.');
 * }
 * function draw() {
 *   background(200);
 *
 *   // Create p5.Vector objects.
 *   let v0 = createVector(50, 50);
 *   let v1 = createVector(30, 0);
 *   let v2 = createVector(0, 30);
 *
 *   // Interpolate.
 *   let v3 = p5.Vector.lerp(v1, v2, 0.5);
 *
 *   // Draw the red arrow.
 *   drawArrow(v0, v1, 'red');
 *
 *   // Draw the blue arrow.
 *   drawArrow(v0, v2, 'blue');
 *
 *   // Draw the purple arrow.
 *   drawArrow(v0, v3, 'purple');
 * }
 *
 * // Draws an arrow between two vectors.
 * function drawArrow(base, vec, myColor) {
 *   push();
 *   stroke(myColor);
 *   strokeWeight(3);
 *   fill(myColor);
 *   translate(base.x, base.y);
 *   line(0, 0, vec.x, vec.y);
 *   rotate(vec.heading());
 *   let arrowSize = 7;
 *   translate(vec.mag() - arrowSize, 0);
 *   triangle(0, arrowSize / 2, 0, -arrowSize / 2, arrowSize, 0);
 *   pop();
 * }
 * </code>
 * </div>
 */
  /**
 * @method lerp
 * @param  {p5.Vector} v  <a href="#/p5.Vector">p5.Vector</a> to lerp toward.
 * @param  {Number}    amt
 * @chainable
 */
  lerp(x, y, z, amt) {
    if (x instanceof p5.Vector) {
      return this.lerp(x.x, x.y, x.z, y);
>>>>>>> e6053b58
    }

<<<<<<< HEAD
    /**
   * Returns the vector's components as an array of numbers.
   *
   * @method array
   * @return {Number[]} array with the vector's components.
   * @example
   * <div class = "norender">
   * <code>
   * let v = createVector(20, 30);
   * // Prints "[20, 30, 0]" to the console.
   * print(v.array());
   * </code>
   * </div>
   */
    array() {
      return [this.x || 0, this.y || 0, this.z || 0];
=======
  /**
 * Calculates a new heading and magnitude that are between two vectors.
 *
 * The `amt` parameter is the amount to interpolate between the old vector and
 * the new vector. 0.0 keeps the heading and magnitude equal to the old
 * vector's, 0.5 sets them halfway between, and 1.0 sets the heading and
 * magnitude equal to the new vector's.
 *
 * `slerp()` differs from <a href="#/p5.Vector/lerp">lerp()</a> because
 * it interpolates magnitude. Calling `v0.slerp(v1, 0.5)` sets `v0`'s
 * magnitude to a value halfway between its original magnitude and `v1`'s.
 * Calling `v0.lerp(v1, 0.5)` makes no such guarantee.
 *
 * The static version of `slerp()`, as in `p5.Vector.slerp(v0, v1, 0.5)`,
 * returns a new <a href="#/p5.Vector">p5.Vector</a> object and doesn't change
 * the original.
 *
 * @method slerp
 * @param {p5.Vector} v <a href="#/p5.Vector">p5.Vector</a> to slerp toward.
 * @param {Number} amt  amount of interpolation between 0.0 (old vector)
 *                      and 1.0 (new vector). 0.5 is halfway between.
 * @return {p5.Vector}
 *
 * @example
 * <div class="norender">
 * <code>
 * function setup() {
 *   // Create a p5.Vector object.
 *   let v0 = createVector(3, 0);
 *
 *   // Prints "3" to the console.
 *   print(v0.mag());
 *
 *   // Prints "0" to the console.
 *   print(v0.heading());
 *
 *   // Create a p5.Vector object.
 *   let v1 = createVector(0, 1);
 *
 *   // Prints "1" to the console.
 *   print(v1.mag());
 *
 *   // Prints "1.570..." to the console.
 *   print(v1.heading());
 *
 *   // Interpolate halfway between v0 and v1.
 *   v0.slerp(v1, 0.5);
 *
 *   // Prints "2" to the console.
 *   print(v0.mag());
 *
 *   // Prints "0.785..." to the console.
 *   print(v0.heading());
 * }
 * </code>
 * </div>
 *
 * <div class="norender">
 * <code>
 * function setup() {
 *   // Create a p5.Vector object.
 *   let v0 = createVector(3, 0);
 *
 *   // Prints "3" to the console.
 *   print(v0.mag());
 *
 *   // Prints "0" to the console.
 *   print(v0.heading());
 *
 *   // Create a p5.Vector object.
 *   let v1 = createVector(0, 1);
 *
 *   // Prints "1" to the console.
 *   print(v1.mag());
 *
 *   // Prints "1.570..." to the console.
 *   print(v1.heading());
 *
 *   // Create a p5.Vector that's halfway between v0 and v1.
 *   let v3 = p5.Vector.slerp(v0, v1, 0.5);
 *
 *   // Prints "2" to the console.
 *   print(v3.mag());
 *
 *   // Prints "0.785..." to the console.
 *   print(v3.heading());
 * }
 * </code>
 * </div>
 *
 * <div>
 * <code>
 * function setup() {
 *   createCanvas(100, 100);
 *
 *   describe('Three arrows extend from the center of a gray square. A red arrow points to the right, a blue arrow points to the left, and a purple arrow points down.');
 * }
 *
 * function draw() {
 *   background(200);
 *
 *   // Create p5.Vector objects.
 *   let v0 = createVector(50, 50);
 *   let v1 = createVector(20, 0);
 *   let v2 = createVector(-40, 0);
 *
 *   // Create a p5.Vector that's halfway between v1 and v2.
 *   let v3 = p5.Vector.slerp(v1, v2, 0.5);
 *
 *   // Draw the red arrow.
 *   drawArrow(v0, v1, 'red');
 *
 *   // Draw the blue arrow.
 *   drawArrow(v0, v2, 'blue');
 *
 *   // Draw the purple arrow.
 *   drawArrow(v0, v3, 'purple');
 * }
 *
 * // Draws an arrow between two vectors.
 * function drawArrow(base, vec, myColor) {
 *   push();
 *   stroke(myColor);
 *   strokeWeight(3);
 *   fill(myColor);
 *   translate(base.x, base.y);
 *   line(0, 0, vec.x, vec.y);
 *   rotate(vec.heading());
 *   let arrowSize = 7;
 *   translate(vec.mag() - arrowSize, 0);
 *   triangle(0, arrowSize / 2, 0, -arrowSize / 2, arrowSize, 0);
 *   pop();
 * }
 * </code>
 * </div>
 */
  slerp(v, amt) {
    // edge cases.
    if (amt === 0) { return this; }
    if (amt === 1) { return this.set(v); }

    // calculate magnitudes
    const selfMag = this.mag();
    const vMag = v.mag();
    const magmag = selfMag * vMag;
    // if either is a zero vector, linearly interpolate by these vectors
    if (magmag === 0) {
      this.mult(1 - amt).add(v.x * amt, v.y * amt, v.z * amt);
      return this;
>>>>>>> e6053b58
    }

    /**
   * Returns `true` if the vector's components are all the same as another
   * vector's and `false` if not.
   *
   * The version of `equals()` with one parameter interprets it as another
   * <a href="#/p5.Vector">p5.Vector</a> object.
   *
   * The version of `equals()` with multiple parameters interprets them as the
   * components of another vector. Any missing parameters are assigned the value
   * 0.
   *
   * The static version of `equals()`, as in `p5.Vector.equals(v0, v1)`,
   * interprets both parameters as <a href="#/p5.Vector">p5.Vector</a> objects.
   *
   * @method equals
   * @param {Number} [x] x component of the vector.
   * @param {Number} [y] y component of the vector.
   * @param {Number} [z] z component of the vector.
   * @return {Boolean} whether the vectors are equal.
   * @example
   * <div class="norender">
   * <code>
   * let v0 = createVector(10, 20, 30);
   * let v1 = createVector(10, 20, 30);
   * let v2 = createVector(0, 0, 0);
   *
   * // Prints "true" to the console.
   * print(v0.equals(v1));
   * // Prints "false" to the console.
   * print(v0.equals(v2));
   * </code>
   * </div>
   *
   * <div class = "norender">
   * <code>
   * let v0 = createVector(5, 10, 20);
   * let v1 = createVector(5, 10, 20);
   * let v2 = createVector(13, 10, 19);
   *
   * // Prints "true" to the console.
   * print(v0.equals(v1.x, v1.y, v1.z));
   * // Prints "false" to the console.
   * print(v0.equals(v2.x, v2.y, v2.z));
   * </code>
   * </div>
   *
   * <div class="norender">
   * <code>
   * let v0 = createVector(10, 20, 30);
   * let v1 = createVector(10, 20, 30);
   * let v2 = createVector(0, 0, 0);
   *
   * // Prints "true" to the console.
   * print(p5.Vector.equals(v0, v1));
   * // Prints "false" to the console.
   * print(p5.Vector.equals(v0, v2));
   * </code>
   * </div>
   */
    /**
   * @method equals
   * @param {p5.Vector|Array} value vector to compare.
   * @return {Boolean}
   */
    equals(x, y, z) {
      let a, b, c;
      if (x instanceof p5.Vector) {
        a = x.x || 0;
        b = x.y || 0;
        c = x.z || 0;
      } else if (Array.isArray(x)) {
        a = x[0] || 0;
        b = x[1] || 0;
        c = x[2] || 0;
      } else {
        a = x || 0;
        b = y || 0;
        c = z || 0;
      }
      return this.x === a && this.y === b && this.z === c;
    }

<<<<<<< HEAD
    // Static Methods

    /**
   * Make a new 2D vector from an angle.
   *
   * @method fromAngle
   * @static
   * @param {Number}     angle desired angle, in radians. Unaffected by <a href="#/p5/angleMode">angleMode()</a>.
   * @param {Number}     [length] length of the new vector (defaults to 1).
   * @return {p5.Vector}       new <a href="#/p5.Vector">p5.Vector</a> object.
   * @example
   * <div class="norender">
   * <code>
   * let v = p5.Vector.fromAngle(0);
   * // Prints "p5.Vector Object : [1, 0, 0]" to the console.
   * print(v.toString());
   * </code>
   * </div>
   *
   * <div>
   * <code>
   * function draw() {
   *   background(200);
   *
   *   let v0 = createVector(50, 50);
   *   let v1 = p5.Vector.fromAngle(0, 30);
   *
   *   drawArrow(v0, v1, 'black');
   *
   *   describe('A black arrow extends from the center of a gray square. It points to the right.');
   * }
   *
   * function drawArrow(base, vec, myColor) {
   *   push();
   *   stroke(myColor);
   *   strokeWeight(3);
   *   fill(myColor);
   *   translate(base.x, base.y);
   *   line(0, 0, vec.x, vec.y);
   *   rotate(vec.heading());
   *   let arrowSize = 7;
   *   translate(vec.mag() - arrowSize, 0);
   *   triangle(0, arrowSize / 2, 0, -arrowSize / 2, arrowSize, 0);
   *   pop();
   * }
   * </code>
   * </div>
   */
    static fromAngle(angle, length) {
      if (typeof length === 'undefined') {
        length = 1;
      }
      return new p5.Vector(
        length * Math.cos(angle),
        length * Math.sin(angle),
        0
      );
=======
    // Since 'axis' is a unit vector, ey is a vector of the same length as 'this'.
    const ey = axis.cross(this);
    // interpolate the length with 'this' and 'v'.
    const lerpedMagFactor = (1 - amt) + amt * vMag / selfMag;
    // imagine a situation where 'axis', 'this', and 'ey' are pointing
    // along the z, x, and y axes, respectively.
    // rotates 'this' around 'axis' by amt * theta towards 'ey'.
    const cosMultiplier = lerpedMagFactor * Math.cos(amt * theta);
    const sinMultiplier = lerpedMagFactor * Math.sin(amt * theta);
    // then, calculate 'result'.
    this.x = this.x * cosMultiplier + ey.x * sinMultiplier;
    this.y = this.y * cosMultiplier + ey.y * sinMultiplier;
    this.z = this.z * cosMultiplier + ey.z * sinMultiplier;

    return this;
  }

  /**
 * Reflects a vector about a line in 2D or a plane in 3D.
 *
 * The orientation of the line or plane is described by a normal vector that
 * points away from the shape.
 *
 * The static version of `reflect()`, as in `p5.Vector.reflect(v, n)`,
 * returns a new <a href="#/p5.Vector">p5.Vector</a> object and doesn't change
 * the original.
 *
 * @method reflect
 * @param  {p5.Vector} surfaceNormal  <a href="#/p5.Vector">p5.Vector</a>
 *                                    to reflect about.
 * @chainable
 * @example
 * <div class="norender">
 * <code>
 * function setup() {
 *   // Create a normal vector.
 *   let n = createVector(0, 1);
 *   // Create a vector to reflect.
 *   let v = createVector(4, 6);
 *
 *   // Reflect v about n.
 *   v.reflect(n);
 *
 *   // Prints "p5.Vector Object : [4, -6, 0]" to the console.
 *   print(v.toString());
 * }
 * </code>
 * </div>
 *
 * <div class="norender">
 * <code>
 * function setup() {
 *   // Create a normal vector.
 *   let n = createVector(0, 1);
 *
 *   // Create a vector to reflect.
 *   let v0 = createVector(4, 6);
 *
 *   // Create a reflected vector.
 *   let v1 = p5.Vector.reflect(v0, n);
 *
 *   // Prints "p5.Vector Object : [4, -6, 0]" to the console.
 *   print(v1.toString());
 * }
 * </code>
 * </div>
 *
 * <div>
 * <code>
 * function setup() {
 *   createCanvas(100, 100);
 *
 *   describe('Three arrows extend from the center of a gray square with a vertical line down its middle. A black arrow points to the right, a blue arrow points to the bottom left, and a red arrow points to the bottom right.');
 * }
 * function draw() {
 *   background(200);
 *
 *   // Draw a vertical line.
 *   line(50, 0, 50, 100);
 *
 *   // Create a normal vector.
 *   let n = createVector(1, 0);
 *
 *   // Center.
 *   let v0 = createVector(50, 50);
 *
 *   // Create a vector to reflect.
 *   let v1 = createVector(30, 40);
 *
 *   // Create a reflected vector.
 *   let v2 = p5.Vector.reflect(v1, n);
 *
 *   // Scale the normal vector for drawing.
 *   n.setMag(30);
 *
 *   // Draw the black arrow.
 *   drawArrow(v0, n, 'black');
 *
 *   // Draw the red arrow.
 *   drawArrow(v0, v1, 'red');
 *
 *   // Draw the blue arrow.
 *   drawArrow(v0, v2, 'blue');
 * }
 *
 * // Draws an arrow between two vectors.
 * function drawArrow(base, vec, myColor) {
 *   push();
 *   stroke(myColor);
 *   strokeWeight(3);
 *   fill(myColor);
 *   translate(base.x, base.y);
 *   line(0, 0, vec.x, vec.y);
 *   rotate(vec.heading());
 *   let arrowSize = 7;
 *   translate(vec.mag() - arrowSize, 0);
 *   triangle(0, arrowSize / 2, 0, -arrowSize / 2, arrowSize, 0);
 *   pop();
 * }
 * </code>
 * </div>
 */
  reflect(surfaceNormal) {
    surfaceNormal.normalize();
    return this.sub(surfaceNormal.mult(2 * this.dot(surfaceNormal)));
  }

  /**
 * Returns the vector's components as an array of numbers.
 *
 * @method array
 * @return {Number[]} array with the vector's components.
 * @example
 * <div class = "norender">
 * <code>
 * function setup() {
 *   // Create a p5.Vector object.
 *   let v = createVector(20, 30);
 *
 *   // Prints "[20, 30, 0]" to the console.
 *   print(v.array());
 * }
 * </code>
 * </div>
 */
  array() {
    return [this.x || 0, this.y || 0, this.z || 0];
  }

  /**
 * Checks whether all the vector's components are equal to another vector's.
 *
 * `equals()` returns `true` if the vector's components are all the same as another
 * vector's and `false` if not.
 *
 * The version of `equals()` with one parameter interprets it as another
 * <a href="#/p5.Vector">p5.Vector</a> object.
 *
 * The version of `equals()` with multiple parameters interprets them as the
 * components of another vector. Any missing parameters are assigned the value
 * 0.
 *
 * The static version of `equals()`, as in `p5.Vector.equals(v0, v1)`,
 * interprets both parameters as <a href="#/p5.Vector">p5.Vector</a> objects.
 *
 * @method equals
 * @param {Number} [x] x component of the vector.
 * @param {Number} [y] y component of the vector.
 * @param {Number} [z] z component of the vector.
 * @return {Boolean} whether the vectors are equal.
 * @example
 * <div class="norender">
 * <code>
 * function setup() {
 *   // Create p5.Vector objects.
 *   let v0 = createVector(10, 20, 30);
 *   let v1 = createVector(10, 20, 30);
 *   let v2 = createVector(0, 0, 0);
 *
 *   // Prints "true" to the console.
 *   print(v0.equals(v1));
 *
 *   // Prints "false" to the console.
 *   print(v0.equals(v2));
 * }
 * </code>
 * </div>
 *
 * <div class = "norender">
 * <code>
 * function setup() {
 *   // Create p5.Vector objects.
 *   let v0 = createVector(5, 10, 20);
 *   let v1 = createVector(5, 10, 20);
 *   let v2 = createVector(13, 10, 19);
 *
 *   // Prints "true" to the console.
 *   print(v0.equals(v1.x, v1.y, v1.z));
 *
 *   // Prints "false" to the console.
 *   print(v0.equals(v2.x, v2.y, v2.z));
 * }
 * </code>
 * </div>
 *
 * <div class="norender">
 * <code>
 * function setup() {
 *   // Create p5.Vector objects.
 *   let v0 = createVector(10, 20, 30);
 *   let v1 = createVector(10, 20, 30);
 *   let v2 = createVector(0, 0, 0);
 *
 *   // Prints "true" to the console.
 *   print(p5.Vector.equals(v0, v1));
 *
 *   // Prints "false" to the console.
 *   print(p5.Vector.equals(v0, v2));
 * }
 * </code>
 * </div>
 */
  /**
 * @method equals
 * @param {p5.Vector|Array} value vector to compare.
 * @return {Boolean}
 */
  equals(x, y, z) {
    let a, b, c;
    if (x instanceof p5.Vector) {
      a = x.x || 0;
      b = x.y || 0;
      c = x.z || 0;
    } else if (Array.isArray(x)) {
      a = x[0] || 0;
      b = x[1] || 0;
      c = x[2] || 0;
    } else {
      a = x || 0;
      b = y || 0;
      c = z || 0;
>>>>>>> e6053b58
    }

    /**
   * Make a new 3D vector from a pair of ISO spherical angles.
   *
   * @method fromAngles
   * @static
   * @param {Number}     theta    polar angle in radians (zero is up).
   * @param {Number}     phi      azimuthal angle in radians
   *                               (zero is out of the screen).
   * @param {Number}     [length] length of the new vector (defaults to 1).
   * @return {p5.Vector}          new <a href="#/p5.Vector">p5.Vector</a> object.
   * @example
   * <div class="norender">
   * <code>
   * let v = p5.Vector.fromAngles(0, 0);
   * // Prints "p5.Vector Object : [0, -1, 0]" to the console.
   * print(v.toString());
   * </code>
   * </div>
   *
   * <div>
   * <code>
   * function setup() {
   *   createCanvas(100, 100, WEBGL);
   * }
   *
   * function draw() {
   *   background(0);
   *
   *   fill(255);
   *   noStroke();
   *
   *   let theta = frameCount *  0.05;
   *   let phi = 0;
   *   let v = p5.Vector.fromAngles(theta, phi, 100);
   *   let c = color('deeppink');
   *   pointLight(c, v);
   *
   *   sphere(35);
   *
   *   describe('A light shines on a pink sphere as it orbits.');
   * }
   * </code>
   * </div>
   */
    static fromAngles(theta, phi, length) {
      if (typeof length === 'undefined') {
        length = 1;
      }
      const cosPhi = Math.cos(phi);
      const sinPhi = Math.sin(phi);
      const cosTheta = Math.cos(theta);
      const sinTheta = Math.sin(theta);

<<<<<<< HEAD
      return new p5.Vector(
        length * sinTheta * sinPhi,
        -length * cosTheta,
        length * sinTheta * cosPhi
      );
    }

    /**
   * Make a new 2D unit vector with a random heading.
   *
   * @method random2D
   * @static
   * @return {p5.Vector} new <a href="#/p5.Vector">p5.Vector</a> object.
   * @example
   * <div class="norender">
   * <code>
   * let v = p5.Vector.random2D();
   * // Prints "p5.Vector Object : [x, y, 0]" to the console
   * // where x and y are small random numbers.
   * print(v.toString());
   * </code>
   * </div>
   *
   * <div>
   * <code>
   * function draw() {
   *   background(200);
   *
   *   frameRate(1);
   *
   *   let v0 = createVector(50, 50);
   *   let v1 = p5.Vector.random2D();
   *   v1.mult(30);
   *   drawArrow(v0, v1, 'black');
   *
   *   describe('A black arrow in extends from the center of a gray square. It changes direction once per second.');
   * }
   *
   * function drawArrow(base, vec, myColor) {
   *   push();
   *   stroke(myColor);
   *   strokeWeight(3);
   *   fill(myColor);
   *   translate(base.x, base.y);
   *   line(0, 0, vec.x, vec.y);
   *   rotate(vec.heading());
   *   let arrowSize = 7;
   *   translate(vec.mag() - arrowSize, 0);
   *   triangle(0, arrowSize / 2, 0, -arrowSize / 2, arrowSize, 0);
   *   pop();
   * }
   * </code>
   * </div>
   */
    static random2D() {
      return this.fromAngle(Math.random() * constants.TWO_PI);
    }

    /**
   * Make a new 3D unit vector with a random heading.
   *
   * @method random3D
   * @static
   * @return {p5.Vector} new <a href="#/p5.Vector">p5.Vector</a> object.
   * @example
   * <div class="norender">
   * <code>
   * let v = p5.Vector.random3D();
   * // Prints "p5.Vector Object : [x, y, z]" to the console
   * // where x, y, and z are small random numbers.
   * print(v.toString());
   * </code>
   * </div>
   */
    static random3D() {
      const angle = Math.random() * constants.TWO_PI;
      const vz = Math.random() * 2 - 1;
      const vzBase = Math.sqrt(1 - vz * vz);
      const vx = vzBase * Math.cos(angle);
      const vy = vzBase * Math.sin(angle);
      return new p5.Vector(vx, vy, vz);
    }

    // Returns a copy of a vector.
    /**
   * @method copy
   * @static
   * @param  {p5.Vector} v the <a href="#/p5.Vector">p5.Vector</a> to create a copy of
   * @return {p5.Vector} the copy of the <a href="#/p5.Vector">p5.Vector</a> object
   */

    static copy(v) {
      return v.copy(v);
=======
  /**
 * Creates a new 2D vector from an angle.
 *
 * @method fromAngle
 * @static
 * @param {Number}     angle desired angle, in radians. Unaffected by <a href="#/p5/angleMode">angleMode()</a>.
 * @param {Number}     [length] length of the new vector (defaults to 1).
 * @return {p5.Vector}       new <a href="#/p5.Vector">p5.Vector</a> object.
 *
 * @example
 * <div class="norender">
 * <code>
 * function setup() {
 *   // Create a p5.Vector object.
 *   let v = p5.Vector.fromAngle(0);
 *
 *   // Prints "p5.Vector Object : [1, 0, 0]" to the console.
 *   print(v.toString());
 * }
 * </code>
 * </div>
 *
 * <div class="norender">
 * <code>
 * function setup() {
 *   // Create a p5.Vector object.
 *   let v = p5.Vector.fromAngle(0, 30);
 *
 *   // Prints "p5.Vector Object : [30, 0, 0]" to the console.
 *   print(v.toString());
 * }
 * </code>
 * </div>
 *
 * <div>
 * <code>
 * function setup() {
 *   createCanvas(100, 100);
 *
 *   describe('A black arrow extends from the center of a gray square. It points to the right.');
 * }
 * function draw() {
 *   background(200);
 *
 *   // Create a p5.Vector to the center.
 *   let v0 = createVector(50, 50);
 *
 *   // Create a p5.Vector with an angle 0 and magnitude 30.
 *   let v1 = p5.Vector.fromAngle(0, 30);
 *
 *   // Draw the black arrow.
 *   drawArrow(v0, v1, 'black');
 * }
 *
 * // Draws an arrow between two vectors.
 * function drawArrow(base, vec, myColor) {
 *   push();
 *   stroke(myColor);
 *   strokeWeight(3);
 *   fill(myColor);
 *   translate(base.x, base.y);
 *   line(0, 0, vec.x, vec.y);
 *   rotate(vec.heading());
 *   let arrowSize = 7;
 *   translate(vec.mag() - arrowSize, 0);
 *   triangle(0, arrowSize / 2, 0, -arrowSize / 2, arrowSize, 0);
 *   pop();
 * }
 * </code>
 * </div>
 */
  static fromAngle(angle, length = 1) {
    return new p5.Vector(length * Math.cos(angle), length * Math.sin(angle), 0);
  }

  /**
 * Creates a new 3D vector from a pair of ISO spherical angles.
 *
 * @method fromAngles
 * @static
 * @param {Number}     theta    polar angle in radians (zero is up).
 * @param {Number}     phi      azimuthal angle in radians
 *                               (zero is out of the screen).
 * @param {Number}     [length] length of the new vector (defaults to 1).
 * @return {p5.Vector}          new <a href="#/p5.Vector">p5.Vector</a> object.
 *
 * @example
 * <div class="norender">
 * <code>
 * function setup() {
 *   // Create a p5.Vector object.
 *   let v = p5.Vector.fromAngles(0, 0);
 *
 *   // Prints "p5.Vector Object : [0, -1, 0]" to the console.
 *   print(v.toString());
 * }
 * </code>
 * </div>
 *
 * <div>
 * <code>
 * function setup() {
 *   createCanvas(100, 100, WEBGL);
 *
 *   describe('A light shines on a pink sphere as it orbits.');
 * }
 *
 * function draw() {
 *   background(0);
 *
 *   // Calculate the ISO angles.
 *   let theta = frameCount *  0.05;
 *   let phi = 0;
 *
 *   // Create a p5.Vector object.
 *   let v = p5.Vector.fromAngles(theta, phi, 100);
 *
 *   // Create a point light using the p5.Vector.
 *   let c = color('deeppink');
 *   pointLight(c, v);
 *
 *   // Style the sphere.
 *   fill(255);
 *   noStroke();
 *
 *   // Draw the sphere.
 *   sphere(35);
 * }
 * </code>
 * </div>
 */
  static fromAngles(theta, phi, length = 1) {
    const cosPhi = Math.cos(phi);
    const sinPhi = Math.sin(phi);
    const cosTheta = Math.cos(theta);
    const sinTheta = Math.sin(theta);

    return new p5.Vector(
      length * sinTheta * sinPhi,
      -length * cosTheta,
      length * sinTheta * cosPhi
    );
  }

  /**
 * Creates a new 2D unit vector with a random heading.
 *
 * @method random2D
 * @static
 * @return {p5.Vector} new <a href="#/p5.Vector">p5.Vector</a> object.
 * @example
 * <div class="norender">
 * <code>
 * function setup() {
 *   // Create a p5.Vector object.
 *   let v = p5.Vector.random2D();
 *
 *   // Prints "p5.Vector Object : [x, y, 0]" to the console
 *   // where x and y are small random numbers.
 *   print(v.toString());
 * }
 * </code>
 * </div>
 *
 * <div>
 * <code>
 * function setup() {
 *   createCanvas(100, 100);
 *
 *   // Slow the frame rate.
 *   frameRate(1);
 *
 *   describe('A black arrow in extends from the center of a gray square. It changes direction once per second.');
 * }
 *
 * function draw() {
 *   background(200);
 *
 *   // Create a p5.Vector to the center.
 *   let v0 = createVector(50, 50);
 *
 *   // Create a random p5.Vector.
 *   let v1 = p5.Vector.random2D();
 *
 *   // Scale v1 for drawing.
 *   v1.mult(30);
 *
 *   // Draw the black arrow.
 *   drawArrow(v0, v1, 'black');
 * }
 *
 * // Draws an arrow between two vectors.
 * function drawArrow(base, vec, myColor) {
 *   push();
 *   stroke(myColor);
 *   strokeWeight(3);
 *   fill(myColor);
 *   translate(base.x, base.y);
 *   line(0, 0, vec.x, vec.y);
 *   rotate(vec.heading());
 *   let arrowSize = 7;
 *   translate(vec.mag() - arrowSize, 0);
 *   triangle(0, arrowSize / 2, 0, -arrowSize / 2, arrowSize, 0);
 *   pop();
 * }
 * </code>
 * </div>
 */
  static random2D() {
    return this.fromAngle(Math.random() * constants.TWO_PI);
  }

  /**
 * Creates a new 3D unit vector with a random heading.
 *
 * @method random3D
 * @static
 * @return {p5.Vector} new <a href="#/p5.Vector">p5.Vector</a> object.
 * @example
 * <div class="norender">
 * <code>
 * function setup() {
 *   // Create a p5.Vector object.
 *   let v = p5.Vector.random3D();
 *
 *   // Prints "p5.Vector Object : [x, y, z]" to the console
 *   // where x, y, and z are small random numbers.
 *   print(v.toString());
 * }
 * </code>
 * </div>
 */
  static random3D() {
    const angle = Math.random() * constants.TWO_PI;
    const vz = Math.random() * 2 - 1;
    const vzBase = Math.sqrt(1 - vz * vz);
    const vx = vzBase * Math.cos(angle);
    const vy = vzBase * Math.sin(angle);
    return new p5.Vector(vx, vy, vz);
  }

  // Returns a copy of a vector.
  /**
 * @method copy
 * @static
 * @param  {p5.Vector} v the <a href="#/p5.Vector">p5.Vector</a> to create a copy of
 * @return {p5.Vector} the copy of the <a href="#/p5.Vector">p5.Vector</a> object
 */

  static copy(v) {
    return v.copy(v);
  }

  // Adds two vectors together and returns a new one.
  /**
 * @method add
 * @static
 * @param  {p5.Vector} v1 A <a href="#/p5.Vector">p5.Vector</a> to add
 * @param  {p5.Vector} v2 A <a href="#/p5.Vector">p5.Vector</a> to add
 * @param  {p5.Vector} [target] vector to receive the result.
 * @return {p5.Vector} resulting <a href="#/p5.Vector">p5.Vector</a>.
 */

  static add(...args) {
    let [v1, v2, target] = args;
    if (!target) {
      target = v1.copy();
      if (args.length === 3) {
        p5._friendlyError(
          'The target parameter is undefined, it should be of type p5.Vector',
          'p5.Vector.add'
        );
      }
    } else {
      target.set(v1);
>>>>>>> e6053b58
    }

    // Adds two vectors together and returns a new one.
    /**
   * @method add
   * @static
   * @param  {p5.Vector} v1 A <a href="#/p5.Vector">p5.Vector</a> to add
   * @param  {p5.Vector} v2 A <a href="#/p5.Vector">p5.Vector</a> to add
   * @param  {p5.Vector} [target] vector to receive the result.
   * @return {p5.Vector} resulting <a href="#/p5.Vector">p5.Vector</a>.
   */

    static add(v1, v2, target) {
      if (!target) {
        target = v1.copy();
        if (arguments.length === 3) {
          p5._friendlyError(
            'The target parameter is undefined, it should be of type p5.Vector',
            'p5.Vector.add'
          );
        }
      } else {
        target.set(v1);
      }
      target.add(v2);
      return target;
    }

    // Returns a vector remainder when it is divided by another vector
    /**
   * @method rem
   * @static
   * @param  {p5.Vector} v1 The dividend <a href="#/p5.Vector">p5.Vector</a>
   * @param  {p5.Vector} v2 The divisor <a href="#/p5.Vector">p5.Vector</a>
   */
    /**
   * @method rem
   * @static
   * @param  {p5.Vector} v1
   * @param  {p5.Vector} v2
   * @return {p5.Vector} The resulting <a href="#/p5.Vector">p5.Vector</a>
   */
    static rem(v1, v2) {
      if (v1 instanceof p5.Vector && v2 instanceof p5.Vector) {
        let target = v1.copy();
        target.rem(v2);
        return target;
      }
    }

<<<<<<< HEAD
    /*
   * Subtracts one <a href="#/p5.Vector">p5.Vector</a> from another and returns a new one.  The second
   * vector (`v2`) is subtracted from the first (`v1`), resulting in `v1-v2`.
   */
    /**
   * @method sub
   * @static
   * @param  {p5.Vector} v1 A <a href="#/p5.Vector">p5.Vector</a> to subtract from
   * @param  {p5.Vector} v2 A <a href="#/p5.Vector">p5.Vector</a> to subtract
   * @param  {p5.Vector} [target] vector to receive the result.
   * @return {p5.Vector} The resulting <a href="#/p5.Vector">p5.Vector</a>
   */

    static sub(v1, v2, target) {
      if (!target) {
        target = v1.copy();
        if (arguments.length === 3) {
          p5._friendlyError(
            'The target parameter is undefined, it should be of type p5.Vector',
            'p5.Vector.sub'
          );
        }
      } else {
        target.set(v1);
=======
  static sub(...args) {
    let [v1, v2, target] = args;
    if (!target) {
      target = v1.copy();
      if (args.length === 3) {
        p5._friendlyError(
          'The target parameter is undefined, it should be of type p5.Vector',
          'p5.Vector.sub'
        );
>>>>>>> e6053b58
      }
      target.sub(v2);
      return target;
    }

    /**
   * Multiplies a vector by a scalar and returns a new vector.
   */

    /**
   * @method mult
   * @static
   * @param  {Number} x
   * @param  {Number} y
   * @param  {Number} [z]
   * @return {p5.Vector} resulting new <a href="#/p5.Vector">p5.Vector</a>.
   */

<<<<<<< HEAD
    /**
   * @method mult
   * @static
   * @param  {p5.Vector} v
   * @param  {Number}  n
   * @param  {p5.Vector} [target] vector to receive the result.
   */

    /**
   * @method mult
   * @static
   * @param  {p5.Vector} v0
   * @param  {p5.Vector} v1
   * @param  {p5.Vector} [target]
   */

    /**
   * @method mult
   * @static
   * @param  {p5.Vector} v0
   * @param  {Number[]} arr
   * @param  {p5.Vector} [target]
   */
    static mult(v, n, target) {
      if (!target) {
        target = v.copy();
        if (arguments.length === 3) {
          p5._friendlyError(
            'The target parameter is undefined, it should be of type p5.Vector',
            'p5.Vector.mult'
          );
        }
      } else {
        target.set(v);
=======
  /**
 * @method mult
 * @static
 * @param  {p5.Vector} v
 * @param  {Number}  n
 * @param  {p5.Vector} [target] vector to receive the result.
 * @return {p5.Vector} The resulting new <a href="#/p5.Vector">p5.Vector</a>
 */

  /**
 * @method mult
 * @static
 * @param  {p5.Vector} v0
 * @param  {p5.Vector} v1
 * @param  {p5.Vector} [target]
 * @return {p5.Vector} The resulting new <a href="#/p5.Vector">p5.Vector</a>
 */

  /**
 * @method mult
 * @static
 * @param  {p5.Vector} v0
 * @param  {Number[]} arr
 * @param  {p5.Vector} [target]
 * @return {p5.Vector} The resulting new <a href="#/p5.Vector">p5.Vector</a>
 */
  static mult(...args) {
    let [v, n, target] = args;
    if (!target) {
      target = v.copy();
      if (args.length === 3) {
        p5._friendlyError(
          'The target parameter is undefined, it should be of type p5.Vector',
          'p5.Vector.mult'
        );
>>>>>>> e6053b58
      }
      target.mult(n);
      return target;
    }

    /**
   * Rotates the vector (only 2D vectors) by the given angle; magnitude remains the same. Returns a new vector.
   */

<<<<<<< HEAD
    /**
   * @method rotate
   * @static
   * @param  {p5.Vector} v
   * @param  {Number} angle
   * @param  {p5.Vector} [target] The vector to receive the result
   */
    static rotate(v, a, target) {
      if (arguments.length === 2) {
        target = v.copy();
      } else {
        if (!(target instanceof p5.Vector)) {
          p5._friendlyError(
            'The target parameter should be of type p5.Vector',
            'p5.Vector.rotate'
          );
        }
        target.set(v);
=======
  /**
 * @method rotate
 * @static
 * @param  {p5.Vector} v
 * @param  {Number} angle
 * @param  {p5.Vector} [target] The vector to receive the result
 * @return {p5.Vector} The resulting new <a href="#/p5.Vector">p5.Vector</a>
 */
  static rotate(...args) {
    let [v, a, target] = args;
    if (args.length === 2) {
      target = v.copy();
    } else {
      if (!(target instanceof p5.Vector)) {
        p5._friendlyError(
          'The target parameter should be of type p5.Vector',
          'p5.Vector.rotate'
        );
>>>>>>> e6053b58
      }
      target.rotate(a);
      return target;
    }

    /**
   * Divides a vector by a scalar and returns a new vector.
   */

<<<<<<< HEAD
    /**
   * @method div
   * @static
   * @param  {Number} x
   * @param  {Number} y
   * @param  {Number} [z]
   * @return {p5.Vector} The resulting new <a href="#/p5.Vector">p5.Vector</a>
   */

    /**
   * @method div
   * @static
   * @param  {p5.Vector} v
   * @param  {Number}  n
   * @param  {p5.Vector} [target] The vector to receive the result
   */

    /**
   * @method div
   * @static
   * @param  {p5.Vector} v0
   * @param  {p5.Vector} v1
   * @param  {p5.Vector} [target]
   */

    /**
   * @method div
   * @static
   * @param  {p5.Vector} v0
   * @param  {Number[]} arr
   * @param  {p5.Vector} [target]
   */
    static div(v, n, target) {
      if (!target) {
        target = v.copy();

        if (arguments.length === 3) {
          p5._friendlyError(
            'The target parameter is undefined, it should be of type p5.Vector',
            'p5.Vector.div'
          );
        }
      } else {
        target.set(v);
=======
  /**
 * @method div
 * @static
 * @param  {p5.Vector} v
 * @param  {Number}  n
 * @param  {p5.Vector} [target] The vector to receive the result
 * @return {p5.Vector} The resulting new <a href="#/p5.Vector">p5.Vector</a>
 */

  /**
 * @method div
 * @static
 * @param  {p5.Vector} v0
 * @param  {p5.Vector} v1
 * @param  {p5.Vector} [target]
 * @return {p5.Vector} The resulting new <a href="#/p5.Vector">p5.Vector</a>
 */

  /**
 * @method div
 * @static
 * @param  {p5.Vector} v0
 * @param  {Number[]} arr
 * @param  {p5.Vector} [target]
 * @return {p5.Vector} The resulting new <a href="#/p5.Vector">p5.Vector</a>
 */
  static div(...args) {
    let [v, n, target] = args;
    if (!target) {
      target = v.copy();

      if (args.length === 3) {
        p5._friendlyError(
          'The target parameter is undefined, it should be of type p5.Vector',
          'p5.Vector.div'
        );
>>>>>>> e6053b58
      }
      target.div(n);
      return target;
    }

    /**
   * Calculates the dot product of two vectors.
   */
    /**
   * @method dot
   * @static
   * @param  {p5.Vector} v1 first <a href="#/p5.Vector">p5.Vector</a>.
   * @param  {p5.Vector} v2 second <a href="#/p5.Vector">p5.Vector</a>.
   * @return {Number}     dot product.
   */
    static dot(v1, v2) {
      return v1.dot(v2);
    }

    /**
   * Calculates the cross product of two vectors.
   */
    /**
   * @method cross
   * @static
   * @param  {p5.Vector} v1 first <a href="#/p5.Vector">p5.Vector</a>.
   * @param  {p5.Vector} v2 second <a href="#/p5.Vector">p5.Vector</a>.
   * @return {Number}     cross product.
   */
    static cross(v1, v2) {
      return v1.cross(v2);
    }

    /**
   * Calculates the Euclidean distance between two points (considering a
   * point as a vector object).
   */
    /**
   * @method dist
   * @static
   * @param  {p5.Vector} v1 The first <a href="#/p5.Vector">p5.Vector</a>
   * @param  {p5.Vector} v2 The second <a href="#/p5.Vector">p5.Vector</a>
   * @return {Number}     The distance
   */
    static dist(v1, v2) {
      return v1.dist(v2);
    }

<<<<<<< HEAD
    /**
   * Linear interpolate a vector to another vector and return the result as a
   * new vector.
   */
    /**
   * @method lerp
   * @static
   * @param {p5.Vector} v1
   * @param {p5.Vector} v2
   * @param {Number} amt
   * @param {p5.Vector} [target] The vector to receive the result
   * @return {p5.Vector}      The lerped value
   */
    static lerp(v1, v2, amt, target) {
      if (!target) {
        target = v1.copy();
        if (arguments.length === 4) {
          p5._friendlyError(
            'The target parameter is undefined, it should be of type p5.Vector',
            'p5.Vector.lerp'
          );
        }
      } else {
        target.set(v1);
=======
  /**
 * Linear interpolate a vector to another vector and return the result as a
 * new vector.
 */
  /**
 * @method lerp
 * @static
 * @param {p5.Vector} v1
 * @param {p5.Vector} v2
 * @param {Number} amt
 * @param {p5.Vector} [target] The vector to receive the result
 * @return {p5.Vector}      The lerped value
 */
  static lerp(...args) {
    let [v1, v2, amt, target] = args;
    if (!target) {
      target = v1.copy();
      if (args.length === 4) {
        p5._friendlyError(
          'The target parameter is undefined, it should be of type p5.Vector',
          'p5.Vector.lerp'
        );
>>>>>>> e6053b58
      }
      target.lerp(v2, amt);
      return target;
    }

<<<<<<< HEAD
    /**
   * Performs spherical linear interpolation with the other vector
   * and returns the resulting vector.
   * This works in both 3D and 2D. As for 2D, the result of slerping
   * between 2D vectors is always a 2D vector.
   */
    /**
   * @method slerp
   * @static
   * @param {p5.Vector} v1 old vector.
   * @param {p5.Vector} v2 new vector.
   * @param {Number} amt
   * @param {p5.Vector} [target] vector to receive the result.
   * @return {p5.Vector} slerped vector between v1 and v2
   */
    static slerp(v1, v2, amt, target) {
      if (!target) {
        target = v1.copy();
        if (arguments.length === 4) {
          p5._friendlyError(
            'The target parameter is undefined, it should be of type p5.Vector',
            'p5.Vector.slerp'
          );
        }
      } else {
        target.set(v1);
=======
  /**
 * Performs spherical linear interpolation with the other vector
 * and returns the resulting vector.
 * This works in both 3D and 2D. As for 2D, the result of slerping
 * between 2D vectors is always a 2D vector.
 */
  /**
 * @method slerp
 * @static
 * @param {p5.Vector} v1 old vector.
 * @param {p5.Vector} v2 new vector.
 * @param {Number} amt
 * @param {p5.Vector} [target] vector to receive the result.
 * @return {p5.Vector} slerped vector between v1 and v2
 */
  static slerp(...args) {
    let [v1, v2, amt, target] = args;
    if (!target) {
      target = v1.copy();
      if (args.length === 4) {
        p5._friendlyError(
          'The target parameter is undefined, it should be of type p5.Vector',
          'p5.Vector.slerp'
        );
>>>>>>> e6053b58
      }
      target.slerp(v2, amt);
      return target;
    }

    /**
   * Calculates the magnitude (length) of the vector and returns the result as
   * a float (this is simply the equation `sqrt(x*x + y*y + z*z)`.)
   */
    /**
   * @method mag
   * @static
   * @param {p5.Vector} vecT The vector to return the magnitude of
   * @return {Number}        The magnitude of vecT
   */
    static mag(vecT) {
      return vecT.mag();
    }

    /**
   * Calculates the squared magnitude of the vector and returns the result
   * as a float (this is simply the equation <em>(x\*x + y\*y + z\*z)</em>.)
   * Faster if the real length is not required in the
   * case of comparing vectors, etc.
   */
    /**
   * @method magSq
   * @static
   * @param {p5.Vector} vecT the vector to return the squared magnitude of
   * @return {Number}        the squared magnitude of vecT
   */
    static magSq(vecT) {
      return vecT.magSq();
    }

<<<<<<< HEAD
    /**
   * Normalize the vector to length 1 (make it a unit vector).
   */
    /**
   * @method normalize
   * @static
   * @param {p5.Vector} v  The vector to normalize
   * @param {p5.Vector} [target] The vector to receive the result
   * @return {p5.Vector}   The vector v, normalized to a length of 1
   */
    static normalize(v, target) {
      if (arguments.length < 2) {
        target = v.copy();
      } else {
        if (!(target instanceof p5.Vector)) {
          p5._friendlyError(
            'The target parameter should be of type p5.Vector',
            'p5.Vector.normalize'
          );
        }
        target.set(v);
=======
  /**
 * Normalize the vector to length 1 (make it a unit vector).
 */
  /**
 * @method normalize
 * @static
 * @param {p5.Vector} v  The vector to normalize
 * @param {p5.Vector} [target] The vector to receive the result
 * @return {p5.Vector}   The vector v, normalized to a length of 1
 */
  static normalize(...args) {
    let [v, target] = args;
    if (args.length < 2) {
      target = v.copy();
    } else {
      if (!(target instanceof p5.Vector)) {
        p5._friendlyError(
          'The target parameter should be of type p5.Vector',
          'p5.Vector.normalize'
        );
>>>>>>> e6053b58
      }
      return target.normalize();
    }

<<<<<<< HEAD
    /**
   * Limit the magnitude of the vector to the value used for the <b>max</b>
   * parameter.
   */
    /**
   * @method limit
   * @static
   * @param {p5.Vector} v  the vector to limit
   * @param {Number}    max
   * @param {p5.Vector} [target] the vector to receive the result (Optional)
   * @return {p5.Vector} v with a magnitude limited to max
   */
    static limit(v, max, target) {
      if (arguments.length < 3) {
        target = v.copy();
      } else {
        if (!(target instanceof p5.Vector)) {
          p5._friendlyError(
            'The target parameter should be of type p5.Vector',
            'p5.Vector.limit'
          );
        }
        target.set(v);
=======
  /**
 * Limit the magnitude of the vector to the value used for the <b>max</b>
 * parameter.
 */
  /**
 * @method limit
 * @static
 * @param {p5.Vector} v  the vector to limit
 * @param {Number}    max
 * @param {p5.Vector} [target] the vector to receive the result (Optional)
 * @return {p5.Vector} v with a magnitude limited to max
 */
  static limit(...args) {
    let [v, max, target] = args;
    if (args.length < 3) {
      target = v.copy();
    } else {
      if (!(target instanceof p5.Vector)) {
        p5._friendlyError(
          'The target parameter should be of type p5.Vector',
          'p5.Vector.limit'
        );
>>>>>>> e6053b58
      }
      return target.limit(max);
    }

<<<<<<< HEAD
    /**
   * Set the magnitude of the vector to the value used for the <b>len</b>
   * parameter.
   */
    /**
   * @method setMag
   * @static
   * @param {p5.Vector} v  the vector to set the magnitude of
   * @param {number}    len
   * @param {p5.Vector} [target] the vector to receive the result (Optional)
   * @return {p5.Vector} v with a magnitude set to len
   */
    static setMag(v, len, target) {
      if (arguments.length < 3) {
        target = v.copy();
      } else {
        if (!(target instanceof p5.Vector)) {
          p5._friendlyError(
            'The target parameter should be of type p5.Vector',
            'p5.Vector.setMag'
          );
        }
        target.set(v);
=======
  /**
 * Set the magnitude of the vector to the value used for the <b>len</b>
 * parameter.
 */
  /**
 * @method setMag
 * @static
 * @param {p5.Vector} v  the vector to set the magnitude of
 * @param {number}    len
 * @param {p5.Vector} [target] the vector to receive the result (Optional)
 * @return {p5.Vector} v with a magnitude set to len
 */
  static setMag(...args) {
    let [v, len, target] = args;
    if (args.length < 3) {
      target = v.copy();
    } else {
      if (!(target instanceof p5.Vector)) {
        p5._friendlyError(
          'The target parameter should be of type p5.Vector',
          'p5.Vector.setMag'
        );
>>>>>>> e6053b58
      }
      return target.setMag(len);
    }

    /**
   * Calculate the angle of rotation for this vector (only 2D vectors).
   * p5.Vectors created using <a href="#/p5/createVector">createVector()</a>
   * will take the current <a href="#/p5/angleMode">angleMode</a> into
   * consideration, and give the angle in radians or degrees accordingly.
   */
    /**
   * @method heading
   * @static
   * @param {p5.Vector} v the vector to find the angle of
   * @return {Number} the angle of rotation
   */
    static heading(v) {
      return v.heading();
    }

    /**
   * Calculates and returns the angle between two vectors. This function will take
   * the <a href="#/p5/angleMode">angleMode</a> on v1 into consideration, and
   * give the angle in radians or degrees accordingly.
   */
    /**
   * @method angleBetween
   * @static
   * @param  {p5.Vector}    v1 the first vector.
   * @param  {p5.Vector}    v2 the second vector.
   * @return {Number}       angle between the two vectors.
   */
    static angleBetween(v1, v2) {
      return v1.angleBetween(v2);
    }

<<<<<<< HEAD
    /**
   * Reflect a vector about a normal to a line in 2D, or about a normal to a
   * plane in 3D.
   */
    /**
   * @method reflect
   * @static
   * @param  {p5.Vector} incidentVector vector to be reflected.
   * @param  {p5.Vector} surfaceNormal
   * @param  {p5.Vector} [target] vector to receive the result.
   * @return {p5.Vector} the reflected vector
   */
    static reflect(incidentVector, surfaceNormal, target) {
      if (arguments.length < 3) {
        target = incidentVector.copy();
      } else {
        if (!(target instanceof p5.Vector)) {
          p5._friendlyError(
            'The target parameter should be of type p5.Vector',
            'p5.Vector.reflect'
          );
        }
        target.set(incidentVector);
      }
      return target.reflect(surfaceNormal);
    }

    /**
   * Return a representation of this vector as a float array. This is only
   * for temporary use. If used in any other fashion, the contents should be
   * copied by using the <b>p5.Vector.<a href="#/p5.Vector/copy">copy()</a></b>
   * method to copy into your own vector.
   */
    /**
   * @method array
   * @static
   * @param  {p5.Vector} v the vector to convert to an array
   * @return {Number[]} an Array with the 3 values
   */
    static array(v) {
      return v.array();
    }

    /**
   * Equality check against a <a href="#/p5.Vector">p5.Vector</a>
   */
    /**
   * @method equals
   * @static
   * @param {p5.Vector|Array} v1 the first vector to compare
   * @param {p5.Vector|Array} v2 the second vector to compare
   * @return {Boolean}
   */
    static equals(v1, v2) {
      let v;
      if (v1 instanceof p5.Vector) {
        v = v1;
      } else if (v1 instanceof Array) {
        v = new p5.Vector().set(v1);
      } else {
=======
  /**
 * Reflect a vector about a normal to a line in 2D, or about a normal to a
 * plane in 3D.
 */
  /**
 * @method reflect
 * @static
 * @param  {p5.Vector} incidentVector vector to be reflected.
 * @param  {p5.Vector} surfaceNormal
 * @param  {p5.Vector} [target] vector to receive the result.
 * @return {p5.Vector} the reflected vector
 */
  static reflect(...args) {
    let [incidentVector, surfaceNormal, target] = args;
    if (args.length < 3) {
      target = incidentVector.copy();
    } else {
      if (!(target instanceof p5.Vector)) {
>>>>>>> e6053b58
        p5._friendlyError(
          'The v1 parameter should be of type Array or p5.Vector',
          'p5.Vector.equals'
        );
      }
      return v.equals(v2);
    }
  };
}

export default vector;

<<<<<<< HEAD
if(typeof p5 !== 'undefined'){
  vector(p5, p5.prototype);
}
=======
  /**
 * Equality check against a <a href="#/p5.Vector">p5.Vector</a>
 */
  /**
 * @method equals
 * @static
 * @param {p5.Vector|Array} v1 the first vector to compare
 * @param {p5.Vector|Array} v2 the second vector to compare
 * @return {Boolean}
 */
  static equals(v1, v2) {
    let v;
    if (v1 instanceof p5.Vector) {
      v = v1;
    } else if (Array.isArray(v1)) {
      v = new p5.Vector().set(v1);
    } else {
      p5._friendlyError(
        'The v1 parameter should be of type Array or p5.Vector',
        'p5.Vector.equals'
      );
    }
    return v.equals(v2);
  }
};
export default p5.Vector;
>>>>>>> e6053b58
<|MERGE_RESOLUTION|>--- conflicted
+++ resolved
@@ -6,7 +6,6 @@
 
 import * as constants from '../core/constants';
 
-<<<<<<< HEAD
 function vector(p5, fn){
   /// HELPERS FOR REMAINDER METHOD
   const calculateRemainder2D = function(xComponent, yComponent) {
@@ -22,224 +21,6 @@
   const calculateRemainder3D = function(xComponent, yComponent, zComponent) {
     if (xComponent !== 0) {
       this.x = this.x % xComponent;
-=======
-
-/**
- * A class to describe a two or three-dimensional vector.
- *
- * A vector can be thought of in different ways. In one view, a vector is like
- * an arrow pointing in space. Vectors have both magnitude (length) and
- * direction.
- *
- * `p5.Vector` objects are often used to program motion because they simplify
- * the math. For example, a moving ball has a position and a velocity.
- * Position describes where the ball is in space. The ball's position vector
- * extends from the origin to the ball's center. Velocity describes the ball's
- * speed and the direction it's moving. If the ball is moving straight up, its
- * velocity vector points straight up. Adding the ball's velocity vector to
- * its position vector moves it, as in `pos.add(vel)`. Vector math relies on
- * methods inside the `p5.Vector` class.
- *
- * Note: <a href="#/p5/createVector">createVector()</a> is the recommended way
- * to make an instance of this class.
- *
- * @class p5.Vector
- * @constructor
- * @param {Number} [x] x component of the vector.
- * @param {Number} [y] y component of the vector.
- * @param {Number} [z] z component of the vector.
- * @example
- * <div>
- * <code>
- * function setup() {
- *   createCanvas(100, 100);
- *
- *   background(200);
- *
- *   // Create p5.Vector objects.
- *   let p1 = createVector(25, 25);
- *   let p2 = createVector(75, 75);
- *
- *   // Style the points.
- *   strokeWeight(5);
- *
- *   // Draw the first point using a p5.Vector.
- *   point(p1);
- *
- *   // Draw the second point using a p5.Vector's components.
- *   point(p2.x, p2.y);
- *
- *   describe('Two black dots on a gray square, one at the top left and the other at the bottom right.');
- * }
- * </code>
- * </div>
- *
- * <div>
- * <code>
- * let pos;
- * let vel;
- *
- * function setup() {
- *   createCanvas(100, 100);
- *
- *   // Create p5.Vector objects.
- *   pos = createVector(50, 100);
- *   vel = createVector(0, -1);
- *
- *   describe('A black dot moves from bottom to top on a gray square. The dot reappears at the bottom when it reaches the top.');
- * }
- *
- * function draw() {
- *   background(200);
- *
- *   // Add velocity to position.
- *   pos.add(vel);
- *
- *   // If the dot reaches the top of the canvas,
- *   // restart from the bottom.
- *   if (pos.y < 0) {
- *     pos.y = 100;
- *   }
- *
- *   // Draw the dot.
- *   strokeWeight(5);
- *   point(pos);
- * }
- * </code>
- * </div>
- */
-p5.Vector = class {
-  // This is how it comes in with createVector()
-  // This check if the first argument is a function
-  constructor(...args) {
-    let x, y, z;
-    if (typeof args[0] === 'function') {
-      this.isPInst = true;
-      this._fromRadians = args[0];
-      this._toRadians = args[1];
-      x = args[2] || 0;
-      y = args[3] || 0;
-      z = args[4] || 0;
-      // This is what we'll get with new p5.Vector()
-    } else {
-      x = args[0] || 0;
-      y = args[1] || 0;
-      z = args[2] || 0;
-    }
-    /**
-     * The x component of the vector
-     * @type {Number}
-     * @property x
-     * @name x
-     */
-    this.x = x;
-    /**
-     * The y component of the vector
-     * @type {Number}
-     * @property y
-     * @name y
-     */
-    this.y = y;
-    /**
-     * The z component of the vector
-     * @type {Number}
-     * @property z
-     * @name z
-     */
-    this.z = z;
-  }
-
-  /**
- * Returns a string representation of a vector.
- *
- * Calling `toString()` is useful for printing vectors to the console while
- * debugging.
- *
- * @method  toString
- * @return {String} string representation of the vector.
- *
- * @example
- * <div class = "norender">
- * <code>
- * function setup() {
- *   let v = createVector(20, 30);
- *
- *   // Prints 'p5.Vector Object : [20, 30, 0]'.
- *   print(v.toString());
- * }
- * </code>
- * </div>
- */
-  toString() {
-    return `p5.Vector Object : [${this.x}, ${this.y}, ${this.z}]`;
-  }
-
-  /**
- * Sets the vector's `x`, `y`, and `z` components.
- *
- * `set()` can use separate numbers, as in `v.set(1, 2, 3)`, a
- * <a href="#/p5.Vector">p5.Vector</a> object, as in `v.set(v2)`, or an
- * array of numbers, as in `v.set([1, 2, 3])`.
- *
- * If a value isn't provided for a component, it will be set to 0. For
- * example, `v.set(4, 5)` sets `v.x` to 4, `v.y` to 5, and `v.z` to 0.
- * Calling `set()` with no arguments, as in `v.set()`, sets all the vector's
- * components to 0.
- *
- * @method set
- * @param {Number} [x] x component of the vector.
- * @param {Number} [y] y component of the vector.
- * @param {Number} [z] z component of the vector.
- * @chainable
- * @example
- * <div>
- * <code>
- * function setup() {
- *   createCanvas(100, 100);
- *
- *   background(200);
- *
- *   // Style the points.
- *   strokeWeight(5);
- *
- *   // Top left.
- *   let pos = createVector(25, 25);
- *   point(pos);
- *
- *   // Top right.
- *   // set() with numbers.
- *   pos.set(75, 25);
- *   point(pos);
- *
- *   // Bottom right.
- *   // set() with a p5.Vector.
- *   let p2 = createVector(75, 75);
- *   pos.set(p2);
- *   point(pos);
- *
- *   // Bottom left.
- *   // set() with an array.
- *   let arr = [25, 75];
- *   pos.set(arr);
- *   point(pos);
- *
- *   describe('Four black dots arranged in a square on a gray background.');
- * }
- * </code>
- * </div>
- */
-  /**
- * @method set
- * @param {p5.Vector|Number[]} value vector to set.
- * @chainable
- */
-  set (x, y, z) {
-    if (x instanceof p5.Vector) {
-      this.x = x.x || 0;
-      this.y = x.y || 0;
-      this.z = x.z || 0;
-      return this;
->>>>>>> e6053b58
     }
     if (yComponent !== 0) {
       this.y = this.y % yComponent;
@@ -248,12 +29,13 @@
       this.z = this.z % zComponent;
     }
     return this;
-<<<<<<< HEAD
   };
 
   /**
-   * A class to describe a two or three-dimensional vector. A vector is like an
-   * arrow pointing in space. Vectors have both magnitude (length) and
+   * A class to describe a two or three-dimensional vector.
+   *
+   * A vector can be thought of in different ways. In one view, a vector is like
+   * an arrow pointing in space. Vectors have both magnitude (length) and
    * direction.
    *
    * `p5.Vector` objects are often used to program motion because they simplify
@@ -265,6 +47,9 @@
    * its position vector moves it, as in `pos.add(vel)`. Vector math relies on
    * methods inside the `p5.Vector` class.
    *
+   * Note: <a href="#/p5/createVector">createVector()</a> is the recommended way
+   * to make an instance of this class.
+   *
    * @class p5.Vector
    * @constructor
    * @param {Number} [x] x component of the vector.
@@ -273,14 +58,26 @@
    * @example
    * <div>
    * <code>
-   * let p1 = createVector(25, 25);
-   * let p2 = createVector(75, 75);
+   * function setup() {
+   *   createCanvas(100, 100);
    *
-   * strokeWeight(5);
-   * point(p1);
-   * point(p2.x, p2.y);
+   *   background(200);
    *
-   * describe('Two black dots on a gray square, one at the top left and the other at the bottom right.');
+   *   // Create p5.Vector objects.
+   *   let p1 = createVector(25, 25);
+   *   let p2 = createVector(75, 75);
+   *
+   *   // Style the points.
+   *   strokeWeight(5);
+   *
+   *   // Draw the first point using a p5.Vector.
+   *   point(p1);
+   *
+   *   // Draw the second point using a p5.Vector's components.
+   *   point(p2.x, p2.y);
+   *
+   *   describe('Two black dots on a gray square, one at the top left and the other at the bottom right.');
+   * }
    * </code>
    * </div>
    *
@@ -291,23 +88,29 @@
    *
    * function setup() {
    *   createCanvas(100, 100);
-   *   pos = createVector(width / 2, height);
+   *
+   *   // Create p5.Vector objects.
+   *   pos = createVector(50, 100);
    *   vel = createVector(0, -1);
+   *
+   *   describe('A black dot moves from bottom to top on a gray square. The dot reappears at the bottom when it reaches the top.');
    * }
    *
    * function draw() {
    *   background(200);
    *
+   *   // Add velocity to position.
    *   pos.add(vel);
    *
+   *   // If the dot reaches the top of the canvas,
+   *   // restart from the bottom.
    *   if (pos.y < 0) {
-   *     pos.y = height;
+   *     pos.y = 100;
    *   }
    *
+   *   // Draw the dot.
    *   strokeWeight(5);
    *   point(pos);
-   *
-   *   describe('A black dot moves from bottom to top on a gray square. The dot reappears at the bottom when it reaches the top.');
    * }
    * </code>
    * </div>
@@ -351,257 +154,92 @@
        * @name z
        */
       this.z = z;
-=======
-  }
-
-  /**
- * Returns a copy of the <a href="#/p5.Vector">p5.Vector</a> object.
- *
- * @method copy
- * @return {p5.Vector} copy of the <a href="#/p5.Vector">p5.Vector</a> object.
- *
- * @example
- * <div>
- * <code>
- * function setup() {
- *   createCanvas(100 ,100);
- *
- *   background(200);
- *
- *   // Create a p5.Vector object.
- *   let pos = createVector(50, 50);
- *
- *   // Make a copy.
- *   let pc = pos.copy();
- *
- *   // Draw the point.
- *   strokeWeight(5);
- *   point(pc);
- *
- *   describe('A black point drawn in the middle of a gray square.');
- * }
- * </code>
- * </div>
- */
-  copy () {
-    if (this.isPInst) {
-      return new p5.Vector(
-        this._fromRadians,
-        this._toRadians,
-        this.x,
-        this.y,
-        this.z
-      );
-    } else {
-      return new p5.Vector(this.x, this.y, this.z);
->>>>>>> e6053b58
-    }
-
-<<<<<<< HEAD
-    /**
-   * Returns a string representation of a vector. This method is useful for
-   * printing vectors to the console while debugging.
-   * @method  toString
-   * @return {String} string representation of the vector.
-   * @example
-   * <div class = "norender">
-   * <code>
-   * function setup() {
-   *   let v = createVector(20, 30);
-   *   // Prints 'p5.Vector Object : [20, 30, 0]'.
-   *   print(v.toString());
-   * }
-   * </code>
-   * </div>
-   */
+    }
+
+    /**
+     * Returns a string representation of a vector.
+     *
+     * Calling `toString()` is useful for printing vectors to the console while
+     * debugging.
+     *
+     * @method  toString
+     * @return {String} string representation of the vector.
+     *
+     * @example
+     * <div class = "norender">
+     * <code>
+     * function setup() {
+     *   let v = createVector(20, 30);
+     *
+     *   // Prints 'p5.Vector Object : [20, 30, 0]'.
+     *   print(v.toString());
+     * }
+     * </code>
+     * </div>
+     */
     toString() {
       return `p5.Vector Object : [${this.x}, ${this.y}, ${this.z}]`;
-=======
-  /**
- * Adds to a vector's `x`, `y`, and `z` components.
- *
- * `add()` can use separate numbers, as in `v.add(1, 2, 3)`,
- * another <a href="#/p5.Vector">p5.Vector</a> object, as in `v.add(v2)`, or
- * an array of numbers, as in `v.add([1, 2, 3])`.
- *
- * If a value isn't provided for a component, it won't change. For
- * example, `v.add(4, 5)` adds 4 to `v.x`, 5 to `v.y`, and 0 to `v.z`.
- * Calling `add()` with no arguments, as in `v.add()`, has no effect.
- *
- * The static version of `add()`, as in `p5.Vector.add(v2, v1)`, returns a new
- * <a href="#/p5.Vector">p5.Vector</a> object and doesn't change the
- * originals.
- *
- * @method add
- * @param  {Number} x   x component of the vector to be added.
- * @param  {Number} [y] y component of the vector to be added.
- * @param  {Number} [z] z component of the vector to be added.
- * @chainable
- *
- * @example
- * <div>
- * <code>
- * function setup() {
- *   createCanvas(100, 100);
- *
- *   background(200);
- *
- *   // Style the points.
- *   strokeWeight(5);
- *
- *   // Top left.
- *   let pos = createVector(25, 25);
- *   point(pos);
- *
- *   // Top right.
- *   // Add numbers.
- *   pos.add(50, 0);
- *   point(pos);
- *
- *   // Bottom right.
- *   // Add a p5.Vector.
- *   let p2 = createVector(0, 50);
- *   pos.add(p2);
- *   point(pos);
- *
- *   // Bottom left.
- *   // Add an array.
- *   let arr = [-50, 0];
- *   pos.add(arr);
- *   point(pos);
- *
- *   describe('Four black dots arranged in a square on a gray background.');
- * }
- * </code>
- * </div>
- *
- * <div>
- * <code>
- * function setup() {
- *   createCanvas(100, 100);
- *
- *   background(200);
- *
- *   // Top left.
- *   let p1 = createVector(25, 25);
- *
- *   // Center.
- *   let p2 = createVector(50, 50);
- *
- *   // Bottom right.
- *   // Add p1 and p2.
- *   let p3 = p5.Vector.add(p1, p2);
- *
- *   // Draw the points.
- *   strokeWeight(5);
- *   point(p1);
- *   point(p2);
- *   point(p3);
- *
- *   describe('Three black dots in a diagonal line from top left to bottom right.');
- * }
- * </code>
- * </div>
- *
- * <div>
- * <code>
- * function setup() {
- *   createCanvas(100, 100);
- *
- *   describe('Three arrows drawn on a gray square. A red arrow extends from the top left corner to the center. A blue arrow extends from the tip of the red arrow. A purple arrow extends from the origin to the tip of the blue arrow.');
- * }
- *
- * function draw() {
- *   background(200);
- *
- *   let origin = createVector(0, 0);
- *
- *   // Draw the red arrow.
- *   let v1 = createVector(50, 50);
- *   drawArrow(origin, v1, 'red');
- *
- *   // Draw the blue arrow.
- *   let v2 = createVector(-30, 20);
- *   drawArrow(v1, v2, 'blue');
- *
- *   // Purple arrow.
- *   let v3 = p5.Vector.add(v1, v2);
- *   drawArrow(origin, v3, 'purple');
- * }
- *
- * // Draws an arrow between two vectors.
- * function drawArrow(base, vec, myColor) {
- *   push();
- *   stroke(myColor);
- *   strokeWeight(3);
- *   fill(myColor);
- *   translate(base.x, base.y);
- *   line(0, 0, vec.x, vec.y);
- *   rotate(vec.heading());
- *   let arrowSize = 7;
- *   translate(vec.mag() - arrowSize, 0);
- *   triangle(0, arrowSize / 2, 0, -arrowSize / 2, arrowSize, 0);
- *   pop();
- * }
- * </code>
- * </div>
- */
-  /**
- * @method add
- * @param  {p5.Vector|Number[]} value The vector to add
- * @chainable
- */
-  add (x, y, z) {
-    if (x instanceof p5.Vector) {
-      this.x += x.x || 0;
-      this.y += x.y || 0;
-      this.z += x.z || 0;
-      return this;
->>>>>>> e6053b58
-    }
-
-    /**
-   * Sets the `x`, `y`, and `z` components of the vector using separate numbers,
-   * a <a href="#/p5.Vector">p5.Vector</a> object, or an array of numbers.
-   * Calling `set()` with no arguments sets the vector's components to 0.
-   *
-   * @method set
-   * @param {Number} [x] x component of the vector.
-   * @param {Number} [y] y component of the vector.
-   * @param {Number} [z] z component of the vector.
-   * @chainable
-   * @example
-   * <div>
-   * <code>
-   * strokeWeight(5);
-   *
-   * // Top left.
-   * let pos = createVector(25, 25);
-   * point(pos);
-   *
-   * // Top right.
-   * pos.set(75, 25);
-   * point(pos);
-   *
-   * // Bottom right.
-   * let p2 = createVector(75, 75);
-   * pos.set(p2);
-   * point(pos);
-   *
-   * // Bottom left.
-   * let arr = [25, 75];
-   * pos.set(arr);
-   * point(pos);
-   *
-   * describe('Four black dots arranged in a square on a gray background.');
-   * </code>
-   * </div>
-   */
-    /**
-   * @method set
-   * @param {p5.Vector|Number[]} value vector to set.
-   * @chainable
-   */
+    }
+
+    /**
+     * Sets the vector's `x`, `y`, and `z` components.
+     *
+     * `set()` can use separate numbers, as in `v.set(1, 2, 3)`, a
+     * <a href="#/p5.Vector">p5.Vector</a> object, as in `v.set(v2)`, or an
+     * array of numbers, as in `v.set([1, 2, 3])`.
+     *
+     * If a value isn't provided for a component, it will be set to 0. For
+     * example, `v.set(4, 5)` sets `v.x` to 4, `v.y` to 5, and `v.z` to 0.
+     * Calling `set()` with no arguments, as in `v.set()`, sets all the vector's
+     * components to 0.
+     *
+     * @method set
+     * @param {Number} [x] x component of the vector.
+     * @param {Number} [y] y component of the vector.
+     * @param {Number} [z] z component of the vector.
+     * @chainable
+     * @example
+     * <div>
+     * <code>
+     * function setup() {
+     *   createCanvas(100, 100);
+     *
+     *   background(200);
+     *
+     *   // Style the points.
+     *   strokeWeight(5);
+     *
+     *   // Top left.
+     *   let pos = createVector(25, 25);
+     *   point(pos);
+     *
+     *   // Top right.
+     *   // set() with numbers.
+     *   pos.set(75, 25);
+     *   point(pos);
+     *
+     *   // Bottom right.
+     *   // set() with a p5.Vector.
+     *   let p2 = createVector(75, 75);
+     *   pos.set(p2);
+     *   point(pos);
+     *
+     *   // Bottom left.
+     *   // set() with an array.
+     *   let arr = [25, 75];
+     *   pos.set(arr);
+     *   point(pos);
+     *
+     *   describe('Four black dots arranged in a square on a gray background.');
+     * }
+     * </code>
+     * </div>
+     */
+    /**
+     * @method set
+     * @param {p5.Vector|Number[]} value vector to set.
+     * @chainable
+     */
     set (x, y, z) {
       if (x instanceof p5.Vector) {
         this.x = x.x || 0;
@@ -621,25 +259,35 @@
       return this;
     }
 
-<<<<<<< HEAD
-    /**
-   * Returns a copy of the <a href="#/p5.Vector">p5.Vector</a> object.
-   *
-   * @method copy
-   * @return {p5.Vector} copy of the <a href="#/p5.Vector">p5.Vector</a> object.
-   * @example
-   * <div>
-   * <code>
-   * let pos = createVector(50, 50);
-   * let pc = pos.copy();
-   *
-   * strokeWeight(5);
-   * point(pc);
-   *
-   * describe('A black point drawn in the middle of a gray square.');
-   * </code>
-   * </div>
-   */
+    /**
+     * Returns a copy of the <a href="#/p5.Vector">p5.Vector</a> object.
+     *
+     * @method copy
+     * @return {p5.Vector} copy of the <a href="#/p5.Vector">p5.Vector</a> object.
+     *
+     * @example
+     * <div>
+     * <code>
+     * function setup() {
+     *   createCanvas(100 ,100);
+     *
+     *   background(200);
+     *
+     *   // Create a p5.Vector object.
+     *   let pos = createVector(50, 50);
+     *
+     *   // Make a copy.
+     *   let pc = pos.copy();
+     *
+     *   // Draw the point.
+     *   strokeWeight(5);
+     *   point(pc);
+     *
+     *   describe('A black point drawn in the middle of a gray square.');
+     * }
+     * </code>
+     * </div>
+     */
     copy () {
       if (this.isPInst) {
         return new p5.Vector(
@@ -648,279 +296,146 @@
           this.x,
           this.y,
           this.z
-=======
-  /**
-   * @private
-   * @chainable
-   */
-  calculateRemainder2D (xComponent, yComponent) {
-    if (xComponent !== 0) {
-      this.x = this.x % xComponent;
-    }
-    if (yComponent !== 0) {
-      this.y = this.y % yComponent;
-    }
-    return this;
-  }
-
-  /**
-   * @private
-   * @chainable
-   */
-  calculateRemainder3D (xComponent, yComponent, zComponent) {
-    if (xComponent !== 0) {
-      this.x = this.x % xComponent;
-    }
-    if (yComponent !== 0) {
-      this.y = this.y % yComponent;
-    }
-    if (zComponent !== 0) {
-      this.z = this.z % zComponent;
-    }
-    return this;
-  }
-
-  /**
-   * Performs modulo (remainder) division with a vector's `x`, `y`, and `z`
-   * components.
-   *
-   * `rem()` can use separate numbers, as in `v.rem(1, 2, 3)`,
-   * another <a href="#/p5.Vector">p5.Vector</a> object, as in `v.rem(v2)`, or
-   * an array of numbers, as in `v.rem([1, 2, 3])`.
-   *
-   * If only one value is provided, as in `v.rem(2)`, then all the components
-   * will be set to their values modulo 2. If two values are provided, as in
-   * `v.rem(2, 3)`, then `v.z` won't change. Calling `rem()` with no
-   * arguments, as in `v.rem()`, has no effect.
-   *
-   * The static version of `rem()`, as in `p5.Vector.rem(v2, v1)`, returns a
-   * new <a href="#/p5.Vector">p5.Vector</a> object and doesn't change the
-   * originals.
-   *
-   * @method rem
-   * @param {Number} x x component of divisor vector.
-   * @param {Number} y y component of divisor vector.
-   * @param {Number} z z component of divisor vector.
-   * @chainable
-   *
-   * @example
-   * <div class='norender'>
-   * <code>
-   * function setup() {
-   *   // Create a p5.Vector object.
-   *   let v = createVector(3, 4, 5);
-   *
-   *   // Divide numbers.
-   *   v.rem(2);
-   *
-   *   // Prints 'p5.Vector Object : [1, 0, 1]'.
-   *   print(v.toString());
-   * }
-   * </code>
-   * </div>
-   *
-   * <div class='norender'>
-   * <code>
-   * function setup() {
-   *   // Create a p5.Vector object.
-   *   let v = createVector(3, 4, 5);
-   *
-   *   // Divide numbers.
-   *   v.rem(2, 3);
-   *
-   *   // Prints 'p5.Vector Object : [1, 1, 5]'.
-   *   print(v.toString());
-   * }
-   * </code>
-   * </div>
-   *
-   * <div class='norender'>
-   * <code>
-   * function setup() {
-   *   // Create a p5.Vector object.
-   *   let v = createVector(3, 4, 5);
-   *
-   *   // Divide numbers.
-   *   v.rem(2, 3, 4);
-   *
-   *   // Prints 'p5.Vector Object : [1, 1, 1]'.
-   *   print(v.toString());
-   * }
-   * </code>
-   * </div>
-   *
-   * <div class='norender'>
-   * <code>
-   * function setup() {
-   *   // Create p5.Vector objects.
-   *   let v1 = createVector(3, 4, 5);
-   *   let v2 = createVector(2, 3, 4);
-   *
-   *   // Divide a p5.Vector.
-   *   v1.rem(v2);
-   *
-   *   // Prints 'p5.Vector Object : [1, 1, 1]'.
-   *   print(v1.toString());
-   * }
-   * </code>
-   * </div>
-   *
-   * <div class='norender'>
-   * <code>
-   * function setup() {
-   *   // Create a p5.Vector object.
-   *   let v = createVector(3, 4, 5);
-   *
-   *   // Divide an array.
-   *   let arr = [2, 3, 4];
-   *   v.rem(arr);
-   *
-   *   // Prints 'p5.Vector Object : [1, 1, 1]'.
-   *   print(v.toString());
-   * }
-   * </code>
-   * </div>
-   *
-   * <div class="norender">
-   * <code>
-   * function setup() {
-   *   // Create p5.Vector objects.
-   *   let v1 = createVector(3, 4, 5);
-   *   let v2 = createVector(2, 3, 4);
-   *
-   *   // Divide without modifying the original vectors.
-   *   let v3 = p5.Vector.rem(v1, v2);
-   *
-   *   // Prints 'p5.Vector Object : [1, 1, 1]'.
-   *   print(v3.toString());
-   * }
-   * </code>
-   * </div>
-   */
-  /**
-   * @method rem
-   * @param {p5.Vector | Number[]}  value  divisor vector.
-   * @chainable
-   */
-  rem (...args) {
-    let [x, y, z] = args;
-    if (x instanceof p5.Vector) {
-      if ([x.x,x.y,x.z].every(Number.isFinite)) {
-        const xComponent = parseFloat(x.x);
-        const yComponent = parseFloat(x.y);
-        const zComponent = parseFloat(x.z);
-        return this.calculateRemainder3D(
-          xComponent,
-          yComponent,
-          zComponent
->>>>>>> e6053b58
         );
       } else {
         return new p5.Vector(this.x, this.y, this.z);
       }
-<<<<<<< HEAD
-    }
-
-    /**
-   * Adds to a vector's `x`, `y`, and `z` components using separate numbers,
-   * another <a href="#/p5.Vector">p5.Vector</a> object, or an array of numbers.
-   * Calling `add()` with no arguments has no effect.
-   *
-   * The static version of `add()`, as in `p5.Vector.add(v2, v1)`, returns a new
-   * <a href="#/p5.Vector">p5.Vector</a> object and doesn't change the
-   * originals.
-   *
-   * @method add
-   * @param  {Number} x   x component of the vector to be added.
-   * @param  {Number} [y] y component of the vector to be added.
-   * @param  {Number} [z] z component of the vector to be added.
-   * @chainable
-   * @example
-   * <div>
-   * <code>
-   * strokeWeight(5);
-   *
-   * // Top left.
-   * let pos = createVector(25, 25);
-   * point(pos);
-   *
-   * // Top right.
-   * pos.add(50, 0);
-   * point(pos);
-   *
-   * // Bottom right.
-   * let p2 = createVector(0, 50);
-   * pos.add(p2);
-   * point(pos);
-   *
-   * // Bottom left.
-   * let arr = [-50, 0];
-   * pos.add(arr);
-   * point(pos);
-   *
-   * describe('Four black dots arranged in a square on a gray background.');
-   * </code>
-   * </div>
-   *
-   * <div>
-   * <code>
-   * // Top left.
-   * let p1 = createVector(25, 25);
-   *
-   * // Center.
-   * let p2 = createVector(50, 50);
-   *
-   * // Bottom right.
-   * let p3 = p5.Vector.add(p1, p2);
-   *
-   * strokeWeight(5);
-   * point(p1);
-   * point(p2);
-   * point(p3);
-   *
-   * describe('Three black dots in a diagonal line from top left to bottom right.');
-   * </code>
-   * </div>
-   *
-   * <div>
-   * <code>
-   * function draw() {
-   *   background(200);
-   *
-   *   let origin = createVector(0, 0);
-   *   let v1 = createVector(50, 50);
-   *   drawArrow(origin, v1, 'red');
-   *
-   *   let v2 = createVector(-30, 20);
-   *   drawArrow(v1, v2, 'blue');
-   *
-   *   let v3 = p5.Vector.add(v1, v2);
-   *   drawArrow(origin, v3, 'purple');
-   *
-   *   describe('Three arrows drawn on a gray square. A red arrow extends from the top left corner to the center. A blue arrow extends from the tip of the red arrow. A purple arrow extends from the origin to the tip of the blue arrow.');
-   * }
-   *
-   * function drawArrow(base, vec, myColor) {
-   *   push();
-   *   stroke(myColor);
-   *   strokeWeight(3);
-   *   fill(myColor);
-   *   translate(base.x, base.y);
-   *   line(0, 0, vec.x, vec.y);
-   *   rotate(vec.heading());
-   *   let arrowSize = 7;
-   *   translate(vec.mag() - arrowSize, 0);
-   *   triangle(0, arrowSize / 2, 0, -arrowSize / 2, arrowSize, 0);
-   *   pop();
-   * }
-   * </code>
-   * </div>
-   */
-    /**
-   * @method add
-   * @param  {p5.Vector|Number[]} value The vector to add
-   * @chainable
-   */
+    }
+
+    /**
+     * Adds to a vector's `x`, `y`, and `z` components.
+     *
+     * `add()` can use separate numbers, as in `v.add(1, 2, 3)`,
+     * another <a href="#/p5.Vector">p5.Vector</a> object, as in `v.add(v2)`, or
+     * an array of numbers, as in `v.add([1, 2, 3])`.
+     *
+     * If a value isn't provided for a component, it won't change. For
+     * example, `v.add(4, 5)` adds 4 to `v.x`, 5 to `v.y`, and 0 to `v.z`.
+     * Calling `add()` with no arguments, as in `v.add()`, has no effect.
+     *
+     * The static version of `add()`, as in `p5.Vector.add(v2, v1)`, returns a new
+     * <a href="#/p5.Vector">p5.Vector</a> object and doesn't change the
+     * originals.
+     *
+     * @method add
+     * @param  {Number} x   x component of the vector to be added.
+     * @param  {Number} [y] y component of the vector to be added.
+     * @param  {Number} [z] z component of the vector to be added.
+     * @chainable
+     *
+     * @example
+     * <div>
+     * <code>
+     * function setup() {
+     *   createCanvas(100, 100);
+     *
+     *   background(200);
+     *
+     *   // Style the points.
+     *   strokeWeight(5);
+     *
+     *   // Top left.
+     *   let pos = createVector(25, 25);
+     *   point(pos);
+     *
+     *   // Top right.
+     *   // Add numbers.
+     *   pos.add(50, 0);
+     *   point(pos);
+     *
+     *   // Bottom right.
+     *   // Add a p5.Vector.
+     *   let p2 = createVector(0, 50);
+     *   pos.add(p2);
+     *   point(pos);
+     *
+     *   // Bottom left.
+     *   // Add an array.
+     *   let arr = [-50, 0];
+     *   pos.add(arr);
+     *   point(pos);
+     *
+     *   describe('Four black dots arranged in a square on a gray background.');
+     * }
+     * </code>
+     * </div>
+     *
+     * <div>
+     * <code>
+     * function setup() {
+     *   createCanvas(100, 100);
+     *
+     *   background(200);
+     *
+     *   // Top left.
+     *   let p1 = createVector(25, 25);
+     *
+     *   // Center.
+     *   let p2 = createVector(50, 50);
+     *
+     *   // Bottom right.
+     *   // Add p1 and p2.
+     *   let p3 = p5.Vector.add(p1, p2);
+     *
+     *   // Draw the points.
+     *   strokeWeight(5);
+     *   point(p1);
+     *   point(p2);
+     *   point(p3);
+     *
+     *   describe('Three black dots in a diagonal line from top left to bottom right.');
+     * }
+     * </code>
+     * </div>
+     *
+     * <div>
+     * <code>
+     * function setup() {
+     *   createCanvas(100, 100);
+     *
+     *   describe('Three arrows drawn on a gray square. A red arrow extends from the top left corner to the center. A blue arrow extends from the tip of the red arrow. A purple arrow extends from the origin to the tip of the blue arrow.');
+     * }
+     *
+     * function draw() {
+     *   background(200);
+     *
+     *   let origin = createVector(0, 0);
+     *
+     *   // Draw the red arrow.
+     *   let v1 = createVector(50, 50);
+     *   drawArrow(origin, v1, 'red');
+     *
+     *   // Draw the blue arrow.
+     *   let v2 = createVector(-30, 20);
+     *   drawArrow(v1, v2, 'blue');
+     *
+     *   // Purple arrow.
+     *   let v3 = p5.Vector.add(v1, v2);
+     *   drawArrow(origin, v3, 'purple');
+     * }
+     *
+     * // Draws an arrow between two vectors.
+     * function drawArrow(base, vec, myColor) {
+     *   push();
+     *   stroke(myColor);
+     *   strokeWeight(3);
+     *   fill(myColor);
+     *   translate(base.x, base.y);
+     *   line(0, 0, vec.x, vec.y);
+     *   rotate(vec.heading());
+     *   let arrowSize = 7;
+     *   translate(vec.mag() - arrowSize, 0);
+     *   triangle(0, arrowSize / 2, 0, -arrowSize / 2, arrowSize, 0);
+     *   pop();
+     * }
+     * </code>
+     * </div>
+     */
+    /**
+     * @method add
+     * @param  {p5.Vector|Number[]} value The vector to add
+     * @chainable
+     */
     add (x, y, z) {
       if (x instanceof p5.Vector) {
         this.x += x.x || 0;
@@ -941,67 +456,127 @@
     }
 
     /**
-   * Performs modulo (remainder) division with a vector's `x`, `y`, and `z`
-   * components using separate numbers, another
-   * <a href="#/p5.Vector">p5.Vector</a> object, or an array of numbers.
-   *
-   * The static version of `rem()` as in `p5.Vector.rem(v2, v1)`, returns a new
-   * <a href="#/p5.Vector">p5.Vector</a> object and doesn't change the
-   * originals.
-   *
-   * @method rem
-   * @param {Number} x x component of divisor vector.
-   * @param {Number} y y component of divisor vector.
-   * @param {Number} z z component of divisor vector.
-   * @chainable
-   * @example
-   * <div class='norender'>
-   * <code>
-   * let v = createVector(3, 4, 5);
-   * v.rem(2, 3, 4);
-   * // Prints 'p5.Vector Object : [1, 1, 1]'.
-   * print(v.toString());
-   * </code>
-   * </div>
-   *
-   * <div class='norender'>
-   * <code>
-   * let v1 = createVector(3, 4, 5);
-   * let v2 = createVector(2, 3, 4);
-   * v1.rem(v2);
-   *
-   * // Prints 'p5.Vector Object : [1, 1, 1]'.
-   * print(v1.toString());
-   * </code>
-   * </div>
-   *
-   * <div class='norender'>
-   * <code>
-   * let v = createVector(3, 4, 5);
-   * let arr = [2, 3, 4];
-   * v.rem(arr);
-   *
-   * // Prints 'p5.Vector Object : [1, 1, 1]'.
-   * print(v.toString());
-   * </code>
-   * </div>
-   *
-   * <div class="norender">
-   * <code>
-   * let v1 = createVector(3, 4, 5);
-   * let v2 = createVector(2, 3, 4);
-   * let v3 = p5.Vector.rem(v1, v2);
-   *
-   * // Prints 'p5.Vector Object : [1, 1, 1]'.
-   * print(v3.toString());
-   * </code>
-   * </div>
-   */
-    /**
-   * @method rem
-   * @param {p5.Vector | Number[]}  value  divisor vector.
-   * @chainable
-   */
+     * Performs modulo (remainder) division with a vector's `x`, `y`, and `z`
+     * components.
+     *
+     * `rem()` can use separate numbers, as in `v.rem(1, 2, 3)`,
+     * another <a href="#/p5.Vector">p5.Vector</a> object, as in `v.rem(v2)`, or
+     * an array of numbers, as in `v.rem([1, 2, 3])`.
+     *
+     * If only one value is provided, as in `v.rem(2)`, then all the components
+     * will be set to their values modulo 2. If two values are provided, as in
+     * `v.rem(2, 3)`, then `v.z` won't change. Calling `rem()` with no
+     * arguments, as in `v.rem()`, has no effect.
+     *
+     * The static version of `rem()`, as in `p5.Vector.rem(v2, v1)`, returns a
+     * new <a href="#/p5.Vector">p5.Vector</a> object and doesn't change the
+     * originals.
+     *
+     * @method rem
+     * @param {Number} x x component of divisor vector.
+     * @param {Number} y y component of divisor vector.
+     * @param {Number} z z component of divisor vector.
+     * @chainable
+     *
+     * @example
+     * <div class='norender'>
+     * <code>
+     * function setup() {
+     *   // Create a p5.Vector object.
+     *   let v = createVector(3, 4, 5);
+     *
+     *   // Divide numbers.
+     *   v.rem(2);
+     *
+     *   // Prints 'p5.Vector Object : [1, 0, 1]'.
+     *   print(v.toString());
+     * }
+     * </code>
+     * </div>
+     *
+     * <div class='norender'>
+     * <code>
+     * function setup() {
+     *   // Create a p5.Vector object.
+     *   let v = createVector(3, 4, 5);
+     *
+     *   // Divide numbers.
+     *   v.rem(2, 3);
+     *
+     *   // Prints 'p5.Vector Object : [1, 1, 5]'.
+     *   print(v.toString());
+     * }
+     * </code>
+     * </div>
+     *
+     * <div class='norender'>
+     * <code>
+     * function setup() {
+     *   // Create a p5.Vector object.
+     *   let v = createVector(3, 4, 5);
+     *
+     *   // Divide numbers.
+     *   v.rem(2, 3, 4);
+     *
+     *   // Prints 'p5.Vector Object : [1, 1, 1]'.
+     *   print(v.toString());
+     * }
+     * </code>
+     * </div>
+     *
+     * <div class='norender'>
+     * <code>
+     * function setup() {
+     *   // Create p5.Vector objects.
+     *   let v1 = createVector(3, 4, 5);
+     *   let v2 = createVector(2, 3, 4);
+     *
+     *   // Divide a p5.Vector.
+     *   v1.rem(v2);
+     *
+     *   // Prints 'p5.Vector Object : [1, 1, 1]'.
+     *   print(v1.toString());
+     * }
+     * </code>
+     * </div>
+     *
+     * <div class='norender'>
+     * <code>
+     * function setup() {
+     *   // Create a p5.Vector object.
+     *   let v = createVector(3, 4, 5);
+     *
+     *   // Divide an array.
+     *   let arr = [2, 3, 4];
+     *   v.rem(arr);
+     *
+     *   // Prints 'p5.Vector Object : [1, 1, 1]'.
+     *   print(v.toString());
+     * }
+     * </code>
+     * </div>
+     *
+     * <div class="norender">
+     * <code>
+     * function setup() {
+     *   // Create p5.Vector objects.
+     *   let v1 = createVector(3, 4, 5);
+     *   let v2 = createVector(2, 3, 4);
+     *
+     *   // Divide without modifying the original vectors.
+     *   let v3 = p5.Vector.rem(v1, v2);
+     *
+     *   // Prints 'p5.Vector Object : [1, 1, 1]'.
+     *   print(v3.toString());
+     * }
+     * </code>
+     * </div>
+     */
+    /**
+     * @method rem
+     * @param {p5.Vector | Number[]}  value  divisor vector.
+     * @chainable
+     */
     rem (x, y, z) {
       if (x instanceof p5.Vector) {
         if ([x.x,x.y,x.z].every(Number.isFinite)) {
@@ -1054,142 +629,140 @@
             );
           }
         }
-=======
-    } else if (Array.isArray(x)) {
-      if (x.every(Number.isFinite)) {
-        if (x.length === 2) {
-          return this.calculateRemainder2D(x[0], x[1]);
-        }
-        if (x.length === 3) {
-          return this.calculateRemainder3D(x[0], x[1], x[2]);
-        }
       }
-    } else if (args.length === 1) {
-      if (Number.isFinite(x) && x !== 0) {
-        this.x = this.x % x;
-        this.y = this.y % x;
-        this.z = this.z % x;
-        return this;
-      }
-    } else if (args.length === 2) {
-      if (args.every(Number.isFinite)) {
-        return this.calculateRemainder2D(
-          x,
-          y
-        );
-      }
-    } else if (args.length === 3) {
-      if (args.every(Number.isFinite)) {
-        return this.calculateRemainder3D(
-          x,
-          y,
-          z
-        );
->>>>>>> e6053b58
-      }
-    }
-
-<<<<<<< HEAD
-    /**
-   * Subtracts from a vector's `x`, `y`, and `z` components using separate
-   * numbers, another <a href="#/p5.Vector">p5.Vector</a> object, or an array of
-   * numbers. Calling `sub()` with no arguments has no effect.
-   *
-   * The static version of `sub()`, as in `p5.Vector.sub(v2, v1)`, returns a new
-   * <a href="#/p5.Vector">p5.Vector</a> object and doesn't change the
-   * originals.
-   *
-   * @method sub
-   * @param  {Number} x   x component of the vector to subtract.
-   * @param  {Number} [y] y component of the vector to subtract.
-   * @param  {Number} [z] z component of the vector to subtract.
-   * @chainable
-   * @example
-   * <div>
-   * <code>
-   * strokeWeight(5);
-   *
-   * // Bottom right.
-   * let pos = createVector(75, 75);
-   * point(pos);
-   *
-   * // Top right.
-   * pos.sub(0, 50);
-   * point(pos);
-   *
-   * // Top left.
-   * let p2 = createVector(50, 0);
-   * pos.sub(p2);
-   * point(pos);
-   *
-   * // Bottom left.
-   * let arr = [0, -50];
-   * pos.sub(arr);
-   * point(pos);
-   *
-   * describe('Four black dots arranged in a square on a gray background.');
-   * </code>
-   * </div>
-   *
-   * <div>
-   * <code>
-   * // Bottom right.
-   * let p1 = createVector(75, 75);
-   *
-   * // Center.
-   * let p2 = createVector(50, 50);
-   *
-   * // Top left.
-   * let p3 = p5.Vector.sub(p1, p2);
-   *
-   * strokeWeight(5);
-   * point(p1);
-   * point(p2);
-   * point(p3);
-   *
-   * describe('Three black dots in a diagonal line from top left to bottom right.');
-   * </code>
-   * </div>
-   *
-   * <div>
-   * <code>
-   * function draw() {
-   *   background(200);
-   *
-   *   let origin = createVector(0, 0);
-   *   let v1 = createVector(50, 50);
-   *   drawArrow(origin, v1, 'red');
-   *
-   *   let v2 = createVector(20, 70);
-   *   drawArrow(origin, v2, 'blue');
-   *
-   *   let v3 = p5.Vector.sub(v2, v1);
-   *   drawArrow(v1, v3, 'purple');
-   *
-   *   describe('Three arrows drawn on a gray square. A red and a blue arrow extend from the top left. A purple arrow extends from the tip of the red arrow to the tip of the blue arrow.');
-   * }
-   *
-   * function drawArrow(base, vec, myColor) {
-   *   push();
-   *   stroke(myColor);
-   *   strokeWeight(3);
-   *   fill(myColor);
-   *   translate(base.x, base.y);
-   *   line(0, 0, vec.x, vec.y);
-   *   rotate(vec.heading());
-   *   let arrowSize = 7;
-   *   translate(vec.mag() - arrowSize, 0);
-   *   triangle(0, arrowSize / 2, 0, -arrowSize / 2, arrowSize, 0);
-   *   pop();
-   * }
-   * </code>
-   * </div>
-   */
-    /**
-   * @method sub
-   * @param  {p5.Vector|Number[]} value the vector to subtract
-   * @chainable
-   */
+    }
+
+    /**
+     * Subtracts from a vector's `x`, `y`, and `z` components.
+     *
+     * `sub()` can use separate numbers, as in `v.sub(1, 2, 3)`, another
+     * <a href="#/p5.Vector">p5.Vector</a> object, as in `v.sub(v2)`, or an array
+     * of numbers, as in `v.sub([1, 2, 3])`.
+     *
+     * If a value isn't provided for a component, it won't change. For
+     * example, `v.sub(4, 5)` adds 4 to `v.x`, 5 to `v.y`, and 0 to `v.z`.
+     * Calling `sub()` with no arguments, as in `v.sub()`, has no effect.
+     *
+     * The static version of `sub()`, as in `p5.Vector.sub(v2, v1)`, returns a new
+     * <a href="#/p5.Vector">p5.Vector</a> object and doesn't change the
+     * originals.
+     *
+     * @method sub
+     * @param  {Number} x   x component of the vector to subtract.
+     * @param  {Number} [y] y component of the vector to subtract.
+     * @param  {Number} [z] z component of the vector to subtract.
+     * @chainable
+     *
+     * @example
+     * <div>
+     * <code>
+     * function setup() {
+     *   createCanvas(100, 100);
+     *
+     *   background(200);
+     *
+     *   // Style the points.
+     *   strokeWeight(5);
+     *
+     *   // Bottom right.
+     *   let pos = createVector(75, 75);
+     *   point(pos);
+     *
+     *   // Top right.
+     *   // Subtract numbers.
+     *   pos.sub(0, 50);
+     *   point(pos);
+     *
+     *   // Top left.
+     *   // Subtract a p5.Vector.
+     *   let p2 = createVector(50, 0);
+     *   pos.sub(p2);
+     *   point(pos);
+     *
+     *   // Bottom left.
+     *   // Subtract an array.
+     *   let arr = [0, -50];
+     *   pos.sub(arr);
+     *   point(pos);
+     *
+     *   describe('Four black dots arranged in a square on a gray background.');
+     * }
+     * </code>
+     * </div>
+     *
+     * <div>
+     * <code>
+     * function setup() {
+     *   createCanvas(100, 100);
+     *
+     *   background(200);
+     *
+     *   // Create p5.Vector objects.
+     *   let p1 = createVector(75, 75);
+     *   let p2 = createVector(50, 50);
+     *
+     *   // Subtract with modifying the original vectors.
+     *   let p3 = p5.Vector.sub(p1, p2);
+     *
+     *   // Draw the points.
+     *   strokeWeight(5);
+     *   point(p1);
+     *   point(p2);
+     *   point(p3);
+     *
+     *   describe('Three black dots in a diagonal line from top left to bottom right.');
+     * }
+     * </code>
+     * </div>
+     *
+     * <div>
+     * <code>
+     * function setup() {
+     *   createCanvas(100, 100);
+     *
+     *   describe('Three arrows drawn on a gray square. A red and a blue arrow extend from the top left. A purple arrow extends from the tip of the red arrow to the tip of the blue arrow.');
+     * }
+     *
+     * function draw() {
+     *   background(200);
+     *
+     *   let origin = createVector(0, 0);
+     *
+     *   // Draw the red arrow.
+     *   let v1 = createVector(50, 50);
+     *   drawArrow(origin, v1, 'red');
+     *
+     *   // Draw the blue arrow.
+     *   let v2 = createVector(20, 70);
+     *   drawArrow(origin, v2, 'blue');
+     *
+     *   // Purple arrow.
+     *   let v3 = p5.Vector.sub(v2, v1);
+     *   drawArrow(v1, v3, 'purple');
+     * }
+     *
+     * // Draws an arrow between two vectors.
+     * function drawArrow(base, vec, myColor) {
+     *   push();
+     *   stroke(myColor);
+     *   strokeWeight(3);
+     *   fill(myColor);
+     *   translate(base.x, base.y);
+     *   line(0, 0, vec.x, vec.y);
+     *   rotate(vec.heading());
+     *   let arrowSize = 7;
+     *   translate(vec.mag() - arrowSize, 0);
+     *   triangle(0, arrowSize / 2, 0, -arrowSize / 2, arrowSize, 0);
+     *   pop();
+     * }
+     * </code>
+     * </div>
+     */
+    /**
+     * @method sub
+     * @param  {p5.Vector|Number[]} value the vector to subtract
+     * @chainable
+     */
     sub(x, y, z) {
       if (x instanceof p5.Vector) {
         this.x -= x.x || 0;
@@ -1206,483 +779,205 @@
       this.x -= x || 0;
       this.y -= y || 0;
       this.z -= z || 0;
-=======
-  /**
- * Subtracts from a vector's `x`, `y`, and `z` components.
- *
- * `sub()` can use separate numbers, as in `v.sub(1, 2, 3)`, another
- * <a href="#/p5.Vector">p5.Vector</a> object, as in `v.sub(v2)`, or an array
- * of numbers, as in `v.sub([1, 2, 3])`.
- *
- * If a value isn't provided for a component, it won't change. For
- * example, `v.sub(4, 5)` adds 4 to `v.x`, 5 to `v.y`, and 0 to `v.z`.
- * Calling `sub()` with no arguments, as in `v.sub()`, has no effect.
- *
- * The static version of `sub()`, as in `p5.Vector.sub(v2, v1)`, returns a new
- * <a href="#/p5.Vector">p5.Vector</a> object and doesn't change the
- * originals.
- *
- * @method sub
- * @param  {Number} x   x component of the vector to subtract.
- * @param  {Number} [y] y component of the vector to subtract.
- * @param  {Number} [z] z component of the vector to subtract.
- * @chainable
- *
- * @example
- * <div>
- * <code>
- * function setup() {
- *   createCanvas(100, 100);
- *
- *   background(200);
- *
- *   // Style the points.
- *   strokeWeight(5);
- *
- *   // Bottom right.
- *   let pos = createVector(75, 75);
- *   point(pos);
- *
- *   // Top right.
- *   // Subtract numbers.
- *   pos.sub(0, 50);
- *   point(pos);
- *
- *   // Top left.
- *   // Subtract a p5.Vector.
- *   let p2 = createVector(50, 0);
- *   pos.sub(p2);
- *   point(pos);
- *
- *   // Bottom left.
- *   // Subtract an array.
- *   let arr = [0, -50];
- *   pos.sub(arr);
- *   point(pos);
- *
- *   describe('Four black dots arranged in a square on a gray background.');
- * }
- * </code>
- * </div>
- *
- * <div>
- * <code>
- * function setup() {
- *   createCanvas(100, 100);
- *
- *   background(200);
- *
- *   // Create p5.Vector objects.
- *   let p1 = createVector(75, 75);
- *   let p2 = createVector(50, 50);
- *
- *   // Subtract with modifying the original vectors.
- *   let p3 = p5.Vector.sub(p1, p2);
- *
- *   // Draw the points.
- *   strokeWeight(5);
- *   point(p1);
- *   point(p2);
- *   point(p3);
- *
- *   describe('Three black dots in a diagonal line from top left to bottom right.');
- * }
- * </code>
- * </div>
- *
- * <div>
- * <code>
- * function setup() {
- *   createCanvas(100, 100);
- *
- *   describe('Three arrows drawn on a gray square. A red and a blue arrow extend from the top left. A purple arrow extends from the tip of the red arrow to the tip of the blue arrow.');
- * }
- *
- * function draw() {
- *   background(200);
- *
- *   let origin = createVector(0, 0);
- *
- *   // Draw the red arrow.
- *   let v1 = createVector(50, 50);
- *   drawArrow(origin, v1, 'red');
- *
- *   // Draw the blue arrow.
- *   let v2 = createVector(20, 70);
- *   drawArrow(origin, v2, 'blue');
- *
- *   // Purple arrow.
- *   let v3 = p5.Vector.sub(v2, v1);
- *   drawArrow(v1, v3, 'purple');
- * }
- *
- * // Draws an arrow between two vectors.
- * function drawArrow(base, vec, myColor) {
- *   push();
- *   stroke(myColor);
- *   strokeWeight(3);
- *   fill(myColor);
- *   translate(base.x, base.y);
- *   line(0, 0, vec.x, vec.y);
- *   rotate(vec.heading());
- *   let arrowSize = 7;
- *   translate(vec.mag() - arrowSize, 0);
- *   triangle(0, arrowSize / 2, 0, -arrowSize / 2, arrowSize, 0);
- *   pop();
- * }
- * </code>
- * </div>
- */
-  /**
- * @method sub
- * @param  {p5.Vector|Number[]} value the vector to subtract
- * @chainable
- */
-  sub(x, y, z) {
-    if (x instanceof p5.Vector) {
-      this.x -= x.x || 0;
-      this.y -= x.y || 0;
-      this.z -= x.z || 0;
       return this;
     }
-    if (Array.isArray(x)) {
-      this.x -= x[0] || 0;
-      this.y -= x[1] || 0;
-      this.z -= x[2] || 0;
->>>>>>> e6053b58
-      return this;
-    }
-
-<<<<<<< HEAD
-    /**
-   * Multiplies a vector's `x`, `y`, and `z` components by the same number,
-   * separate numbers, the components of another
-   * <a href="#/p5.Vector">p5.Vector</a> object, or an array of numbers. Calling
-   * `mult()` with no arguments has no effect.
-   *
-   * The static version of `mult()`, as in `p5.Vector.mult(v, 2)`, returns a new
-   * <a href="#/p5.Vector">p5.Vector</a> object and doesn't change the
-   * originals.
-   *
-   * @method mult
-   * @param  {Number} n The number to multiply with the vector
-   * @chainable
-   * @example
-   * <div>
-   * <code>
-   * strokeWeight(5);
-   *
-   * let p = createVector(25, 25);
-   * point(p);
-   *
-   * p.mult(2);
-   * point(p);
-   *
-   * describe('Two black dots drawn on a gray square. One dot is in the top left corner and the other is in the center.');
-   * </code>
-   * </div>
-   *
-   * <div>
-   * <code>
-   * strokeWeight(5);
-   *
-   * let p = createVector(25, 25);
-   * point(p);
-   *
-   * p.mult(2, 3);
-   * point(p);
-   *
-   * describe('Two black dots drawn on a gray square. One dot is in the top left corner and the other is in the bottom center.');
-   * </code>
-   * </div>
-   *
-   * <div>
-   * <code>
-   * strokeWeight(5);
-   *
-   * let p = createVector(25, 25);
-   * point(p);
-   *
-   * let arr = [2, 3];
-   * p.mult(arr);
-   * point(p);
-   *
-   * describe('Two black dots drawn on a gray square. One dot is in the top left corner and the other is in the bottom center.');
-   * </code>
-   * </div>
-   *
-   * <div>
-   * <code>
-   * strokeWeight(5);
-   *
-   * let p = createVector(25, 25);
-   * point(p);
-   *
-   * let p2 = createVector(2, 3);
-   * p.mult(p2);
-   * point(p);
-   *
-   * describe('Two black dots drawn on a gray square. One dot is in the top left corner and the other is in the bottom center.');
-   * </code>
-   * </div>
-   *
-   * <div>
-   * <code>
-   * strokeWeight(5);
-   *
-   * let p = createVector(25, 25);
-   * point(p);
-   *
-   * let p2 = createVector(2, 3);
-   * let p3 = p5.Vector.mult(p, p2);
-   * point(p3);
-   *
-   * describe('Two black dots drawn on a gray square. One dot is in the top left corner and the other is in the bottom center.');
-   * </code>
-   * </div>
-   *
-   * <div>
-   * <code>
-   * function draw() {
-   *   background(200);
-   *
-   *   let origin = createVector(0, 0);
-   *   let v1 = createVector(25, 25);
-   *   drawArrow(origin, v1, 'red');
-   *
-   *   let v2 = p5.Vector.mult(v1, 2);
-   *   drawArrow(origin, v2, 'blue');
-   *
-   *   describe('Two arrows extending from the top left corner. The blue arrow is twice the length of the red arrow.');
-   * }
-   *
-   * function drawArrow(base, vec, myColor) {
-   *   push();
-   *   stroke(myColor);
-   *   strokeWeight(3);
-   *   fill(myColor);
-   *   translate(base.x, base.y);
-   *   line(0, 0, vec.x, vec.y);
-   *   rotate(vec.heading());
-   *   let arrowSize = 7;
-   *   translate(vec.mag() - arrowSize, 0);
-   *   triangle(0, arrowSize / 2, 0, -arrowSize / 2, arrowSize, 0);
-   *   pop();
-   * }
-   * </code>
-   * </div>
-   */
-=======
-  /**
- * Multiplies a vector's `x`, `y`, and `z` components.
- *
- * `mult()` can use separate numbers, as in `v.mult(1, 2, 3)`, another
- * <a href="#/p5.Vector">p5.Vector</a> object, as in `v.mult(v2)`, or an array
- * of numbers, as in `v.mult([1, 2, 3])`.
- *
- * If only one value is provided, as in `v.mult(2)`, then all the components
- * will be multiplied by 2. If a value isn't provided for a component, it
- * won't change. For example, `v.mult(4, 5)` multiplies `v.x` by, `v.y` by 5,
- * and `v.z` by 1. Calling `mult()` with no arguments, as in `v.mult()`, has
- * no effect.
- *
- * The static version of `mult()`, as in `p5.Vector.mult(v, 2)`, returns a new
- * <a href="#/p5.Vector">p5.Vector</a> object and doesn't change the
- * originals.
- *
- * @method mult
- * @param  {Number} n The number to multiply with the vector
- * @chainable
- * @example
- * <div>
- * <code>
- * function setup() {
- *   createCanvas(100, 100);
- *
- *   background(200);
- *
- *   // Style the points.
- *   strokeWeight(5);
- *
- *   // Top-left.
- *   let p = createVector(25, 25);
- *   point(p);
- *
- *   // Center.
- *   // Multiply all components by 2.
- *   p.mult(2);
- *   point(p);
- *
- *   describe('Two black dots drawn on a gray square. One dot is in the top left corner and the other is in the center.');
- * }
- * </code>
- * </div>
- *
- * <div>
- * <code>
- * function setup() {
- *   strokeWeight(5);
- *
- *   // Top-left.
- *   let p = createVector(25, 25);
- *   point(p);
- *
- *   // Bottom-right.
- *   // Multiply p.x * 2 and p.y * 3
- *   p.mult(2, 3);
- *   point(p);
- *
- *   describe('Two black dots drawn on a gray square. One dot is in the top left corner and the other is in the bottom center.');
- * }
- * </code>
- * </div>
- *
- * <div>
- * <code>
- * function setup() {
- *   createCanvas(100, 100);
- *
- *   background(200);
- *
- *   // Style the points.
- *   strokeWeight(5);
- *
- *   // Top-left.
- *   let p = createVector(25, 25);
- *   point(p);
- *
- *   // Bottom-right.
- *   // Multiply p.x * 2 and p.y * 3
- *   let arr = [2, 3];
- *   p.mult(arr);
- *   point(p);
- *
- *   describe('Two black dots drawn on a gray square. One dot is in the top left corner and the other is in the bottom center.');
- * }
- * </code>
- * </div>
- *
- * <div>
- * <code>
- * function setup() {
- *   createCanvas(100, 100);
- *
- *   background(200);
- *
- *   // Style the points.
- *   strokeWeight(5);
- *
- *   // Top-left.
- *   let p = createVector(25, 25);
- *   point(p);
- *
- *   // Bottom-right.
- *   // Multiply p.x * p2.x and p.y * p2.y
- *   let p2 = createVector(2, 3);
- *   p.mult(p2);
- *   point(p);
- *
- *   describe('Two black dots drawn on a gray square. One dot is in the top left corner and the other is in the bottom center.');
- * }
- * </code>
- * </div>
- *
- * <div>
- * <code>
- * function setup() {
- *   createCanvas(100, 100);
- *
- *   background(200);
- *
- *   // Style the points.
- *   strokeWeight(5);
- *
- *   // Top-left.
- *   let p = createVector(25, 25);
- *   point(p);
- *
- *   // Bottom-right.
- *   // Create a new p5.Vector with
- *   // p3.x = p.x * p2.x
- *   // p3.y = p.y * p2.y
- *   let p2 = createVector(2, 3);
- *   let p3 = p5.Vector.mult(p, p2);
- *   point(p3);
- *
- *   describe('Two black dots drawn on a gray square. One dot is in the top left corner and the other is in the bottom center.');
- * }
- * </code>
- * </div>
- *
- * <div>
- * <code>
- * function setup() {
- *   createCanvas(100, 100);
- *
- *   describe('Two arrows extending from the top left corner. The blue arrow is twice the length of the red arrow.');
- * }
- * function draw() {
- *   background(200);
- *
- *   let origin = createVector(0, 0);
- *
- *   // Draw the red arrow.
- *   let v1 = createVector(25, 25);
- *   drawArrow(origin, v1, 'red');
- *
- *   // Draw the blue arrow.
- *   let v2 = p5.Vector.mult(v1, 2);
- *   drawArrow(origin, v2, 'blue');
- * }
- *
- * // Draws an arrow between two vectors.
- * function drawArrow(base, vec, myColor) {
- *   push();
- *   stroke(myColor);
- *   strokeWeight(3);
- *   fill(myColor);
- *   translate(base.x, base.y);
- *   line(0, 0, vec.x, vec.y);
- *   rotate(vec.heading());
- *   let arrowSize = 7;
- *   translate(vec.mag() - arrowSize, 0);
- *   triangle(0, arrowSize / 2, 0, -arrowSize / 2, arrowSize, 0);
- *   pop();
- * }
- * </code>
- * </div>
- */
-
-  /**
- * @method mult
- * @param  {Number} x number to multiply with the x component of the vector.
- * @param  {Number} y number to multiply with the y component of the vector.
- * @param  {Number} [z] number to multiply with the z component of the vector.
- * @chainable
- */
->>>>>>> e6053b58
-
-    /**
-   * @method mult
-   * @param  {Number} x number to multiply with the x component of the vector.
-   * @param  {Number} y number to multiply with the y component of the vector.
-   * @param  {Number} [z] number to multiply with the z component of the vector.
-   * @chainable
-   */
-
-    /**
-   * @method mult
-   * @param  {Number[]} arr array to multiply with the components of the vector.
-   * @chainable
-   */
-
-<<<<<<< HEAD
-    /**
-   * @method mult
-   * @param  {p5.Vector} v vector to multiply with the components of the original vector.
-   * @chainable
-   */
-
+
+    /**
+     * Multiplies a vector's `x`, `y`, and `z` components.
+     *
+     * `mult()` can use separate numbers, as in `v.mult(1, 2, 3)`, another
+     * <a href="#/p5.Vector">p5.Vector</a> object, as in `v.mult(v2)`, or an array
+     * of numbers, as in `v.mult([1, 2, 3])`.
+     *
+     * If only one value is provided, as in `v.mult(2)`, then all the components
+     * will be multiplied by 2. If a value isn't provided for a component, it
+     * won't change. For example, `v.mult(4, 5)` multiplies `v.x` by, `v.y` by 5,
+     * and `v.z` by 1. Calling `mult()` with no arguments, as in `v.mult()`, has
+     * no effect.
+     *
+     * The static version of `mult()`, as in `p5.Vector.mult(v, 2)`, returns a new
+     * <a href="#/p5.Vector">p5.Vector</a> object and doesn't change the
+     * originals.
+     *
+     * @method mult
+     * @param  {Number} n The number to multiply with the vector
+     * @chainable
+     * @example
+     * <div>
+     * <code>
+     * function setup() {
+     *   createCanvas(100, 100);
+     *
+     *   background(200);
+     *
+     *   // Style the points.
+     *   strokeWeight(5);
+     *
+     *   // Top-left.
+     *   let p = createVector(25, 25);
+     *   point(p);
+     *
+     *   // Center.
+     *   // Multiply all components by 2.
+     *   p.mult(2);
+     *   point(p);
+     *
+     *   describe('Two black dots drawn on a gray square. One dot is in the top left corner and the other is in the center.');
+     * }
+     * </code>
+     * </div>
+     *
+     * <div>
+     * <code>
+     * function setup() {
+     *   strokeWeight(5);
+     *
+     *   // Top-left.
+     *   let p = createVector(25, 25);
+     *   point(p);
+     *
+     *   // Bottom-right.
+     *   // Multiply p.x * 2 and p.y * 3
+     *   p.mult(2, 3);
+     *   point(p);
+     *
+     *   describe('Two black dots drawn on a gray square. One dot is in the top left corner and the other is in the bottom center.');
+     * }
+     * </code>
+     * </div>
+     *
+     * <div>
+     * <code>
+     * function setup() {
+     *   createCanvas(100, 100);
+     *
+     *   background(200);
+     *
+     *   // Style the points.
+     *   strokeWeight(5);
+     *
+     *   // Top-left.
+     *   let p = createVector(25, 25);
+     *   point(p);
+     *
+     *   // Bottom-right.
+     *   // Multiply p.x * 2 and p.y * 3
+     *   let arr = [2, 3];
+     *   p.mult(arr);
+     *   point(p);
+     *
+     *   describe('Two black dots drawn on a gray square. One dot is in the top left corner and the other is in the bottom center.');
+     * }
+     * </code>
+     * </div>
+     *
+     * <div>
+     * <code>
+     * function setup() {
+     *   createCanvas(100, 100);
+     *
+     *   background(200);
+     *
+     *   // Style the points.
+     *   strokeWeight(5);
+     *
+     *   // Top-left.
+     *   let p = createVector(25, 25);
+     *   point(p);
+     *
+     *   // Bottom-right.
+     *   // Multiply p.x * p2.x and p.y * p2.y
+     *   let p2 = createVector(2, 3);
+     *   p.mult(p2);
+     *   point(p);
+     *
+     *   describe('Two black dots drawn on a gray square. One dot is in the top left corner and the other is in the bottom center.');
+     * }
+     * </code>
+     * </div>
+     *
+     * <div>
+     * <code>
+     * function setup() {
+     *   createCanvas(100, 100);
+     *
+     *   background(200);
+     *
+     *   // Style the points.
+     *   strokeWeight(5);
+     *
+     *   // Top-left.
+     *   let p = createVector(25, 25);
+     *   point(p);
+     *
+     *   // Bottom-right.
+     *   // Create a new p5.Vector with
+     *   // p3.x = p.x * p2.x
+     *   // p3.y = p.y * p2.y
+     *   let p2 = createVector(2, 3);
+     *   let p3 = p5.Vector.mult(p, p2);
+     *   point(p3);
+     *
+     *   describe('Two black dots drawn on a gray square. One dot is in the top left corner and the other is in the bottom center.');
+     * }
+     * </code>
+     * </div>
+     *
+     * <div>
+     * <code>
+     * function setup() {
+     *   createCanvas(100, 100);
+     *
+     *   describe('Two arrows extending from the top left corner. The blue arrow is twice the length of the red arrow.');
+     * }
+     * function draw() {
+     *   background(200);
+     *
+     *   let origin = createVector(0, 0);
+     *
+     *   // Draw the red arrow.
+     *   let v1 = createVector(25, 25);
+     *   drawArrow(origin, v1, 'red');
+     *
+     *   // Draw the blue arrow.
+     *   let v2 = p5.Vector.mult(v1, 2);
+     *   drawArrow(origin, v2, 'blue');
+     * }
+     *
+     * // Draws an arrow between two vectors.
+     * function drawArrow(base, vec, myColor) {
+     *   push();
+     *   stroke(myColor);
+     *   strokeWeight(3);
+     *   fill(myColor);
+     *   translate(base.x, base.y);
+     *   line(0, 0, vec.x, vec.y);
+     *   rotate(vec.heading());
+     *   let arrowSize = 7;
+     *   translate(vec.mag() - arrowSize, 0);
+     *   triangle(0, arrowSize / 2, 0, -arrowSize / 2, arrowSize, 0);
+     *   pop();
+     * }
+     * </code>
+     * </div>
+     */
+    /**
+     * @method mult
+     * @param  {Number} x number to multiply with the x component of the vector.
+     * @param  {Number} y number to multiply with the y component of the vector.
+     * @param  {Number} [z] number to multiply with the z component of the vector.
+     * @chainable
+     */
+    /**
+     * @method mult
+     * @param  {Number[]} arr array to multiply with the components of the vector.
+     * @chainable
+     */
+    /**
+     * @method mult
+     * @param  {p5.Vector} v vector to multiply with the components of the original vector.
+     * @chainable
+     */
     mult(x, y, z) {
       if (x instanceof p5.Vector) {
       // new p5.Vector will check that values are valid upon construction but it's possible
@@ -1706,30 +1001,6 @@
           );
         }
         return this;
-=======
-  mult(...args) {
-    let [x, y, z] = args;
-    if (x instanceof p5.Vector) {
-    // new p5.Vector will check that values are valid upon construction but it's possible
-    // that someone could change the value of a component after creation, which is why we still
-    // perform this check
-      if (
-        Number.isFinite(x.x) &&
-      Number.isFinite(x.y) &&
-      Number.isFinite(x.z) &&
-      typeof x.x === 'number' &&
-      typeof x.y === 'number' &&
-      typeof x.z === 'number'
-      ) {
-        this.x *= x.x;
-        this.y *= x.y;
-        this.z *= x.z;
-      } else {
-        console.warn(
-          'p5.Vector.prototype.mult:',
-          'x contains components that are either undefined or not finite numbers'
-        );
->>>>>>> e6053b58
       }
       if (Array.isArray(x)) {
         if (
@@ -1783,361 +1054,207 @@
         );
       }
 
-<<<<<<< HEAD
       return this;
     }
 
     /**
-   * Divides a vector's `x`, `y`, and `z` components by the same number,
-   * separate numbers, the components of another
-   * <a href="#/p5.Vector">p5.Vector</a> object, or an array of numbers. Calling
-   * `div()` with no arguments has no effect.
-   *
-   * The static version of `div()`, as in `p5.Vector.div(v, 2)`, returns a new
-   * <a href="#/p5.Vector">p5.Vector</a> object and doesn't change the
-   * originals.
-   *
-   * @method div
-   * @param  {number}    n The number to divide the vector by
-   * @chainable
-   * @example
-   * <div>
-   * <code>
-   * strokeWeight(5);
-   *
-   * let p = createVector(50, 50);
-   * point(p);
-   *
-   * p.div(2);
-   * point(p);
-   *
-   * describe('Two black dots drawn on a gray square. One dot is in the top left corner and the other is in the center.');
-   * </code>
-   * </div>
-   *
-   * <div>
-   * <code>
-   * strokeWeight(5);
-   *
-   * let p = createVector(50, 75);
-   * point(p);
-   *
-   * p.div(2, 3);
-   * point(p);
-   *
-   * describe('Two black dots drawn on a gray square. One dot is in the top left corner and the other is in the bottom center.');
-   * </code>
-   * </div>
-   *
-   * <div>
-   * <code>
-   * strokeWeight(5);
-   *
-   * let p = createVector(50, 75);
-   * point(p);
-   *
-   * let arr = [2, 3];
-   * p.div(arr);
-   * point(p);
-   *
-   * describe('Two black dots drawn on a gray square. One dot is in the top left corner and the other is in the bottom center.');
-   * </code>
-   * </div>
-   *
-   * <div>
-   * <code>
-   * strokeWeight(5);
-   *
-   * let p = createVector(50, 75);
-   * point(p);
-   *
-   * let p2 = createVector(2, 3);
-   * p.div(p2);
-   * point(p);
-   *
-   * describe('Two black dots drawn on a gray square. One dot is in the top left corner and the other is in the bottom center.');
-   * </code>
-   * </div>
-   *
-   * <div>
-   * <code>
-   * strokeWeight(5);
-   *
-   * let p = createVector(50, 75);
-   * point(p);
-   *
-   * let p2 = createVector(2, 3);
-   * let p3 = p5.Vector.div(p, p2);
-   * point(p3);
-   *
-   * describe('Two black dots drawn on a gray square. One dot is in the top left corner and the other is in the bottom center.');
-   * </code>
-   * </div>
-   *
-   * <div>
-   * <code>
-   * function draw() {
-   *   background(200);
-   *
-   *   let origin = createVector(0, 0);
-   *   let v1 = createVector(50, 50);
-   *   drawArrow(origin, v1, 'red');
-   *
-   *   let v2 = p5.Vector.div(v1, 2);
-   *   drawArrow(origin, v2, 'blue');
-   *
-   *   describe('Two arrows extending from the top left corner. The blue arrow is half the length of the red arrow.');
-   * }
-   *
-   * function drawArrow(base, vec, myColor) {
-   *   push();
-   *   stroke(myColor);
-   *   strokeWeight(3);
-   *   fill(myColor);
-   *   translate(base.x, base.y);
-   *   line(0, 0, vec.x, vec.y);
-   *   rotate(vec.heading());
-   *   let arrowSize = 7;
-   *   translate(vec.mag() - arrowSize, 0);
-   *   triangle(0, arrowSize / 2, 0, -arrowSize / 2, arrowSize, 0);
-   *   pop();
-   * }
-   * </code>
-   * </div>
-   */
-=======
-    const vectorComponents = args;
-    if (
-      vectorComponents.every(element => Number.isFinite(element)) &&
-    vectorComponents.every(element => typeof element === 'number')
-    ) {
-      if (args.length === 1) {
-        this.x *= x;
-        this.y *= x;
-        this.z *= x;
-      }
-      if (args.length === 2) {
-        this.x *= x;
-        this.y *= y;
-      }
-      if (args.length === 3) {
-        this.x *= x;
-        this.y *= y;
-        this.z *= z;
-      }
-    } else {
-      console.warn(
-        'p5.Vector.prototype.mult:',
-        'x, y, or z arguments are either undefined or not a finite number'
-      );
-    }
-
-    return this;
-  }
-
-  /**
- * Divides a vector's `x`, `y`, and `z` components.
- *
- * `div()` can use separate numbers, as in `v.div(1, 2, 3)`, another
- * <a href="#/p5.Vector">p5.Vector</a> object, as in `v.div(v2)`, or an array
- * of numbers, as in `v.div([1, 2, 3])`.
- *
- * If only one value is provided, as in `v.div(2)`, then all the components
- * will be divided by 2. If a value isn't provided for a component, it
- * won't change. For example, `v.div(4, 5)` divides `v.x` by, `v.y` by 5,
- * and `v.z` by 1. Calling `div()` with no arguments, as in `v.div()`, has
- * no effect.
- *
- * The static version of `div()`, as in `p5.Vector.div(v, 2)`, returns a new
- * <a href="#/p5.Vector">p5.Vector</a> object and doesn't change the
- * originals.
- *
- * @method div
- * @param  {number}    n The number to divide the vector by
- * @chainable
- * @example
- * <div>
- * <code>
- * function setup() {
- *   createCanvas(100, 100);
- *
- *   background(200);
- *
- *   // Style the points.
- *   strokeWeight(5);
- *
- *   // Center.
- *   let p = createVector(50, 50);
- *   point(p);
- *
- *   // Top-left.
- *   // Divide p.x / 2 and p.y / 2
- *   p.div(2);
- *   point(p);
- *
- *   describe('Two black dots drawn on a gray square. One dot is in the top left corner and the other is in the center.');
- * }
- * </code>
- * </div>
- *
- * <div>
- * <code>
- * function setup() {
- *   createCanvas(100, 100);
- *
- *   background(200);
- *
- *   // Style the points.
- *   strokeWeight(5);
- *
- *   // Bottom-right.
- *   let p = createVector(50, 75);
- *   point(p);
- *
- *   // Top-left.
- *   // Divide p.x / 2 and p.y / 3
- *   p.div(2, 3);
- *   point(p);
- *
- *   describe('Two black dots drawn on a gray square. One dot is in the top left corner and the other is in the bottom center.');
- * }
- * </code>
- * </div>
- *
- * <div>
- * <code>
- * function setup() {
- *   createCanvas(100, 100);
- *
- *   background(200);
- *
- *   // Style the points.
- *   strokeWeight(5);
- *
- *   // Bottom-right.
- *   let p = createVector(50, 75);
- *   point(p);
- *
- *   // Top-left.
- *   // Divide p.x / 2 and p.y / 3
- *   let arr = [2, 3];
- *   p.div(arr);
- *   point(p);
- *
- *   describe('Two black dots drawn on a gray square. One dot is in the top left corner and the other is in the bottom center.');
- * }
- * </code>
- * </div>
- *
- * <div>
- * <code>
- * function setup() {
- *   createCanvas(100, 100);
- *
- *   background(200);
- *
- *   // Style the points.
- *   strokeWeight(5);
- *
- *   // Bottom-right.
- *   let p = createVector(50, 75);
- *   point(p);
- *
- *   // Top-left.
- *   // Divide p.x / 2 and p.y / 3
- *   let p2 = createVector(2, 3);
- *   p.div(p2);
- *   point(p);
- *
- *   describe('Two black dots drawn on a gray square. One dot is in the top left corner and the other is in the bottom center.');
- * }
- * </code>
- * </div>
- *
- * <div>
- * <code>
- * function setup() {
- *   createCanvas(100, 100);
- *
- *   background(200);
- *
- *   // Style the points.
- *   strokeWeight(5);
- *
- *   // Bottom-right.
- *   let p = createVector(50, 75);
- *   point(p);
- *
- *   // Top-left.
- *   // Create a new p5.Vector with
- *   // p3.x = p.x / p2.x
- *   // p3.y = p.y / p2.y
- *   let p2 = createVector(2, 3);
- *   let p3 = p5.Vector.div(p, p2);
- *   point(p3);
- *
- *   describe('Two black dots drawn on a gray square. One dot is in the top left corner and the other is in the bottom center.');
- * }
- * </code>
- * </div>
- *
- * <div>
- * <code>
- * function draw() {
- *   background(200);
- *
- *   let origin = createVector(0, 0);
- *
- *   // Draw the red arrow.
- *   let v1 = createVector(50, 50);
- *   drawArrow(origin, v1, 'red');
- *
- *   // Draw the blue arrow.
- *   let v2 = p5.Vector.div(v1, 2);
- *   drawArrow(origin, v2, 'blue');
- *
- *   describe('Two arrows extending from the top left corner. The blue arrow is half the length of the red arrow.');
- * }
- *
- * // Draws an arrow between two vectors.
- * function drawArrow(base, vec, myColor) {
- *   push();
- *   stroke(myColor);
- *   strokeWeight(3);
- *   fill(myColor);
- *   translate(base.x, base.y);
- *   line(0, 0, vec.x, vec.y);
- *   rotate(vec.heading());
- *   let arrowSize = 7;
- *   translate(vec.mag() - arrowSize, 0);
- *   triangle(0, arrowSize / 2, 0, -arrowSize / 2, arrowSize, 0);
- *   pop();
- * }
- * </code>
- * </div>
- */
->>>>>>> e6053b58
-
-    /**
-   * @method div
-   * @param  {Number} x number to divide with the x component of the vector.
-   * @param  {Number} y number to divide with the y component of the vector.
-   * @param  {Number} [z] number to divide with the z component of the vector.
-   * @chainable
-   */
-
-    /**
-   * @method div
-   * @param  {Number[]} arr array to divide the components of the vector by.
-   * @chainable
-   */
-
-<<<<<<< HEAD
-    /**
-   * @method div
-   * @param  {p5.Vector} v vector to divide the components of the original vector by.
-   * @chainable
-   */
+     * Divides a vector's `x`, `y`, and `z` components.
+     *
+     * `div()` can use separate numbers, as in `v.div(1, 2, 3)`, another
+     * <a href="#/p5.Vector">p5.Vector</a> object, as in `v.div(v2)`, or an array
+     * of numbers, as in `v.div([1, 2, 3])`.
+     *
+     * If only one value is provided, as in `v.div(2)`, then all the components
+     * will be divided by 2. If a value isn't provided for a component, it
+     * won't change. For example, `v.div(4, 5)` divides `v.x` by, `v.y` by 5,
+     * and `v.z` by 1. Calling `div()` with no arguments, as in `v.div()`, has
+     * no effect.
+     *
+     * The static version of `div()`, as in `p5.Vector.div(v, 2)`, returns a new
+     * <a href="#/p5.Vector">p5.Vector</a> object and doesn't change the
+     * originals.
+     *
+     * @method div
+     * @param  {number}    n The number to divide the vector by
+     * @chainable
+     * @example
+     * <div>
+     * <code>
+     * function setup() {
+     *   createCanvas(100, 100);
+     *
+     *   background(200);
+     *
+     *   // Style the points.
+     *   strokeWeight(5);
+     *
+     *   // Center.
+     *   let p = createVector(50, 50);
+     *   point(p);
+     *
+     *   // Top-left.
+     *   // Divide p.x / 2 and p.y / 2
+     *   p.div(2);
+     *   point(p);
+     *
+     *   describe('Two black dots drawn on a gray square. One dot is in the top left corner and the other is in the center.');
+     * }
+     * </code>
+     * </div>
+     *
+     * <div>
+     * <code>
+     * function setup() {
+     *   createCanvas(100, 100);
+     *
+     *   background(200);
+     *
+     *   // Style the points.
+     *   strokeWeight(5);
+     *
+     *   // Bottom-right.
+     *   let p = createVector(50, 75);
+     *   point(p);
+     *
+     *   // Top-left.
+     *   // Divide p.x / 2 and p.y / 3
+     *   p.div(2, 3);
+     *   point(p);
+     *
+     *   describe('Two black dots drawn on a gray square. One dot is in the top left corner and the other is in the bottom center.');
+     * }
+     * </code>
+     * </div>
+     *
+     * <div>
+     * <code>
+     * function setup() {
+     *   createCanvas(100, 100);
+     *
+     *   background(200);
+     *
+     *   // Style the points.
+     *   strokeWeight(5);
+     *
+     *   // Bottom-right.
+     *   let p = createVector(50, 75);
+     *   point(p);
+     *
+     *   // Top-left.
+     *   // Divide p.x / 2 and p.y / 3
+     *   let arr = [2, 3];
+     *   p.div(arr);
+     *   point(p);
+     *
+     *   describe('Two black dots drawn on a gray square. One dot is in the top left corner and the other is in the bottom center.');
+     * }
+     * </code>
+     * </div>
+     *
+     * <div>
+     * <code>
+     * function setup() {
+     *   createCanvas(100, 100);
+     *
+     *   background(200);
+     *
+     *   // Style the points.
+     *   strokeWeight(5);
+     *
+     *   // Bottom-right.
+     *   let p = createVector(50, 75);
+     *   point(p);
+     *
+     *   // Top-left.
+     *   // Divide p.x / 2 and p.y / 3
+     *   let p2 = createVector(2, 3);
+     *   p.div(p2);
+     *   point(p);
+     *
+     *   describe('Two black dots drawn on a gray square. One dot is in the top left corner and the other is in the bottom center.');
+     * }
+     * </code>
+     * </div>
+     *
+     * <div>
+     * <code>
+     * function setup() {
+     *   createCanvas(100, 100);
+     *
+     *   background(200);
+     *
+     *   // Style the points.
+     *   strokeWeight(5);
+     *
+     *   // Bottom-right.
+     *   let p = createVector(50, 75);
+     *   point(p);
+     *
+     *   // Top-left.
+     *   // Create a new p5.Vector with
+     *   // p3.x = p.x / p2.x
+     *   // p3.y = p.y / p2.y
+     *   let p2 = createVector(2, 3);
+     *   let p3 = p5.Vector.div(p, p2);
+     *   point(p3);
+     *
+     *   describe('Two black dots drawn on a gray square. One dot is in the top left corner and the other is in the bottom center.');
+     * }
+     * </code>
+     * </div>
+     *
+     * <div>
+     * <code>
+     * function draw() {
+     *   background(200);
+     *
+     *   let origin = createVector(0, 0);
+     *
+     *   // Draw the red arrow.
+     *   let v1 = createVector(50, 50);
+     *   drawArrow(origin, v1, 'red');
+     *
+     *   // Draw the blue arrow.
+     *   let v2 = p5.Vector.div(v1, 2);
+     *   drawArrow(origin, v2, 'blue');
+     *
+     *   describe('Two arrows extending from the top left corner. The blue arrow is half the length of the red arrow.');
+     * }
+     *
+     * // Draws an arrow between two vectors.
+     * function drawArrow(base, vec, myColor) {
+     *   push();
+     *   stroke(myColor);
+     *   strokeWeight(3);
+     *   fill(myColor);
+     *   translate(base.x, base.y);
+     *   line(0, 0, vec.x, vec.y);
+     *   rotate(vec.heading());
+     *   let arrowSize = 7;
+     *   translate(vec.mag() - arrowSize, 0);
+     *   triangle(0, arrowSize / 2, 0, -arrowSize / 2, arrowSize, 0);
+     *   pop();
+     * }
+     * </code>
+     * </div>
+     */
+    /**
+     * @method div
+     * @param  {Number} x number to divide with the x component of the vector.
+     * @param  {Number} y number to divide with the y component of the vector.
+     * @param  {Number} [z] number to divide with the z component of the vector.
+     * @chainable
+     */
+    /**
+     * @method div
+     * @param  {Number[]} arr array to divide the components of the vector by.
+     * @chainable
+     */
+    /**
+     * @method div
+     * @param  {p5.Vector} v vector to divide the components of the original vector by.
+     * @chainable
+     */
     div(x, y, z) {
       if (x instanceof p5.Vector) {
       // new p5.Vector will check that values are valid upon construction but it's possible
@@ -2166,31 +1283,6 @@
             'p5.Vector.prototype.div:',
             'x contains components that are either undefined or not finite numbers'
           );
-=======
-  /**
- * @method div
- * @param  {p5.Vector} v vector to divide the components of the original vector by.
- * @chainable
- */
-  div(...args) {
-    let [x, y, z] = args;
-    if (x instanceof p5.Vector) {
-    // new p5.Vector will check that values are valid upon construction but it's possible
-    // that someone could change the value of a component after creation, which is why we still
-    // perform this check
-      if (
-        Number.isFinite(x.x) &&
-      Number.isFinite(x.y) &&
-      Number.isFinite(x.z) &&
-      typeof x.x === 'number' &&
-      typeof x.y === 'number' &&
-      typeof x.z === 'number'
-      ) {
-        const isLikely2D = x.z === 0 && this.z === 0;
-        if (x.x === 0 || x.y === 0 || (!isLikely2D && x.z === 0)) {
-          console.warn('p5.Vector.prototype.div:', 'divide by 0');
-          return this;
->>>>>>> e6053b58
         }
         return this;
       }
@@ -2228,13 +1320,8 @@
 
       const vectorComponents = [...arguments];
       if (
-<<<<<<< HEAD
         vectorComponents.every(element => Number.isFinite(element)) &&
       vectorComponents.every(element => typeof element === 'number')
-=======
-        x.every(Number.isFinite) &&
-      x.every(element => typeof element === 'number')
->>>>>>> e6053b58
       ) {
         if (vectorComponents.some(element => element === 0)) {
           console.warn('p5.Vector.prototype.div:', 'divide by 0');
@@ -2264,47 +1351,79 @@
 
       return this;
     }
-    /**
-   * Returns the magnitude (length) of the vector.
-   *
-   * @method mag
-   * @return {Number} magnitude of the vector.
-   * @example
-   * <div>
-   * <code>
-   * let p = createVector(30, 40);
-   * line(0, 0, p.x, p.y);
-   *
-   * let m = p.mag();
-   * text(m, p.x, p.y);
-   *
-   * describe('A diagonal black line extends from the top left corner of a gray square. The number 50 is written at the end of the line.');
-   * </code>
-   * </div>
-   */
+
+    /**
+     * Calculates the magnitude (length) of the vector.
+     *
+     * Use <a href="#/p5/mag">mag()</a> to calculate the magnitude of a 2D vector
+     * using components as in `mag(x, y)`.
+     *
+     * @method mag
+     * @return {Number} magnitude of the vector.
+     *
+     * @example
+     * <div>
+     * <code>
+     * function setup() {
+     *   createCanvas(100, 100);
+     *
+     *   background(200);
+     *
+     *   // Create a p5.Vector object.
+     *   let p = createVector(30, 40);
+     *
+     *   // Draw a line from the origin.
+     *   line(0, 0, p.x, p.y);
+     *
+     *   // Style the text.
+     *   textAlign(CENTER);
+     *   textSize(16);
+     *
+     *   // Display the vector's magnitude.
+     *   let m = p.mag();
+     *   text(m, p.x, p.y);
+     *
+     *   describe('A diagonal black line extends from the top left corner of a gray square. The number 50 is written at the end of the line.');
+     * }
+     * </code>
+     * </div>
+     */
     mag() {
       return Math.sqrt(this.magSq());
     }
 
-<<<<<<< HEAD
-    /**
-   * Returns the magnitude (length) of the vector squared.
-   *
-   * @method magSq
-   * @return {number} squared magnitude of the vector.
-   * @example
-   * <div>
-   * <code>
-   * let p = createVector(30, 40);
-   * line(0, 0, p.x, p.y);
-   *
-   * let m = p.magSq();
-   * text(m, p.x, p.y);
-   *
-   * describe('A diagonal black line extends from the top left corner of a gray square. The number 2500 is written at the end of the line.');
-   * </code>
-   * </div>
-   */
+    /**
+     * Calculates the magnitude (length) of the vector squared.
+     *
+     * @method magSq
+     * @return {number} squared magnitude of the vector.
+     * @example
+     * <div>
+     * <code>
+     * function setup() {
+     *   createCanvas(100, 100);
+     *
+     *   background(200);
+     *
+     *   // Create a p5.Vector object.
+     *   let p = createVector(30, 40);
+     *
+     *   // Draw a line from the origin.
+     *   line(0, 0, p.x, p.y);
+     *
+     *   // Style the text.
+     *   textAlign(CENTER);
+     *   textSize(16);
+     *
+     *   // Display the vector's magnitude squared.
+     *   let m = p.magSq();
+     *   text(m, p.x, p.y);
+     *
+     *   describe('A diagonal black line extends from the top left corner of a gray square. The number 2500 is written at the end of the line.');
+     * }
+     * </code>
+     * </div>
+     */
     magSq() {
       const x = this.x;
       const y = this.y;
@@ -2313,152 +1432,165 @@
     }
 
     /**
-   * Returns the dot product of two vectors. The dot product is a number that
-   * describes the overlap between two vectors. Visually, the dot product can be
-   * thought of as the "shadow" one vector casts on another. The dot product's
-   * magnitude is largest when two vectors point in the same or opposite
-   * directions. Its magnitude is 0 when two vectors form a right angle.
-   *
-   * The version of `dot()` with one parameter interprets it as another
-   * <a href="#/p5.Vector">p5.Vector</a> object.
-   *
-   * The version of `dot()` with multiple parameters interprets them as the
-   * `x`, `y`, and `z` components of another vector.
-   *
-   * The static version of `dot()`, as in `p5.Vector.dot(v1, v2)`, is the same
-   * as calling `v1.dot(v2)`.
-   *
-   * @method dot
-   * @param  {Number} x   x component of the vector.
-   * @param  {Number} [y] y component of the vector.
-   * @param  {Number} [z] z component of the vector.
-   * @return {Number}     dot product.
-   *
-   * @example
-   * <div class="norender">
-   * <code>
-   * let v1 = createVector(3, 4);
-   * let v2 = createVector(3, 0);
-   * let dp = v1.dot(v2);
-   * // Prints "9" to the console.
-   * print(dp);
-   * </code>
-   * </div>
-   *
-   * <div class="norender">
-   * <code>
-   * let v1 = createVector(1, 0);
-   * let v2 = createVector(0, 1);
-   * let dp = p5.Vector.dot(v1, v2);
-   * // Prints "0" to the console.
-   * print(dp);
-   * </code>
-   * </div>
-   *
-   * <div>
-   * <code>
-   * function draw() {
-   *   background(200);
-   *
-   *   let v0 = createVector(width / 2, height / 2);
-   *   let v1 = createVector(30, 0);
-   *   drawArrow(v0, v1, 'black');
-   *
-   *   let v2 = createVector(mouseX - width / 2, mouseY - height / 2);
-   *   drawArrow(v0, v2, 'red');
-   *
-   *   let dp = v2.dot(v1);
-   *   text(`v2 • v1 = ${dp}`, 15, 20);
-   *
-   *   describe('Two arrows drawn on a gray square. A black arrow points to the right and a red arrow follows the mouse. The text "v1 • v2 = something" changes as the mouse moves.');
-   * }
-   *
-   * function drawArrow(base, vec, myColor) {
-   *   push();
-   *   stroke(myColor);
-   *   strokeWeight(3);
-   *   fill(myColor);
-   *   translate(base.x, base.y);
-   *   line(0, 0, vec.x, vec.y);
-   *   rotate(vec.heading());
-   *   let arrowSize = 7;
-   *   translate(vec.mag() - arrowSize, 0);
-   *   triangle(0, arrowSize / 2, 0, -arrowSize / 2, arrowSize, 0);
-   *   pop();
-   * }
-   * </code>
-   * </div>
-   */
-    /**
-   * @method dot
-   * @param  {p5.Vector} v <a href="#/p5.Vector">p5.Vector</a> to be dotted.
-   * @return {Number}
-   */
+     * Calculates the dot product of two vectors.
+     *
+     * The dot product is a number that describes the overlap between two vectors.
+     * Visually, the dot product can be thought of as the "shadow" one vector
+     * casts on another. The dot product's magnitude is largest when two vectors
+     * point in the same or opposite directions. Its magnitude is 0 when two
+     * vectors form a right angle.
+     *
+     * The version of `dot()` with one parameter interprets it as another
+     * <a href="#/p5.Vector">p5.Vector</a> object.
+     *
+     * The version of `dot()` with multiple parameters interprets them as the
+     * `x`, `y`, and `z` components of another vector.
+     *
+     * The static version of `dot()`, as in `p5.Vector.dot(v1, v2)`, is the same
+     * as calling `v1.dot(v2)`.
+     *
+     * @method dot
+     * @param  {Number} x   x component of the vector.
+     * @param  {Number} [y] y component of the vector.
+     * @param  {Number} [z] z component of the vector.
+     * @return {Number}     dot product.
+     *
+     * @example
+     * <div class="norender">
+     * <code>
+     * function setup() {
+     *   // Create p5.Vector objects.
+     *   let v1 = createVector(3, 4);
+     *   let v2 = createVector(3, 0);
+     *
+     *   // Calculate the dot product.
+     *   let dp = v1.dot(v2);
+     *
+     *   // Prints "9" to the console.
+     *   print(dp);
+     * }
+     * </code>
+     * </div>
+     *
+     * <div class="norender">
+     * <code>
+     * function setup() {
+     *   // Create p5.Vector objects.
+     *   let v1 = createVector(1, 0);
+     *   let v2 = createVector(0, 1);
+     *
+     *   // Calculate the dot product.
+     *   let dp = p5.Vector.dot(v1, v2);
+     *
+     *   // Prints "0" to the console.
+     *   print(dp);
+     * }
+     * </code>
+     * </div>
+     *
+     * <div>
+     * <code>
+     * function setup() {
+     *   createCanvas(100, 100);
+     *
+     *   describe('Two arrows drawn on a gray square. A black arrow points to the right and a red arrow follows the mouse. The text "v1 • v2 = something" changes as the mouse moves.');
+     * }
+     *
+     * function draw() {
+     *   background(200);
+     *
+     *   // Center.
+     *   let v0 = createVector(50, 50);
+     *
+     *   // Draw the black arrow.
+     *   let v1 = createVector(30, 0);
+     *   drawArrow(v0, v1, 'black');
+     *
+     *   // Draw the red arrow.
+     *   let v2 = createVector(mouseX - 50, mouseY - 50);
+     *   drawArrow(v0, v2, 'red');
+     *
+     *   // Display the dot product.
+     *   let dp = v2.dot(v1);
+     *   text(`v2 • v1 = ${dp}`, 10, 20);
+     * }
+     *
+     * // Draws an arrow between two vectors.
+     * function drawArrow(base, vec, myColor) {
+     *   push();
+     *   stroke(myColor);
+     *   strokeWeight(3);
+     *   fill(myColor);
+     *   translate(base.x, base.y);
+     *   line(0, 0, vec.x, vec.y);
+     *   rotate(vec.heading());
+     *   let arrowSize = 7;
+     *   translate(vec.mag() - arrowSize, 0);
+     *   triangle(0, arrowSize / 2, 0, -arrowSize / 2, arrowSize, 0);
+     *   pop();
+     * }
+     * </code>
+     * </div>
+     */
+    /**
+     * @method dot
+     * @param  {p5.Vector} v <a href="#/p5.Vector">p5.Vector</a> to be dotted.
+     * @return {Number}
+     */
     dot(x, y, z) {
       if (x instanceof p5.Vector) {
         return this.dot(x.x, x.y, x.z);
-=======
-    if (
-      args.every(Number.isFinite) &&
-    args.every(element => typeof element === 'number')
-    ) {
-      if (args.some(element => element === 0)) {
-        console.warn('p5.Vector.prototype.div:', 'divide by 0');
-        return this;
-      }
-
-      if (args.length === 1) {
-        this.x /= x;
-        this.y /= x;
-        this.z /= x;
-      }
-      if (args.length === 2) {
-        this.x /= x;
-        this.y /= y;
-      }
-      if (args.length === 3) {
-        this.x /= x;
-        this.y /= y;
-        this.z /= z;
->>>>>>> e6053b58
       }
       return this.x * (x || 0) + this.y * (y || 0) + this.z * (z || 0);
     }
 
-<<<<<<< HEAD
-    /**
-   * Returns the cross product of two vectors. The cross product is a vector
-   * that points straight out of the plane created by two vectors. The cross
-   * product's magnitude is the area of the parallelogram formed by the original
-   * two vectors.
-   *
-   * The static version of `cross()`, as in `p5.Vector.cross(v1, v2)`, is the same
-   * as calling `v1.cross(v2)`.
-   *
-   * @method cross
-   * @param  {p5.Vector} v <a href="#/p5.Vector">p5.Vector</a> to be crossed.
-   * @return {p5.Vector}   cross product as a <a href="#/p5.Vector">p5.Vector</a>.
-   * @example
-   * <div class="norender">
-   * <code>
-   * let v1 = createVector(1, 0);
-   * let v2 = createVector(3, 4);
-   * let cp = v1.cross(v2);
-   * // Prints "p5.Vector Object : [0, 0, 4]" to the console.
-   * print(cp.toString());
-   * </code>
-   * </div>
-   *
-   * <div class="norender">
-   * <code>
-   * let v1 = createVector(1, 0);
-   * let v2 = createVector(3, 4);
-   * let cp = p5.Vector.cross(v1, v2);
-   * // Prints "p5.Vector Object : [0, 0, 4]" to the console.
-   * print(cp.toString());
-   * </code>
-   * </div>
-   */
+    /**
+     * Calculates the cross product of two vectors.
+     *
+     * The cross product is a vector that points straight out of the plane created
+     * by two vectors. The cross product's magnitude is the area of the parallelogram
+     * formed by the original two vectors.
+     *
+     * The static version of `cross()`, as in `p5.Vector.cross(v1, v2)`, is the same
+     * as calling `v1.cross(v2)`.
+     *
+     * @method cross
+     * @param  {p5.Vector} v <a href="#/p5.Vector">p5.Vector</a> to be crossed.
+     * @return {p5.Vector}   cross product as a <a href="#/p5.Vector">p5.Vector</a>.
+     *
+     * @example
+     * <div class="norender">
+     * <code>
+     * function setup() {
+     *   // Create p5.Vector objects.
+     *   let v1 = createVector(1, 0);
+     *   let v2 = createVector(3, 4);
+     *
+     *   // Calculate the cross product.
+     *   let cp = v1.cross(v2);
+     *
+     *   // Prints "p5.Vector Object : [0, 0, 4]" to the console.
+     *   print(cp.toString());
+     * }
+     * </code>
+     * </div>
+     *
+     * <div class="norender">
+     * <code>
+     * function setup() {
+     *   // Create p5.Vector objects.
+     *   let v1 = createVector(1, 0);
+     *   let v2 = createVector(3, 4);
+     *
+     *   // Calculate the cross product.
+     *   let cp = p5.Vector.cross(v1, v2);
+     *
+     *   // Prints "p5.Vector Object : [0, 0, 4]" to the console.
+     *   print(cp.toString());
+     * }
+     * </code>
+     * </div>
+     */
     cross(v) {
       const x = this.y * v.z - this.z * v.y;
       const y = this.z * v.x - this.x * v.z;
@@ -2471,76 +1603,112 @@
     }
 
     /**
-   * Returns the distance between two points represented by vectors. A point's
-   * coordinates can be thought of as a vector's components.
-   *
-   * The static version of `dist()`, as in `p5.Vector.dist(v1, v2)`, is the same
-   * as calling `v1.dist(v2)`.
-   *
-   * Use <a href="#/p5/dist">dist()</a> to calculate the distance between points
-   * using coordinates as in `dist(x1, y1, x2, y2)`.
-   *
-   * @method dist
-   * @param  {p5.Vector} v x, y, and z coordinates of a <a href="#/p5.Vector">p5.Vector</a>.
-   * @return {Number}      distance.
-   * @example
-   * <div class="norender">
-   * <code>
-   * let v1 = createVector(1, 0);
-   * let v2 = createVector(0, 1);
-   * let d = v1.dist(v2);
-   * // Prints "1.414..." to the console.
-   * print(d);
-   * </code>
-   * </div>
-   *
-   * <div class="norender">
-   * <code>
-   * let v1 = createVector(1, 0);
-   * let v2 = createVector(0, 1);
-   * let d = p5.Vector.dist(v1, v2);
-   * // Prints "1.414..." to the console.
-   * print(d);
-   * </code>
-   * </div>
-   *
-   * <div>
-   * <code>
-   * function draw() {
-   *   background(200);
-   *
-   *   let origin = createVector(0, 0);
-   *   let v1 = createVector(50, 50);
-   *   drawArrow(origin, v1, 'red');
-   *
-   *   let v2 = createVector(20, 70);
-   *   drawArrow(origin, v2, 'blue');
-   *
-   *   let v3 = p5.Vector.sub(v2, v1);
-   *   drawArrow(v1, v3, 'purple');
-   *
-   *   let m = floor(v3.mag());
-   *   text(m, 50, 75);
-   *
-   *   describe('Three arrows drawn on a gray square. A red and a blue arrow extend from the top left. A purple arrow extends from the tip of the red arrow to the tip of the blue arrow. The number 36 is written in black near the purple arrow.');
-   * }
-   *
-   * function drawArrow(base, vec, myColor) {
-   *   push();
-   *   stroke(myColor);
-   *   strokeWeight(3);
-   *   fill(myColor);
-   *   translate(base.x, base.y);
-   *   line(0, 0, vec.x, vec.y);
-   *   rotate(vec.heading());
-   *   let arrowSize = 7;
-   *   translate(vec.mag() - arrowSize, 0);
-   *   triangle(0, arrowSize / 2, 0, -arrowSize / 2, arrowSize, 0);
-   *   pop();
-   * }
-   * </code>
-   * </div>
-   */
+     * Calculates the distance between two points represented by vectors.
+     *
+     * A point's coordinates can be represented by the components of a vector
+     * that extends from the origin to the point.
+     *
+     * The static version of `dist()`, as in `p5.Vector.dist(v1, v2)`, is the same
+     * as calling `v1.dist(v2)`.
+     *
+     * Use <a href="#/p5/dist">dist()</a> to calculate the distance between points
+     * using coordinates as in `dist(x1, y1, x2, y2)`.
+     *
+     * @method dist
+     * @param  {p5.Vector} v x, y, and z coordinates of a <a href="#/p5.Vector">p5.Vector</a>.
+     * @return {Number}      distance.
+     *
+     * @example
+     * <div class="norender">
+     * <code>
+     * function setup() {
+     *   createCanvas(100, 100);
+     *
+     *   background(200);
+     *
+     *   // Create p5.Vector objects.
+     *   let v1 = createVector(1, 0);
+     *   let v2 = createVector(0, 1);
+     *
+     *   // Calculate the distance between them.
+     *   let d = v1.dist(v2);
+     *
+     *   // Prints "1.414..." to the console.
+     *   print(d);
+     * }
+     * </code>
+     * </div>
+     *
+     * <div class="norender">
+     * <code>
+     * function setup() {
+     *   createCanvas(100, 100);
+     *
+     *   background(200);
+     *
+     *   // Create p5.Vector objects.
+     *   let v1 = createVector(1, 0);
+     *   let v2 = createVector(0, 1);
+     *
+     *   // Calculate the distance between them.
+     *   let d = p5.Vector.dist(v1, v2);
+     *
+     *   // Prints "1.414..." to the console.
+     *   print(d);
+     * }
+     * </code>
+     * </div>
+     *
+     * <div>
+     * <code>
+     * function setup() {
+     *   createCanvas(100, 100);
+     *
+     *   describe('Three arrows drawn on a gray square. A red and a blue arrow extend from the top left. A purple arrow extends from the tip of the red arrow to the tip of the blue arrow. The number 36 is written in black near the purple arrow.');
+     * }
+     *
+     * function draw() {
+     *   background(200);
+     *
+     *   let origin = createVector(0, 0);
+     *
+     *   // Draw the red arrow.
+     *   let v1 = createVector(50, 50);
+     *   drawArrow(origin, v1, 'red');
+     *
+     *   // Draw the blue arrow.
+     *   let v2 = createVector(20, 70);
+     *   drawArrow(origin, v2, 'blue');
+     *
+     *   // Purple arrow.
+     *   let v3 = p5.Vector.sub(v2, v1);
+     *   drawArrow(v1, v3, 'purple');
+     *
+     *   // Style the text.
+     *   textAlign(CENTER);
+     *
+     *   // Display the magnitude.
+     *   let m = floor(v3.mag());
+     *   text(m, 50, 75);
+     * }
+     *
+     * // Draws an arrow between two vectors.
+     * function drawArrow(base, vec, myColor) {
+     *   push();
+     *   stroke(myColor);
+     *   strokeWeight(3);
+     *   fill(myColor);
+     *   translate(base.x, base.y);
+     *   line(0, 0, vec.x, vec.y);
+     *   rotate(vec.heading());
+     *   let arrowSize = 7;
+     *   translate(vec.mag() - arrowSize, 0);
+     *   triangle(0, arrowSize / 2, 0, -arrowSize / 2, arrowSize, 0);
+     *   pop();
+     * }
+     * </code>
+     * </div>
+     */
     dist(v) {
       return v
         .copy()
@@ -2549,335 +1717,203 @@
     }
 
     /**
-   * Scales the components of a <a href="#/p5.Vector">p5.Vector</a> object so
-   * that its magnitude is 1.
-   *
-   * The static version of `normalize()`,  as in `p5.Vector.normalize(v)`,
-   * returns a new <a href="#/p5.Vector">p5.Vector</a> object and doesn't change
-   * the original.
-   *
-   * @method normalize
-   * @return {p5.Vector} normalized <a href="#/p5.Vector">p5.Vector</a>.
-   * @example
-   * <div class="norender">
-   * <code>
-   * let v = createVector(10, 20, 2);
-   * v.normalize();
-   * // Prints "p5.Vector Object : [0.445..., 0.890..., 0.089...]" to the console.
-   * print(v.toString());
-   * </code>
-   * </div>
-   *
-   * <div class="norender">
-   * <code>
-   * let v0 = createVector(10, 20, 2);
-   * let v1 = p5.Vector.normalize(v0);
-   * // Prints "p5.Vector Object : [10, 20, 2]" to the console.
-   * print(v0.toString());
-   * // Prints "p5.Vector Object : [0.445..., 0.890..., 0.089...]" to the console.
-   * print(v1.toString());
-   * </code>
-   * </div>
-   *
-   * <div>
-   * <code>
-   * function draw() {
-   *   background(240);
-   *
-   *   let v0 = createVector(50, 50);
-   *   let v1 = createVector(mouseX - 50, mouseY - 50);
-   *
-   *   let r = 25;
-   *   drawArrow(v0, v1, 'red');
-   *   v1.normalize();
-   *   drawArrow(v0, v1.mult(r), 'blue');
-   *
-   *   noFill();
-   *   circle(50, 50, r * 2);
-   *
-   *   describe("A red and blue arrow extend from the center of a circle. Both arrows follow the mouse, but the blue arrow's length is fixed to the circle's radius.");
-   * }
-   *
-   * function drawArrow(base, vec, myColor) {
-   *   push();
-   *   stroke(myColor);
-   *   strokeWeight(3);
-   *   fill(myColor);
-   *   translate(base.x, base.y);
-   *   line(0, 0, vec.x, vec.y);
-   *   rotate(vec.heading());
-   *   let arrowSize = 7;
-   *   translate(vec.mag() - arrowSize, 0);
-   *   triangle(0, arrowSize / 2, 0, -arrowSize / 2, arrowSize, 0);
-   *   pop();
-   * }
-   * </code>
-   * </div>
-   */
+     * Scales the components of a <a href="#/p5.Vector">p5.Vector</a> object so
+     * that its magnitude is 1.
+     *
+     * The static version of `normalize()`,  as in `p5.Vector.normalize(v)`,
+     * returns a new <a href="#/p5.Vector">p5.Vector</a> object and doesn't change
+     * the original.
+     *
+     * @method normalize
+     * @return {p5.Vector} normalized <a href="#/p5.Vector">p5.Vector</a>.
+     *
+     * @example
+     * <div class="norender">
+     * <code>
+     * function setup() {
+     *   createCanvas(100, 100);
+     *
+     *   background(200);
+     *
+     *   // Create a p5.Vector.
+     *   let v = createVector(10, 20, 2);
+     *
+     *   // Normalize.
+     *   v.normalize();
+     *
+     *   // Prints "p5.Vector Object : [0.445..., 0.890..., 0.089...]" to the console.
+     *   print(v.toString());
+     * }
+     * </code>
+     * </div>
+     *
+     * <div class="norender">
+     * <code>
+     * function setup() {
+     *   createCanvas(100, 100);
+     *
+     *   background(200);
+     *
+     *   // Create a p5.Vector.
+     *   let v0 = createVector(10, 20, 2);
+     *
+     *   // Create a normalized copy.
+     *   let v1 = p5.Vector.normalize(v0);
+     *
+     *   // Prints "p5.Vector Object : [10, 20, 2]" to the console.
+     *   print(v0.toString());
+     *   // Prints "p5.Vector Object : [0.445..., 0.890..., 0.089...]" to the console.
+     *   print(v1.toString());
+     * }
+     * </code>
+     * </div>
+     *
+     * <div>
+     * <code>
+     * function setup() {
+     *   createCanvas(100, 100);
+     *
+     *   describe("A red and blue arrow extend from the center of a circle. Both arrows follow the mouse, but the blue arrow's length is fixed to the circle's radius.");
+     * }
+     *
+     * function draw() {
+     *   background(240);
+     *
+     *   // Vector to the center.
+     *   let v0 = createVector(50, 50);
+     *
+     *   // Vector from the center to the mouse.
+     *   let v1 = createVector(mouseX - 50, mouseY - 50);
+     *
+     *   // Circle's radius.
+     *   let r = 25;
+     *
+     *   // Draw the red arrow.
+     *   drawArrow(v0, v1, 'red');
+     *
+     *   // Draw the blue arrow.
+     *   v1.normalize();
+     *   drawArrow(v0, v1.mult(r), 'blue');
+     *
+     *   // Draw the circle.
+     *   noFill();
+     *   circle(50, 50, r * 2);
+     * }
+     *
+     * // Draws an arrow between two vectors.
+     * function drawArrow(base, vec, myColor) {
+     *   push();
+     *   stroke(myColor);
+     *   strokeWeight(3);
+     *   fill(myColor);
+     *   translate(base.x, base.y);
+     *   line(0, 0, vec.x, vec.y);
+     *   rotate(vec.heading());
+     *   let arrowSize = 7;
+     *   translate(vec.mag() - arrowSize, 0);
+     *   triangle(0, arrowSize / 2, 0, -arrowSize / 2, arrowSize, 0);
+     *   pop();
+     * }
+     * </code>
+     * </div>
+     */
     normalize() {
       const len = this.mag();
       // here we multiply by the reciprocal instead of calling 'div()'
       // since div duplicates this zero check.
       if (len !== 0) this.mult(1 / len);
       return this;
-=======
-    return this;
-  }
-  /**
- * Calculates the magnitude (length) of the vector.
- *
- * Use <a href="#/p5/mag">mag()</a> to calculate the magnitude of a 2D vector
- * using components as in `mag(x, y)`.
- *
- * @method mag
- * @return {Number} magnitude of the vector.
- *
- * @example
- * <div>
- * <code>
- * function setup() {
- *   createCanvas(100, 100);
- *
- *   background(200);
- *
- *   // Create a p5.Vector object.
- *   let p = createVector(30, 40);
- *
- *   // Draw a line from the origin.
- *   line(0, 0, p.x, p.y);
- *
- *   // Style the text.
- *   textAlign(CENTER);
- *   textSize(16);
- *
- *   // Display the vector's magnitude.
- *   let m = p.mag();
- *   text(m, p.x, p.y);
- *
- *   describe('A diagonal black line extends from the top left corner of a gray square. The number 50 is written at the end of the line.');
- * }
- * </code>
- * </div>
- */
-  mag() {
-    return Math.sqrt(this.magSq());
-  }
-
-  /**
- * Calculates the magnitude (length) of the vector squared.
- *
- * @method magSq
- * @return {number} squared magnitude of the vector.
- * @example
- * <div>
- * <code>
- * function setup() {
- *   createCanvas(100, 100);
- *
- *   background(200);
- *
- *   // Create a p5.Vector object.
- *   let p = createVector(30, 40);
- *
- *   // Draw a line from the origin.
- *   line(0, 0, p.x, p.y);
- *
- *   // Style the text.
- *   textAlign(CENTER);
- *   textSize(16);
- *
- *   // Display the vector's magnitude squared.
- *   let m = p.magSq();
- *   text(m, p.x, p.y);
- *
- *   describe('A diagonal black line extends from the top left corner of a gray square. The number 2500 is written at the end of the line.');
- * }
- * </code>
- * </div>
- */
-  magSq() {
-    const x = this.x;
-    const y = this.y;
-    const z = this.z;
-    return x * x + y * y + z * z;
-  }
-
-  /**
- * Calculates the dot product of two vectors.
- *
- * The dot product is a number that describes the overlap between two vectors.
- * Visually, the dot product can be thought of as the "shadow" one vector
- * casts on another. The dot product's magnitude is largest when two vectors
- * point in the same or opposite directions. Its magnitude is 0 when two
- * vectors form a right angle.
- *
- * The version of `dot()` with one parameter interprets it as another
- * <a href="#/p5.Vector">p5.Vector</a> object.
- *
- * The version of `dot()` with multiple parameters interprets them as the
- * `x`, `y`, and `z` components of another vector.
- *
- * The static version of `dot()`, as in `p5.Vector.dot(v1, v2)`, is the same
- * as calling `v1.dot(v2)`.
- *
- * @method dot
- * @param  {Number} x   x component of the vector.
- * @param  {Number} [y] y component of the vector.
- * @param  {Number} [z] z component of the vector.
- * @return {Number}     dot product.
- *
- * @example
- * <div class="norender">
- * <code>
- * function setup() {
- *   // Create p5.Vector objects.
- *   let v1 = createVector(3, 4);
- *   let v2 = createVector(3, 0);
- *
- *   // Calculate the dot product.
- *   let dp = v1.dot(v2);
- *
- *   // Prints "9" to the console.
- *   print(dp);
- * }
- * </code>
- * </div>
- *
- * <div class="norender">
- * <code>
- * function setup() {
- *   // Create p5.Vector objects.
- *   let v1 = createVector(1, 0);
- *   let v2 = createVector(0, 1);
- *
- *   // Calculate the dot product.
- *   let dp = p5.Vector.dot(v1, v2);
- *
- *   // Prints "0" to the console.
- *   print(dp);
- * }
- * </code>
- * </div>
- *
- * <div>
- * <code>
- * function setup() {
- *   createCanvas(100, 100);
- *
- *   describe('Two arrows drawn on a gray square. A black arrow points to the right and a red arrow follows the mouse. The text "v1 • v2 = something" changes as the mouse moves.');
- * }
- *
- * function draw() {
- *   background(200);
- *
- *   // Center.
- *   let v0 = createVector(50, 50);
- *
- *   // Draw the black arrow.
- *   let v1 = createVector(30, 0);
- *   drawArrow(v0, v1, 'black');
- *
- *   // Draw the red arrow.
- *   let v2 = createVector(mouseX - 50, mouseY - 50);
- *   drawArrow(v0, v2, 'red');
- *
- *   // Display the dot product.
- *   let dp = v2.dot(v1);
- *   text(`v2 • v1 = ${dp}`, 10, 20);
- * }
- *
- * // Draws an arrow between two vectors.
- * function drawArrow(base, vec, myColor) {
- *   push();
- *   stroke(myColor);
- *   strokeWeight(3);
- *   fill(myColor);
- *   translate(base.x, base.y);
- *   line(0, 0, vec.x, vec.y);
- *   rotate(vec.heading());
- *   let arrowSize = 7;
- *   translate(vec.mag() - arrowSize, 0);
- *   triangle(0, arrowSize / 2, 0, -arrowSize / 2, arrowSize, 0);
- *   pop();
- * }
- * </code>
- * </div>
- */
-  /**
- * @method dot
- * @param  {p5.Vector} v <a href="#/p5.Vector">p5.Vector</a> to be dotted.
- * @return {Number}
- */
-  dot(x, y, z) {
-    if (x instanceof p5.Vector) {
-      return this.dot(x.x, x.y, x.z);
->>>>>>> e6053b58
-    }
-
-<<<<<<< HEAD
-    /**
-   * Limits a vector's magnitude to a maximum value.
-   *
-   * The static version of `limit()`, as in `p5.Vector.limit(v, 5)`, returns a
-   * new <a href="#/p5.Vector">p5.Vector</a> object and doesn't change the
-   * original.
-   *
-   * @method limit
-   * @param  {Number}    max maximum magnitude for the vector.
-   * @chainable
-   * @example
-   * <div class="norender">
-   * <code>
-   * let v = createVector(10, 20, 2);
-   * v.limit(5);
-   * // Prints "p5.Vector Object : [2.227..., 4.454..., 0.445...]" to the console.
-   * print(v.toString());
-   * </code>
-   * </div>
-   *
-   * <div class="norender">
-   * <code>
-   * let v0 = createVector(10, 20, 2);
-   * let v1 = p5.Vector.limit(v0, 5);
-   * // Prints "p5.Vector Object : [2.227..., 4.454..., 0.445...]" to the console.
-   * print(v1.toString());
-   * </code>
-   * </div>
-   *
-   * <div>
-   * <code>
-   * function draw() {
-   *   background(240);
-   *
-   *   let v0 = createVector(50, 50);
-   *   let v1 = createVector(mouseX - 50, mouseY - 50);
-   *
-   *   let r = 25;
-   *   drawArrow(v0, v1, 'red');
-   *   drawArrow(v0, v1.limit(r), 'blue');
-   *
-   *   noFill();
-   *   circle(50, 50, r * 2);
-   *
-   *   describe("A red and blue arrow extend from the center of a circle. Both arrows follow the mouse, but the blue arrow never crosses the circle's edge.");
-   * }
-   *
-   * function drawArrow(base, vec, myColor) {
-   *   push();
-   *   stroke(myColor);
-   *   strokeWeight(3);
-   *   fill(myColor);
-   *   translate(base.x, base.y);
-   *   line(0, 0, vec.x, vec.y);
-   *   rotate(vec.heading());
-   *   let arrowSize = 7;
-   *   translate(vec.mag() - arrowSize, 0);
-   *   triangle(0, arrowSize / 2, 0, -arrowSize / 2, arrowSize, 0);
-   *   pop();
-   * }
-   * </code>
-   * </div>
-   */
+    }
+
+    /**
+     * Limits a vector's magnitude to a maximum value.
+     *
+     * The static version of `limit()`, as in `p5.Vector.limit(v, 5)`, returns a
+     * new <a href="#/p5.Vector">p5.Vector</a> object and doesn't change the
+     * original.
+     *
+     * @method limit
+     * @param  {Number}    max maximum magnitude for the vector.
+     * @chainable
+     *
+     * @example
+     * <div class="norender">
+     * <code>
+     * function setup() {
+     *   // Create a p5.Vector object.
+     *   let v = createVector(10, 20, 2);
+     *
+     *   // Limit its magnitude.
+     *   v.limit(5);
+     *
+     *   // Prints "p5.Vector Object : [2.227..., 4.454..., 0.445...]" to the console.
+     *   print(v.toString());
+     * }
+     * </code>
+     * </div>
+     *
+     * <div class="norender">
+     * <code>
+     * function setup() {
+     *   // Create a p5.Vector object.
+     *   let v0 = createVector(10, 20, 2);
+     *
+     *   // Create a copy an limit its magintude.
+     *   let v1 = p5.Vector.limit(v0, 5);
+     *
+     *   // Prints "p5.Vector Object : [2.227..., 4.454..., 0.445...]" to the console.
+     *   print(v1.toString());
+     * }
+     * </code>
+     * </div>
+     *
+     * <div>
+     * <code>
+     * function setup() {
+     *   createCanvas(100, 100);
+     *
+     *   describe("A red and blue arrow extend from the center of a circle. Both arrows follow the mouse, but the blue arrow never crosses the circle's edge.");
+     * }
+     * function draw() {
+     *   background(240);
+     *
+     *   // Vector to the center.
+     *   let v0 = createVector(50, 50);
+     *
+     *   // Vector from the center to the mouse.
+     *   let v1 = createVector(mouseX - 50, mouseY - 50);
+     *
+     *   // Circle's radius.
+     *   let r = 25;
+     *
+     *   // Draw the red arrow.
+     *   drawArrow(v0, v1, 'red');
+     *
+     *   // Draw the blue arrow.
+     *   drawArrow(v0, v1.limit(r), 'blue');
+     *
+     *   // Draw the circle.
+     *   noFill();
+     *   circle(50, 50, r * 2);
+     * }
+     *
+     * // Draws an arrow between two vectors.
+     * function drawArrow(base, vec, myColor) {
+     *   push();
+     *   stroke(myColor);
+     *   strokeWeight(3);
+     *   fill(myColor);
+     *   translate(base.x, base.y);
+     *   line(0, 0, vec.x, vec.y);
+     *   rotate(vec.heading());
+     *   let arrowSize = 7;
+     *   translate(vec.mag() - arrowSize, 0);
+     *   triangle(0, arrowSize / 2, 0, -arrowSize / 2, arrowSize, 0);
+     *   pop();
+     * }
+     * </code>
+     * </div>
+     */
     limit(max) {
       const mSq = this.magSq();
       if (mSq > max * max) {
@@ -2885,210 +1921,203 @@
           .mult(max);
       }
       return this;
-=======
-  /**
- * Calculates the cross product of two vectors.
- *
- * The cross product is a vector that points straight out of the plane created
- * by two vectors. The cross product's magnitude is the area of the parallelogram
- * formed by the original two vectors.
- *
- * The static version of `cross()`, as in `p5.Vector.cross(v1, v2)`, is the same
- * as calling `v1.cross(v2)`.
- *
- * @method cross
- * @param  {p5.Vector} v <a href="#/p5.Vector">p5.Vector</a> to be crossed.
- * @return {p5.Vector}   cross product as a <a href="#/p5.Vector">p5.Vector</a>.
- *
- * @example
- * <div class="norender">
- * <code>
- * function setup() {
- *   // Create p5.Vector objects.
- *   let v1 = createVector(1, 0);
- *   let v2 = createVector(3, 4);
- *
- *   // Calculate the cross product.
- *   let cp = v1.cross(v2);
- *
- *   // Prints "p5.Vector Object : [0, 0, 4]" to the console.
- *   print(cp.toString());
- * }
- * </code>
- * </div>
- *
- * <div class="norender">
- * <code>
- * function setup() {
- *   // Create p5.Vector objects.
- *   let v1 = createVector(1, 0);
- *   let v2 = createVector(3, 4);
- *
- *   // Calculate the cross product.
- *   let cp = p5.Vector.cross(v1, v2);
- *
- *   // Prints "p5.Vector Object : [0, 0, 4]" to the console.
- *   print(cp.toString());
- * }
- * </code>
- * </div>
- */
-  cross(v) {
-    const x = this.y * v.z - this.z * v.y;
-    const y = this.z * v.x - this.x * v.z;
-    const z = this.x * v.y - this.y * v.x;
-    if (this.isPInst) {
-      return new p5.Vector(this._fromRadians, this._toRadians, x, y, z);
-    } else {
-      return new p5.Vector(x, y, z);
->>>>>>> e6053b58
-    }
-
-<<<<<<< HEAD
-    /**
-   * Sets a vector's magnitude to a given value.
-   *
-   * The static version of `setMag()`, as in `p5.Vector.setMag(v, 10)`, returns
-   * a new <a href="#/p5.Vector">p5.Vector</a> object and doesn't change the
-   * original.
-   *
-   * @method setMag
-   * @param  {number}    len new length for this vector.
-   * @chainable
-   * @example
-   * <div class="norender">
-   * <code>
-   * let v = createVector(3, 4, 0);
-   * // Prints "5" to the console.
-   * print(v.mag());
-   *
-   * v.setMag(10);
-   * // Prints "p5.Vector Object : [6, 8, 0]" to the console.
-   * print(v.toString());
-   * </code>
-   * </div>
-   *
-   * <div class="norender">
-   * <code>
-   * let v0 = createVector(3, 4, 0);
-   * let v1 = p5.Vector.setMag(v0, 10);
-   * // Prints "5" to the console.
-   * print(v0.mag());
-   * // Prints "p5.Vector Object : [6, 8, 0]" to the console.
-   * print(v1.toString());
-   * </code>
-   * </div>
-   *
-   * <div>
-   * <code>
-   * function draw() {
-   *   background(240);
-   *
-   *   let origin = createVector(0, 0);
-   *   let v = createVector(50, 50);
-   *
-   *   drawArrow(origin, v, 'red');
-   *
-   *   v.setMag(30);
-   *   drawArrow(origin, v, 'blue');
-   *
-   *   describe('Two arrows extend from the top left corner of a square toward its center. The red arrow reaches the center and the blue arrow only extends part of the way.');
-   * }
-   *
-   * function drawArrow(base, vec, myColor) {
-   *   push();
-   *   stroke(myColor);
-   *   strokeWeight(3);
-   *   fill(myColor);
-   *   translate(base.x, base.y);
-   *   line(0, 0, vec.x, vec.y);
-   *   rotate(vec.heading());
-   *   let arrowSize = 7;
-   *   translate(vec.mag() - arrowSize, 0);
-   *   triangle(0, arrowSize / 2, 0, -arrowSize / 2, arrowSize, 0);
-   *   pop();
-   * }
-   * </code>
-   * </div>
-   */
+    }
+
+    /**
+     * Sets a vector's magnitude to a given value.
+     *
+     * The static version of `setMag()`, as in `p5.Vector.setMag(v, 10)`, returns
+     * a new <a href="#/p5.Vector">p5.Vector</a> object and doesn't change the
+     * original.
+     *
+     * @method setMag
+     * @param  {number}    len new length for this vector.
+     * @chainable
+     *
+     * @example
+     * <div class="norender">
+     * <code>
+     * function setup() {
+     *   // Create a p5.Vector object.
+     *   let v = createVector(3, 4, 0);
+     *
+     *   // Prints "5" to the console.
+     *   print(v.mag());
+     *
+     *   // Set its magnitude to 10.
+     *   v.setMag(10);
+     *
+     *   // Prints "p5.Vector Object : [6, 8, 0]" to the console.
+     *   print(v.toString());
+     * }
+     * </code>
+     * </div>
+     *
+     * <div class="norender">
+     * <code>
+     * function setup() {
+     *   // Create a p5.Vector object.
+     *   let v0 = createVector(3, 4, 0);
+     *
+     *   // Create a copy with a magnitude of 10.
+     *   let v1 = p5.Vector.setMag(v0, 10);
+     *
+     *   // Prints "5" to the console.
+     *   print(v0.mag());
+     *
+     *   // Prints "p5.Vector Object : [6, 8, 0]" to the console.
+     *   print(v1.toString());
+     * }
+     * </code>
+     * </div>
+     *
+     * <div>
+     * <code>
+     * function setup() {
+     *   createCanvas(100, 100);
+     *
+     *   describe('Two arrows extend from the top left corner of a square toward its center. The red arrow reaches the center and the blue arrow only extends part of the way.');
+     * }
+     *
+     * function draw() {
+     *   background(240);
+     *
+     *   let origin = createVector(0, 0);
+     *   let v = createVector(50, 50);
+     *
+     *   // Draw the red arrow.
+     *   drawArrow(origin, v, 'red');
+     *
+     *   // Set v's magnitude to 30.
+     *   v.setMag(30);
+     *
+     *   // Draw the blue arrow.
+     *   drawArrow(origin, v, 'blue');
+     * }
+     *
+     * // Draws an arrow between two vectors.
+     * function drawArrow(base, vec, myColor) {
+     *   push();
+     *   stroke(myColor);
+     *   strokeWeight(3);
+     *   fill(myColor);
+     *   translate(base.x, base.y);
+     *   line(0, 0, vec.x, vec.y);
+     *   rotate(vec.heading());
+     *   let arrowSize = 7;
+     *   translate(vec.mag() - arrowSize, 0);
+     *   triangle(0, arrowSize / 2, 0, -arrowSize / 2, arrowSize, 0);
+     *   pop();
+     * }
+     * </code>
+     * </div>
+     */
     setMag(n) {
       return this.normalize().mult(n);
     }
 
     /**
-   * Calculates the angle a 2D vector makes with the positive x-axis. Angles
-   * increase in the clockwise direction.
-   *
-   * If the vector was created with
-   * <a href="#/p5/createVector">createVector()</a>, `heading()` returns angles
-   * in the units of the current <a href="#/p5/angleMode">angleMode()</a>.
-   *
-   * The static version of `heading()`, as in `p5.Vector.heading(v)`, works the
-   * same way.
-   *
-   * @method heading
-   * @return {Number} angle of rotation.
-   * @example
-   * <div class = "norender">
-   * <code>
-   * let v = createVector(1, 1);
-   * // Prints "0.785..." to the console.
-   * print(v.heading());
-   *
-   * angleMode(DEGREES);
-   * // Prints "45" to the console.
-   * print(v.heading());
-   * </code>
-   * </div>
-   *
-   * <div class = "norender">
-   * <code>
-   * let v = createVector(1, 1);
-   * // Prints "0.785..." to the console.
-   * print(p5.Vector.heading(v));
-   *
-   * angleMode(DEGREES);
-   * // Prints "45" to the console.
-   * print(p5.Vector.heading(v));
-   * </code>
-   * </div>
-   *
-   * <div>
-   * <code>
-   * function draw() {
-   *   background(200);
-   *
-   *   let origin = createVector(0, 0);
-   *   let v = createVector(50, 50);
-   *
-   *   drawArrow(origin, v, 'black');
-   *
-   *   angleMode(RADIANS);
-   *   let h = round(v.heading(), 2);
-   *   text(`Radians: ${h}`, 20, 70);
-   *   angleMode(DEGREES);
-   *   h = v.heading();
-   *   text(`Degrees: ${h}`, 20, 85);
-   *
-   *   describe('A black arrow extends from the top left of a square to its center. The text "Radians: 0.79" and "Degrees: 45" is written near the tip of the arrow.');
-   * }
-   *
-   * function drawArrow(base, vec, myColor) {
-   *   push();
-   *   stroke(myColor);
-   *   strokeWeight(3);
-   *   fill(myColor);
-   *   translate(base.x, base.y);
-   *   line(0, 0, vec.x, vec.y);
-   *   rotate(vec.heading());
-   *   let arrowSize = 7;
-   *   translate(vec.mag() - arrowSize, 0);
-   *   triangle(0, arrowSize / 2, 0, -arrowSize / 2, arrowSize, 0);
-   *   pop();
-   * }
-   * </code>
-   * </div>
-   */
+     * Calculates the angle a 2D vector makes with the positive x-axis.
+     *
+     * By convention, the positive x-axis has an angle of 0. Angles increase in
+     * the clockwise direction.
+     *
+     * If the vector was created with
+     * <a href="#/p5/createVector">createVector()</a>, `heading()` returns angles
+     * in the units of the current <a href="#/p5/angleMode">angleMode()</a>.
+     *
+     * The static version of `heading()`, as in `p5.Vector.heading(v)`, works the
+     * same way.
+     *
+     * @method heading
+     * @return {Number} angle of rotation.
+     *
+     * @example
+     * <div class = "norender">
+     * <code>
+     * function setup() {
+     *   // Create a p5.Vector object.
+     *   let v = createVector(1, 1);
+     *
+     *   // Prints "0.785..." to the console.
+     *   print(v.heading());
+     *
+     *   // Use degrees.
+     *   angleMode(DEGREES);
+     *
+     *   // Prints "45" to the console.
+     *   print(v.heading());
+     * }
+     * </code>
+     * </div>
+     *
+     * <div class = "norender">
+     * <code>
+     * function setup() {
+     *   // Create a p5.Vector object.
+     *   let v = createVector(1, 1);
+     *
+     *   // Prints "0.785..." to the console.
+     *   print(p5.Vector.heading(v));
+     *
+     *   // Use degrees.
+     *   angleMode(DEGREES);
+     *
+     *   // Prints "45" to the console.
+     *   print(p5.Vector.heading(v));
+     * }
+     * </code>
+     * </div>
+     *
+     * <div>
+     * <code>
+     * function setup() {
+     *   createCanvas(100, 100);
+     *
+     *   describe('A black arrow extends from the top left of a square to its center. The text "Radians: 0.79" and "Degrees: 45" is written near the tip of the arrow.');
+     * }
+     *
+     * function draw() {
+     *   background(200);
+     *
+     *   let origin = createVector(0, 0);
+     *   let v = createVector(50, 50);
+     *
+     *   // Draw the black arrow.
+     *   drawArrow(origin, v, 'black');
+     *
+     *   // Use radians.
+     *   angleMode(RADIANS);
+     *
+     *   // Display the heading in radians.
+     *   let h = round(v.heading(), 2);
+     *   text(`Radians: ${h}`, 20, 70);
+     *
+     *   // Use degrees.
+     *   angleMode(DEGREES);
+     *
+     *   // Display the heading in degrees.
+     *   h = v.heading();
+     *   text(`Degrees: ${h}`, 20, 85);
+     * }
+     *
+     * // Draws an arrow between two vectors.
+     * function drawArrow(base, vec, myColor) {
+     *   push();
+     *   stroke(myColor);
+     *   strokeWeight(3);
+     *   fill(myColor);
+     *   translate(base.x, base.y);
+     *   line(0, 0, vec.x, vec.y);
+     *   rotate(vec.heading());
+     *   let arrowSize = 7;
+     *   translate(vec.mag() - arrowSize, 0);
+     *   triangle(0, arrowSize / 2, 0, -arrowSize / 2, arrowSize, 0);
+     *   pop();
+     * }
+     * </code>
+     * </div>
+     */
     heading() {
       const h = Math.atan2(this.y, this.x);
       if (this.isPInst) return this._fromRadians(h);
@@ -3096,503 +2125,245 @@
     }
 
     /**
-   * Rotates a 2D vector to a specific angle without changing its magnitude.
-   * By convention, the positive x-axis has an angle of 0. Angles increase in
-   * the clockwise direction.
-   *
-   * If the vector was created with
-   * <a href="#/p5/createVector">createVector()</a>, `setHeading()` uses
-   * the units of the current <a href="#/p5/angleMode">angleMode()</a>.
-   *
-   * @method setHeading
-   * @param  {number}    angle angle of rotation.
-   * @chainable
-   * @example
-   * <div class="norender">
-   * <code>
-   * let v = createVector(0, 1);
-   * // Prints "1.570..." to the console.
-   * print(v.heading());
-   *
-   * v.setHeading(PI);
-   * // Prints "3.141..." to the console.
-   * print(v.heading());
-   * </code>
-   * </div>
-   *
-   * <div class="norender">
-   * <code>
-   * angleMode(DEGREES);
-   * let v = createVector(0, 1);
-   * // Prints "90" to the console.
-   * print(v.heading());
-   *
-   * v.setHeading(180);
-   * // Prints "180" to the console.
-   * print(v.heading());
-   * </code>
-   * </div>
-   *
-   * <div>
-   * <code>
-   * function draw() {
-   *   background(200);
-   *
-   *   let v0 = createVector(50, 50);
-   *   let v1 = createVector(30, 0);
-   *
-   *   drawArrow(v0, v1, 'red');
-   *
-   *   v1.setHeading(HALF_PI);
-   *   drawArrow(v0, v1, 'blue');
-   *
-   *   describe('Two arrows extend from the center of a gray square. The red arrow points to the right and the blue arrow points down.');
-   * }
-   *
-   * function drawArrow(base, vec, myColor) {
-   *   push();
-   *   stroke(myColor);
-   *   strokeWeight(3);
-   *   fill(myColor);
-   *   translate(base.x, base.y);
-   *   line(0, 0, vec.x, vec.y);
-   *   rotate(vec.heading());
-   *   let arrowSize = 7;
-   *   translate(vec.mag() - arrowSize, 0);
-   *   triangle(0, arrowSize / 2, 0, -arrowSize / 2, arrowSize, 0);
-   *   pop();
-   * }
-   * </code>
-   * </div>
-   */
-
+     * Rotates a 2D vector to a specific angle without changing its magnitude.
+     *
+     * By convention, the positive x-axis has an angle of 0. Angles increase in
+     * the clockwise direction.
+     *
+     * If the vector was created with
+     * <a href="#/p5/createVector">createVector()</a>, `setHeading()` uses
+     * the units of the current <a href="#/p5/angleMode">angleMode()</a>.
+     *
+     * @method setHeading
+     * @param  {number}    angle angle of rotation.
+     * @chainable
+     * @example
+     * <div class="norender">
+     * <code>
+     * function setup() {
+     *   // Create a p5.Vector object.
+     *   let v = createVector(0, 1);
+     *
+     *   // Prints "1.570..." to the console.
+     *   print(v.heading());
+     *
+     *   // Point to the left.
+     *   v.setHeading(PI);
+     *
+     *   // Prints "3.141..." to the console.
+     *   print(v.heading());
+     * }
+     * </code>
+     * </div>
+     *
+     * <div class="norender">
+     * <code>
+     * function setup() {
+     *   // Use degrees.
+     *   angleMode(DEGREES);
+     *
+     *   // Create a p5.Vector object.
+     *   let v = createVector(0, 1);
+     *
+     *   // Prints "90" to the console.
+     *   print(v.heading());
+     *
+     *   // Point to the left.
+     *   v.setHeading(180);
+     *
+     *   // Prints "180" to the console.
+     *   print(v.heading());
+     * }
+     * </code>
+     * </div>
+     *
+     * <div>
+     * <code>
+     * function setup() {
+     *   createCanvas(100, 100);
+     *
+     *   describe('Two arrows extend from the center of a gray square. The red arrow points to the right and the blue arrow points down.');
+     * }
+     *
+     * function draw() {
+     *   background(200);
+     *
+     *   // Create p5.Vector objects.
+     *   let v0 = createVector(50, 50);
+     *   let v1 = createVector(30, 0);
+     *
+     *   // Draw the red arrow.
+     *   drawArrow(v0, v1, 'red');
+     *
+     *   // Point down.
+     *   v1.setHeading(HALF_PI);
+     *
+     *   // Draw the blue arrow.
+     *   drawArrow(v0, v1, 'blue');
+     * }
+     *
+     * // Draws an arrow between two vectors.
+     * function drawArrow(base, vec, myColor) {
+     *   push();
+     *   stroke(myColor);
+     *   strokeWeight(3);
+     *   fill(myColor);
+     *   translate(base.x, base.y);
+     *   line(0, 0, vec.x, vec.y);
+     *   rotate(vec.heading());
+     *   let arrowSize = 7;
+     *   translate(vec.mag() - arrowSize, 0);
+     *   triangle(0, arrowSize / 2, 0, -arrowSize / 2, arrowSize, 0);
+     *   pop();
+     * }
+     * </code>
+     * </div>
+     */
     setHeading(a) {
       if (this.isPInst) a = this._toRadians(a);
       let m = this.mag();
       this.x = m * Math.cos(a);
       this.y = m * Math.sin(a);
       return this;
-=======
-  /**
- * Calculates the distance between two points represented by vectors.
- *
- * A point's coordinates can be represented by the components of a vector
- * that extends from the origin to the point.
- *
- * The static version of `dist()`, as in `p5.Vector.dist(v1, v2)`, is the same
- * as calling `v1.dist(v2)`.
- *
- * Use <a href="#/p5/dist">dist()</a> to calculate the distance between points
- * using coordinates as in `dist(x1, y1, x2, y2)`.
- *
- * @method dist
- * @param  {p5.Vector} v x, y, and z coordinates of a <a href="#/p5.Vector">p5.Vector</a>.
- * @return {Number}      distance.
- *
- * @example
- * <div class="norender">
- * <code>
- * function setup() {
- *   createCanvas(100, 100);
- *
- *   background(200);
- *
- *   // Create p5.Vector objects.
- *   let v1 = createVector(1, 0);
- *   let v2 = createVector(0, 1);
- *
- *   // Calculate the distance between them.
- *   let d = v1.dist(v2);
- *
- *   // Prints "1.414..." to the console.
- *   print(d);
- * }
- * </code>
- * </div>
- *
- * <div class="norender">
- * <code>
- * function setup() {
- *   createCanvas(100, 100);
- *
- *   background(200);
- *
- *   // Create p5.Vector objects.
- *   let v1 = createVector(1, 0);
- *   let v2 = createVector(0, 1);
- *
- *   // Calculate the distance between them.
- *   let d = p5.Vector.dist(v1, v2);
- *
- *   // Prints "1.414..." to the console.
- *   print(d);
- * }
- * </code>
- * </div>
- *
- * <div>
- * <code>
- * function setup() {
- *   createCanvas(100, 100);
- *
- *   describe('Three arrows drawn on a gray square. A red and a blue arrow extend from the top left. A purple arrow extends from the tip of the red arrow to the tip of the blue arrow. The number 36 is written in black near the purple arrow.');
- * }
- *
- * function draw() {
- *   background(200);
- *
- *   let origin = createVector(0, 0);
- *
- *   // Draw the red arrow.
- *   let v1 = createVector(50, 50);
- *   drawArrow(origin, v1, 'red');
- *
- *   // Draw the blue arrow.
- *   let v2 = createVector(20, 70);
- *   drawArrow(origin, v2, 'blue');
- *
- *   // Purple arrow.
- *   let v3 = p5.Vector.sub(v2, v1);
- *   drawArrow(v1, v3, 'purple');
- *
- *   // Style the text.
- *   textAlign(CENTER);
- *
- *   // Display the magnitude.
- *   let m = floor(v3.mag());
- *   text(m, 50, 75);
- * }
- *
- * // Draws an arrow between two vectors.
- * function drawArrow(base, vec, myColor) {
- *   push();
- *   stroke(myColor);
- *   strokeWeight(3);
- *   fill(myColor);
- *   translate(base.x, base.y);
- *   line(0, 0, vec.x, vec.y);
- *   rotate(vec.heading());
- *   let arrowSize = 7;
- *   translate(vec.mag() - arrowSize, 0);
- *   triangle(0, arrowSize / 2, 0, -arrowSize / 2, arrowSize, 0);
- *   pop();
- * }
- * </code>
- * </div>
- */
-  dist(v) {
-    return v
-      .copy()
-      .sub(this)
-      .mag();
-  }
-
-  /**
- * Scales the components of a <a href="#/p5.Vector">p5.Vector</a> object so
- * that its magnitude is 1.
- *
- * The static version of `normalize()`,  as in `p5.Vector.normalize(v)`,
- * returns a new <a href="#/p5.Vector">p5.Vector</a> object and doesn't change
- * the original.
- *
- * @method normalize
- * @return {p5.Vector} normalized <a href="#/p5.Vector">p5.Vector</a>.
- *
- * @example
- * <div class="norender">
- * <code>
- * function setup() {
- *   createCanvas(100, 100);
- *
- *   background(200);
- *
- *   // Create a p5.Vector.
- *   let v = createVector(10, 20, 2);
- *
- *   // Normalize.
- *   v.normalize();
- *
- *   // Prints "p5.Vector Object : [0.445..., 0.890..., 0.089...]" to the console.
- *   print(v.toString());
- * }
- * </code>
- * </div>
- *
- * <div class="norender">
- * <code>
- * function setup() {
- *   createCanvas(100, 100);
- *
- *   background(200);
- *
- *   // Create a p5.Vector.
- *   let v0 = createVector(10, 20, 2);
- *
- *   // Create a normalized copy.
- *   let v1 = p5.Vector.normalize(v0);
- *
- *   // Prints "p5.Vector Object : [10, 20, 2]" to the console.
- *   print(v0.toString());
- *   // Prints "p5.Vector Object : [0.445..., 0.890..., 0.089...]" to the console.
- *   print(v1.toString());
- * }
- * </code>
- * </div>
- *
- * <div>
- * <code>
- * function setup() {
- *   createCanvas(100, 100);
- *
- *   describe("A red and blue arrow extend from the center of a circle. Both arrows follow the mouse, but the blue arrow's length is fixed to the circle's radius.");
- * }
- *
- * function draw() {
- *   background(240);
- *
- *   // Vector to the center.
- *   let v0 = createVector(50, 50);
- *
- *   // Vector from the center to the mouse.
- *   let v1 = createVector(mouseX - 50, mouseY - 50);
- *
- *   // Circle's radius.
- *   let r = 25;
- *
- *   // Draw the red arrow.
- *   drawArrow(v0, v1, 'red');
- *
- *   // Draw the blue arrow.
- *   v1.normalize();
- *   drawArrow(v0, v1.mult(r), 'blue');
- *
- *   // Draw the circle.
- *   noFill();
- *   circle(50, 50, r * 2);
- * }
- *
- * // Draws an arrow between two vectors.
- * function drawArrow(base, vec, myColor) {
- *   push();
- *   stroke(myColor);
- *   strokeWeight(3);
- *   fill(myColor);
- *   translate(base.x, base.y);
- *   line(0, 0, vec.x, vec.y);
- *   rotate(vec.heading());
- *   let arrowSize = 7;
- *   translate(vec.mag() - arrowSize, 0);
- *   triangle(0, arrowSize / 2, 0, -arrowSize / 2, arrowSize, 0);
- *   pop();
- * }
- * </code>
- * </div>
- */
-  normalize() {
-    const len = this.mag();
-    // here we multiply by the reciprocal instead of calling 'div()'
-    // since div duplicates this zero check.
-    if (len !== 0) this.mult(1 / len);
-    return this;
-  }
-
-  /**
- * Limits a vector's magnitude to a maximum value.
- *
- * The static version of `limit()`, as in `p5.Vector.limit(v, 5)`, returns a
- * new <a href="#/p5.Vector">p5.Vector</a> object and doesn't change the
- * original.
- *
- * @method limit
- * @param  {Number}    max maximum magnitude for the vector.
- * @chainable
- *
- * @example
- * <div class="norender">
- * <code>
- * function setup() {
- *   // Create a p5.Vector object.
- *   let v = createVector(10, 20, 2);
- *
- *   // Limit its magnitude.
- *   v.limit(5);
- *
- *   // Prints "p5.Vector Object : [2.227..., 4.454..., 0.445...]" to the console.
- *   print(v.toString());
- * }
- * </code>
- * </div>
- *
- * <div class="norender">
- * <code>
- * function setup() {
- *   // Create a p5.Vector object.
- *   let v0 = createVector(10, 20, 2);
- *
- *   // Create a copy an limit its magintude.
- *   let v1 = p5.Vector.limit(v0, 5);
- *
- *   // Prints "p5.Vector Object : [2.227..., 4.454..., 0.445...]" to the console.
- *   print(v1.toString());
- * }
- * </code>
- * </div>
- *
- * <div>
- * <code>
- * function setup() {
- *   createCanvas(100, 100);
- *
- *   describe("A red and blue arrow extend from the center of a circle. Both arrows follow the mouse, but the blue arrow never crosses the circle's edge.");
- * }
- * function draw() {
- *   background(240);
- *
- *   // Vector to the center.
- *   let v0 = createVector(50, 50);
- *
- *   // Vector from the center to the mouse.
- *   let v1 = createVector(mouseX - 50, mouseY - 50);
- *
- *   // Circle's radius.
- *   let r = 25;
- *
- *   // Draw the red arrow.
- *   drawArrow(v0, v1, 'red');
- *
- *   // Draw the blue arrow.
- *   drawArrow(v0, v1.limit(r), 'blue');
- *
- *   // Draw the circle.
- *   noFill();
- *   circle(50, 50, r * 2);
- * }
- *
- * // Draws an arrow between two vectors.
- * function drawArrow(base, vec, myColor) {
- *   push();
- *   stroke(myColor);
- *   strokeWeight(3);
- *   fill(myColor);
- *   translate(base.x, base.y);
- *   line(0, 0, vec.x, vec.y);
- *   rotate(vec.heading());
- *   let arrowSize = 7;
- *   translate(vec.mag() - arrowSize, 0);
- *   triangle(0, arrowSize / 2, 0, -arrowSize / 2, arrowSize, 0);
- *   pop();
- * }
- * </code>
- * </div>
- */
-  limit(max) {
-    const mSq = this.magSq();
-    if (mSq > max * max) {
-      this.div(Math.sqrt(mSq)) //normalize it
-        .mult(max);
->>>>>>> e6053b58
-    }
-
-<<<<<<< HEAD
-    /**
-   * Rotates a 2D vector by an angle without changing its magnitude.
-   * By convention, the positive x-axis has an angle of 0. Angles increase in
-   * the clockwise direction.
-   *
-   * If the vector was created with
-   * <a href="#/p5/createVector">createVector()</a>, `rotate()` uses
-   * the units of the current <a href="#/p5/angleMode">angleMode()</a>.
-   *
-   * The static version of `rotate()`, as in `p5.Vector.rotate(v, PI)`,
-   * returns a new <a href="#/p5.Vector">p5.Vector</a> object and doesn't change
-   * the original.
-   *
-   * @method rotate
-   * @param  {number}    angle angle of rotation.
-   * @chainable
-   * @example
-   * <div class="norender">
-   * <code>
-   * let v = createVector(1, 0);
-   * // Prints "p5.Vector Object : [1, 0, 0]" to the console.
-   * print(v.toString());
-   * v.rotate(HALF_PI);
-   * // Prints "p5.Vector Object : [0, 1, 0]" to the console.
-   * print(v.toString());
-   * </code>
-   * </div>
-   *
-   * <div class="norender">
-   * <code>
-   * angleMode(DEGREES);
-   * let v = createVector(1, 0);
-   * // Prints "p5.Vector Object : [1, 0, 0]" to the console.
-   * print(v.toString());
-   * v.rotate(90);
-   * // Prints "p5.Vector Object : [0, 1, 0]" to the console.
-   * print(v.toString());
-   * </code>
-   * </div>
-   *
-   * <div class="norender">
-   * <code>
-   * let v0 = createVector(1, 0);
-   * let v1 = p5.Vector.rotate(v0, HALF_PI);
-   * // Prints "p5.Vector Object : [1, 0, 0]" to the console.
-   * print(v0.toString());
-   * // Prints "p5.Vector Object : [0, 1, 0]" to the console.
-   * print(v1.toString());
-   * </code>
-   * </div>
-   *
-   * <div class="norender">
-   * <code>
-   * angleMode(DEGREES);
-   * let v0 = createVector(1, 0);
-   * let v1 = p5.Vector.rotate(v0, 90);
-   * // Prints "p5.Vector Object : [1, 0, 0]" to the console.
-   * print(v0.toString());
-   * // Prints "p5.Vector Object : [0, 1, 0]" to the console.
-   * print(v1.toString());
-   * </code>
-   * </div>
-   *
-   * <div>
-   * <code>
-   * let v0;
-   * let v1;
-   *
-   * function setup() {
-   *   v0 = createVector(50, 50);
-   *   v1 = createVector(30, 0);
-   * }
-   *
-   * function draw() {
-   *   background(240);
-   *
-   *   v1.rotate(0.01);
-   *
-   *   drawArrow(v0, v1, 'black');
-   *
-   *   describe('A black arrow extends from the center of a gray square. The arrow rotates counterclockwise.');
-   * }
-   *
-   * function drawArrow(base, vec, myColor) {
-   *   push();
-   *   stroke(myColor);
-   *   strokeWeight(3);
-   *   fill(myColor);
-   *   translate(base.x, base.y);
-   *   line(0, 0, vec.x, vec.y);
-   *   rotate(vec.heading());
-   *   let arrowSize = 7;
-   *   translate(vec.mag() - arrowSize, 0);
-   *   triangle(0, arrowSize / 2, 0, -arrowSize / 2, arrowSize, 0);
-   *   pop();
-   * }
-   * </code>
-   * </div>
-   */
+    }
+
+    /**
+     * Rotates a 2D vector by an angle without changing its magnitude.
+     *
+     * By convention, the positive x-axis has an angle of 0. Angles increase in
+     * the clockwise direction.
+     *
+     * If the vector was created with
+     * <a href="#/p5/createVector">createVector()</a>, `rotate()` uses
+     * the units of the current <a href="#/p5/angleMode">angleMode()</a>.
+     *
+     * The static version of `rotate()`, as in `p5.Vector.rotate(v, PI)`,
+     * returns a new <a href="#/p5.Vector">p5.Vector</a> object and doesn't change
+     * the original.
+     *
+     * @method rotate
+     * @param  {number}    angle angle of rotation.
+     * @chainable
+     * @example
+     * <div class="norender">
+     * <code>
+     * function setup() {
+     *   // Create a p5.Vector object.
+     *   let v = createVector(1, 0);
+     *
+     *   // Prints "p5.Vector Object : [1, 0, 0]" to the console.
+     *   print(v.toString());
+     *
+     *   // Rotate a quarter turn.
+     *   v.rotate(HALF_PI);
+     *
+     *   // Prints "p5.Vector Object : [0, 1, 0]" to the console.
+     *   print(v.toString());
+     * }
+     * </code>
+     * </div>
+     *
+     * <div class="norender">
+     * <code>
+     * function setup() {
+     *   // Use degrees.
+     *   angleMode(DEGREES);
+     *
+     *   // Create a p5.Vector object.
+     *   let v = createVector(1, 0);
+     *
+     *   // Prints "p5.Vector Object : [1, 0, 0]" to the console.
+     *   print(v.toString());
+     *
+     *   // Rotate a quarter turn.
+     *   v.rotate(90);
+     *
+     *   // Prints "p5.Vector Object : [0, 1, 0]" to the console.
+     *   print(v.toString());
+     * }
+     * </code>
+     * </div>
+     *
+     * <div class="norender">
+     * <code>
+     * function setup() {
+     *   // Create a p5.Vector object.
+     *   let v0 = createVector(1, 0);
+     *
+     *   // Create a rotated copy.
+     *   let v1 = p5.Vector.rotate(v0, HALF_PI);
+     *
+     *   // Prints "p5.Vector Object : [1, 0, 0]" to the console.
+     *   print(v0.toString());
+     *   // Prints "p5.Vector Object : [0, 1, 0]" to the console.
+     *   print(v1.toString());
+     * }
+     * </code>
+     * </div>
+     *
+     * <div class="norender">
+     * <code>
+     * function setup() {
+     *   // Use degrees.
+     *   angleMode(DEGREES);
+     *
+     *   // Create a p5.Vector object.
+     *   let v0 = createVector(1, 0);
+     *
+     *   // Create a rotated copy.
+     *   let v1 = p5.Vector.rotate(v0, 90);
+     *
+     *   // Prints "p5.Vector Object : [1, 0, 0]" to the console.
+     *   print(v0.toString());
+     *
+     *   // Prints "p5.Vector Object : [0, 1, 0]" to the console.
+     *   print(v1.toString());
+     * }
+     * </code>
+     * </div>
+     *
+     * <div>
+     * <code>
+     * let v0;
+     * let v1;
+     *
+     * function setup() {
+     *   createCanvas(100, 100);
+     *
+     *   // Create p5.Vector objects.
+     *   v0 = createVector(50, 50);
+     *   v1 = createVector(30, 0);
+     *
+     *   describe('A black arrow extends from the center of a gray square. The arrow rotates clockwise.');
+     * }
+     *
+     * function draw() {
+     *   background(240);
+     *
+     *   // Rotate v1.
+     *   v1.rotate(0.01);
+     *
+     *   // Draw the black arrow.
+     *   drawArrow(v0, v1, 'black');
+     * }
+     *
+     * // Draws an arrow between two vectors.
+     * function drawArrow(base, vec, myColor) {
+     *   push();
+     *   stroke(myColor);
+     *   strokeWeight(3);
+     *   fill(myColor);
+     *   translate(base.x, base.y);
+     *   line(0, 0, vec.x, vec.y);
+     *   rotate(vec.heading());
+     *   let arrowSize = 7;
+     *   translate(vec.mag() - arrowSize, 0);
+     *   triangle(0, arrowSize / 2, 0, -arrowSize / 2, arrowSize, 0);
+     *   pop();
+     * }
+     * </code>
+     * </div>
+     */
     rotate(a) {
       let newHeading = this.heading() + a;
       if (this.isPInst) newHeading = this._toRadians(newHeading);
@@ -3603,102 +2374,142 @@
     }
 
     /**
-   * Returns the angle between two vectors. The angles returned are signed,
-   * which means that `v1.angleBetween(v2) === -v2.angleBetween(v1)`.
-   *
-   * If the vector was created with
-   * <a href="#/p5/createVector">createVector()</a>, `angleBetween()` returns
-   * angles in the units of the current
-   * <a href="#/p5/angleMode">angleMode()</a>.
-   *
-   * @method angleBetween
-   * @param  {p5.Vector}    value x, y, and z components of a <a href="#/p5.Vector">p5.Vector</a>.
-   * @return {Number}       angle between the vectors.
-   * @example
-   * <div class="norender">
-   * <code>
-   * let v0 = createVector(1, 0);
-   * let v1 = createVector(0, 1);
-   * // Prints "1.570..." to the console.
-   * print(v0.angleBetween(v1));
-   * // Prints "-1.570..." to the console.
-   * print(v1.angleBetween(v0));
-   * </code>
-   * </div>
-   *
-   * <div class="norender">
-   * <code>
-   * angleMode(DEGREES);
-   * let v0 = createVector(1, 0);
-   * let v1 = createVector(0, 1);
-   * // Prints "90" to the console.
-   * print(v0.angleBetween(v1));
-   * // Prints "-90" to the console.
-   * print(v1.angleBetween(v0));
-   * </code>
-   * </div>
-   *
-   * <div class="norender">
-   * <code>
-   * let v0 = createVector(1, 0);
-   * let v1 = createVector(0, 1);
-   * // Prints "1.570..." to the console.
-   * print(p5.Vector.angleBetween(v0, v1));
-   * // Prints "-1.570..." to the console.
-   * print(p5.Vector.angleBetween(v1, v0));
-   * </code>
-   * </div>
-   *
-   * <div class="norender">
-   * <code>
-   * angleMode(DEGREES);
-   * let v0 = createVector(1, 0);
-   * let v1 = createVector(0, 1);
-   * // Prints "90" to the console.
-   * print(p5.Vector.angleBetween(v0, v1));
-   * // Prints "-90" to the console.
-   * print(p5.Vector.angleBetween(v1, v0));
-   * </code>
-   * </div>
-   *
-   * <div>
-   * <code>
-   * function draw() {
-   *   background(200);
-   *
-   *   let v0 = createVector(50, 50);
-   *   let v1 = createVector(30, 0);
-   *   let v2 = createVector(0, 30);
-   *
-   *   drawArrow(v0, v1, 'red');
-   *   drawArrow(v0, v2, 'blue');
-   *
-   *   angleMode(RADIANS);
-   *   let angle = round(v1.angleBetween(v2), 2);
-   *   text(`Radians: ${angle}`, 20, 20);
-   *   angleMode(DEGREES);
-   *   angle = round(v1.angleBetween(v2), 2);
-   *   text(`Degrees: ${angle}`, 20, 35);
-   *
-   *   describe('Two arrows extend from the center of a gray square. A red arrow points to the right and a blue arrow points down. The text "Radians: 1.57" and "Degrees: 90" is written above the arrows.');
-   * }
-   *
-   * function drawArrow(base, vec, myColor) {
-   *   push();
-   *   stroke(myColor);
-   *   strokeWeight(3);
-   *   fill(myColor);
-   *   translate(base.x, base.y);
-   *   line(0, 0, vec.x, vec.y);
-   *   rotate(vec.heading());
-   *   let arrowSize = 7;
-   *   translate(vec.mag() - arrowSize, 0);
-   *   triangle(0, arrowSize / 2, 0, -arrowSize / 2, arrowSize, 0);
-   *   pop();
-   * }
-   * </code>
-   * </div>
-   */
+     * Calculates the angle between two vectors.
+     *
+     * The angles returned are signed, which means that
+     * `v1.angleBetween(v2) === -v2.angleBetween(v1)`.
+     *
+     * If the vector was created with
+     * <a href="#/p5/createVector">createVector()</a>, `angleBetween()` returns
+     * angles in the units of the current
+     * <a href="#/p5/angleMode">angleMode()</a>.
+     *
+     * @method angleBetween
+     * @param  {p5.Vector}    value x, y, and z components of a <a href="#/p5.Vector">p5.Vector</a>.
+     * @return {Number}       angle between the vectors.
+     * @example
+     * <div class="norender">
+     * <code>
+     * function setup() {
+     *   // Create p5.Vector objects.
+     *   let v0 = createVector(1, 0);
+     *   let v1 = createVector(0, 1);
+     *
+     *   // Prints "1.570..." to the console.
+     *   print(v0.angleBetween(v1));
+     *
+     *   // Prints "-1.570..." to the console.
+     *   print(v1.angleBetween(v0));
+     * }
+     * </code>
+     * </div>
+     *
+     * <div class="norender">
+     * <code>
+     * function setup() {
+     *   // Use degrees.
+     *   angleMode(DEGREES);
+     *   // Create p5.Vector objects.
+     *   let v0 = createVector(1, 0);
+     *   let v1 = createVector(0, 1);
+     *
+     *   // Prints "90" to the console.
+     *   print(v0.angleBetween(v1));
+     *
+     *   // Prints "-90" to the console.
+     *   print(v1.angleBetween(v0));
+     * }
+     * </code>
+     * </div>
+     *
+     * <div class="norender">
+     * <code>
+     * function setup() {
+     *   // Create p5.Vector objects.
+     *   let v0 = createVector(1, 0);
+     *   let v1 = createVector(0, 1);
+     *
+     *   // Prints "1.570..." to the console.
+     *   print(p5.Vector.angleBetween(v0, v1));
+     *
+     *   // Prints "-1.570..." to the console.
+     *   print(p5.Vector.angleBetween(v1, v0));
+     * }
+     * </code>
+     * </div>
+     *
+     * <div class="norender">
+     * <code>
+     * function setup() {
+     *   // Use degrees.
+     *   angleMode(DEGREES);
+     *
+     *   // Create p5.Vector objects.
+     *   let v0 = createVector(1, 0);
+     *   let v1 = createVector(0, 1);
+     *
+     *   // Prints "90" to the console.
+     *   print(p5.Vector.angleBetween(v0, v1));
+     *
+     *   // Prints "-90" to the console.
+     *   print(p5.Vector.angleBetween(v1, v0));
+     * }
+     * </code>
+     * </div>
+     *
+     * <div>
+     * <code>
+     * function setup() {
+     *   createCanvas(100, 100);
+     *
+     *   describe('Two arrows extend from the center of a gray square. A red arrow points to the right and a blue arrow points down. The text "Radians: 1.57" and "Degrees: 90" is written above the arrows.');
+     * }
+     * function draw() {
+     *   background(200);
+     *
+     *   // Create p5.Vector objects.
+     *   let v0 = createVector(50, 50);
+     *   let v1 = createVector(30, 0);
+     *   let v2 = createVector(0, 30);
+     *
+     *   // Draw the red arrow.
+     *   drawArrow(v0, v1, 'red');
+     *
+     *   // Draw the blue arrow.
+     *   drawArrow(v0, v2, 'blue');
+     *
+     *   // Use radians.
+     *   angleMode(RADIANS);
+     *
+     *   // Display the angle in radians.
+     *   let angle = round(v1.angleBetween(v2), 2);
+     *   text(`Radians: ${angle}`, 20, 20);
+     *
+     *   // Use degrees.
+     *   angleMode(DEGREES);
+     *
+     *   // Display the angle in degrees.
+     *   angle = round(v1.angleBetween(v2), 2);
+     *   text(`Degrees: ${angle}`, 20, 35);
+     * }
+     *
+     * // Draws an arrow between two vectors.
+     * function drawArrow(base, vec, myColor) {
+     *   push();
+     *   stroke(myColor);
+     *   strokeWeight(3);
+     *   fill(myColor);
+     *   translate(base.x, base.y);
+     *   line(0, 0, vec.x, vec.y);
+     *   rotate(vec.heading());
+     *   let arrowSize = 7;
+     *   translate(vec.mag() - arrowSize, 0);
+     *   triangle(0, arrowSize / 2, 0, -arrowSize / 2, arrowSize, 0);
+     *   pop();
+     * }
+     * </code>
+     * </div>
+     */
     angleBetween(v) {
       const magSqMult = this.magSq() * v.magSq();
       // Returns NaN if either vector is the zero vector.
@@ -3717,93 +2528,124 @@
     }
 
     /**
-   * Calculates new `x`, `y`, and `z` components that are proportionally the
-   * same distance between two vectors. The `amt` parameter is the amount to
-   * interpolate between the old vector and the new vector. 0.0 keeps all
-   * components equal to the old vector's, 0.5 is halfway between, and 1.0 sets
-   * all components equal to the new vector's.
-   *
-   * The static version of `lerp()`, as in `p5.Vector.lerp(v0, v1, 0.5)`,
-   * returns a new <a href="#/p5.Vector">p5.Vector</a> object and doesn't change
-   * the original.
-   *
-   * @method lerp
-   * @param  {Number}    x   x component.
-   * @param  {Number}    y   y component.
-   * @param  {Number}    z   z component.
-   * @param  {Number}    amt amount of interpolation between 0.0 (old vector)
-   *                         and 1.0 (new vector). 0.5 is halfway between.
-   * @chainable
-   *
-   * @example
-   * <div class="norender">
-   * <code>
-   * let v0 = createVector(1, 1, 1);
-   * let v1 = createVector(3, 3, 3);
-   * v0.lerp(v1, 0.5);
-   * // Prints "p5.Vector Object : [2, 2, 2]" to the console.
-   * print(v0.toString());
-   * </code>
-   * </div>
-   *
-   * <div class="norender">
-   * <code>
-   * let v = createVector(1, 1, 1);
-   * v.lerp(3, 3, 3, 0.5);
-   * // Prints "p5.Vector Object : [2, 2, 2]" to the console.
-   * print(v.toString());
-   * </code>
-   * </div>
-   *
-   * <div class="norender">
-   * <code>
-   * let v0 = createVector(1, 1, 1);
-   * let v1 = createVector(3, 3, 3);
-   * let v2 = p5.Vector.lerp(v0, v1, 0.5);
-   * // Prints "p5.Vector Object : [2, 2, 2]" to the console.
-   * print(v2.toString());
-   * </code>
-   * </div>
-   *
-   * <div>
-   * <code>
-   * function draw() {
-   *   background(200);
-   *
-   *   let v0 = createVector(50, 50);
-   *   let v1 = createVector(30, 0);
-   *   let v2 = createVector(0, 30);
-   *   let v3 = p5.Vector.lerp(v1, v2, 0.5);
-   *
-   *   drawArrow(v0, v1, 'red');
-   *   drawArrow(v0, v2, 'blue');
-   *   drawArrow(v0, v3, 'purple');
-   *
-   *   describe('Three arrows extend from the center of a gray square. A red arrow points to the right, a blue arrow points down, and a purple arrow points to the bottom right.');
-   * }
-   *
-   * function drawArrow(base, vec, myColor) {
-   *   push();
-   *   stroke(myColor);
-   *   strokeWeight(3);
-   *   fill(myColor);
-   *   translate(base.x, base.y);
-   *   line(0, 0, vec.x, vec.y);
-   *   rotate(vec.heading());
-   *   let arrowSize = 7;
-   *   translate(vec.mag() - arrowSize, 0);
-   *   triangle(0, arrowSize / 2, 0, -arrowSize / 2, arrowSize, 0);
-   *   pop();
-   * }
-   * </code>
-   * </div>
-   */
-    /**
-   * @method lerp
-   * @param  {p5.Vector} v  <a href="#/p5.Vector">p5.Vector</a> to lerp toward.
-   * @param  {Number}    amt
-   * @chainable
-   */
+     * Calculates new `x`, `y`, and `z` components that are proportionally the
+     * same distance between two vectors.
+     *
+     * The `amt` parameter is the amount to interpolate between the old vector and
+     * the new vector. 0.0 keeps all components equal to the old vector's, 0.5 is
+     * halfway between, and 1.0 sets all components equal to the new vector's.
+     *
+     * The static version of `lerp()`, as in `p5.Vector.lerp(v0, v1, 0.5)`,
+     * returns a new <a href="#/p5.Vector">p5.Vector</a> object and doesn't change
+     * the original.
+     *
+     * @method lerp
+     * @param  {Number}    x   x component.
+     * @param  {Number}    y   y component.
+     * @param  {Number}    z   z component.
+     * @param  {Number}    amt amount of interpolation between 0.0 (old vector)
+     *                         and 1.0 (new vector). 0.5 is halfway between.
+     * @chainable
+     *
+     * @example
+     * <div class="norender">
+     * <code>
+     * function setup() {
+     *   // Create a p5.Vector object.
+     *   let v0 = createVector(1, 1, 1);
+     *   let v1 = createVector(3, 3, 3);
+     *
+     *   // Interpolate.
+     *   v0.lerp(v1, 0.5);
+     *
+     *   // Prints "p5.Vector Object : [2, 2, 2]" to the console.
+     *   print(v0.toString());
+     * }
+     * </code>
+     * </div>
+     *
+     * <div class="norender">
+     * <code>
+     * function setup() {
+     *   // Create a p5.Vector object.
+     *   let v = createVector(1, 1, 1);
+     *
+     *   // Interpolate.
+     *   v.lerp(3, 3, 3, 0.5);
+     *
+     *   // Prints "p5.Vector Object : [2, 2, 2]" to the console.
+     *   print(v.toString());
+     * }
+     * </code>
+     * </div>
+     *
+     * <div class="norender">
+     * <code>
+     * function setup() {
+     *   // Create p5.Vector objects.
+     *   let v0 = createVector(1, 1, 1);
+     *   let v1 = createVector(3, 3, 3);
+     *
+     *   // Interpolate.
+     *   let v2 = p5.Vector.lerp(v0, v1, 0.5);
+     *
+     *   // Prints "p5.Vector Object : [2, 2, 2]" to the console.
+     *   print(v2.toString());
+     * }
+     * </code>
+     * </div>
+     *
+     * <div>
+     * <code>
+     * function setup() {
+     *   createCanvas(100, 100);
+     *
+     *   describe('Three arrows extend from the center of a gray square. A red arrow points to the right, a blue arrow points down, and a purple arrow points to the bottom right.');
+     * }
+     * function draw() {
+     *   background(200);
+     *
+     *   // Create p5.Vector objects.
+     *   let v0 = createVector(50, 50);
+     *   let v1 = createVector(30, 0);
+     *   let v2 = createVector(0, 30);
+     *
+     *   // Interpolate.
+     *   let v3 = p5.Vector.lerp(v1, v2, 0.5);
+     *
+     *   // Draw the red arrow.
+     *   drawArrow(v0, v1, 'red');
+     *
+     *   // Draw the blue arrow.
+     *   drawArrow(v0, v2, 'blue');
+     *
+     *   // Draw the purple arrow.
+     *   drawArrow(v0, v3, 'purple');
+     * }
+     *
+     * // Draws an arrow between two vectors.
+     * function drawArrow(base, vec, myColor) {
+     *   push();
+     *   stroke(myColor);
+     *   strokeWeight(3);
+     *   fill(myColor);
+     *   translate(base.x, base.y);
+     *   line(0, 0, vec.x, vec.y);
+     *   rotate(vec.heading());
+     *   let arrowSize = 7;
+     *   translate(vec.mag() - arrowSize, 0);
+     *   triangle(0, arrowSize / 2, 0, -arrowSize / 2, arrowSize, 0);
+     *   pop();
+     * }
+     * </code>
+     * </div>
+     */
+    /**
+     * @method lerp
+     * @param  {p5.Vector} v  <a href="#/p5.Vector">p5.Vector</a> to lerp toward.
+     * @param  {Number}    amt
+     * @chainable
+     */
     lerp(x, y, z, amt) {
       if (x instanceof p5.Vector) {
         return this.lerp(x.x, x.y, x.z, y);
@@ -3813,405 +2655,143 @@
       this.z += (z - this.z) * amt || 0;
       return this;
     }
-=======
-  /**
- * Sets a vector's magnitude to a given value.
- *
- * The static version of `setMag()`, as in `p5.Vector.setMag(v, 10)`, returns
- * a new <a href="#/p5.Vector">p5.Vector</a> object and doesn't change the
- * original.
- *
- * @method setMag
- * @param  {number}    len new length for this vector.
- * @chainable
- *
- * @example
- * <div class="norender">
- * <code>
- * function setup() {
- *   // Create a p5.Vector object.
- *   let v = createVector(3, 4, 0);
- *
- *   // Prints "5" to the console.
- *   print(v.mag());
- *
- *   // Set its magnitude to 10.
- *   v.setMag(10);
- *
- *   // Prints "p5.Vector Object : [6, 8, 0]" to the console.
- *   print(v.toString());
- * }
- * </code>
- * </div>
- *
- * <div class="norender">
- * <code>
- * function setup() {
- *   // Create a p5.Vector object.
- *   let v0 = createVector(3, 4, 0);
- *
- *   // Create a copy with a magnitude of 10.
- *   let v1 = p5.Vector.setMag(v0, 10);
- *
- *   // Prints "5" to the console.
- *   print(v0.mag());
- *
- *   // Prints "p5.Vector Object : [6, 8, 0]" to the console.
- *   print(v1.toString());
- * }
- * </code>
- * </div>
- *
- * <div>
- * <code>
- * function setup() {
- *   createCanvas(100, 100);
- *
- *   describe('Two arrows extend from the top left corner of a square toward its center. The red arrow reaches the center and the blue arrow only extends part of the way.');
- * }
- *
- * function draw() {
- *   background(240);
- *
- *   let origin = createVector(0, 0);
- *   let v = createVector(50, 50);
- *
- *   // Draw the red arrow.
- *   drawArrow(origin, v, 'red');
- *
- *   // Set v's magnitude to 30.
- *   v.setMag(30);
- *
- *   // Draw the blue arrow.
- *   drawArrow(origin, v, 'blue');
- * }
- *
- * // Draws an arrow between two vectors.
- * function drawArrow(base, vec, myColor) {
- *   push();
- *   stroke(myColor);
- *   strokeWeight(3);
- *   fill(myColor);
- *   translate(base.x, base.y);
- *   line(0, 0, vec.x, vec.y);
- *   rotate(vec.heading());
- *   let arrowSize = 7;
- *   translate(vec.mag() - arrowSize, 0);
- *   triangle(0, arrowSize / 2, 0, -arrowSize / 2, arrowSize, 0);
- *   pop();
- * }
- * </code>
- * </div>
- */
-  setMag(n) {
-    return this.normalize().mult(n);
-  }
-
-  /**
- * Calculates the angle a 2D vector makes with the positive x-axis.
- *
- * By convention, the positive x-axis has an angle of 0. Angles increase in
- * the clockwise direction.
- *
- * If the vector was created with
- * <a href="#/p5/createVector">createVector()</a>, `heading()` returns angles
- * in the units of the current <a href="#/p5/angleMode">angleMode()</a>.
- *
- * The static version of `heading()`, as in `p5.Vector.heading(v)`, works the
- * same way.
- *
- * @method heading
- * @return {Number} angle of rotation.
- *
- * @example
- * <div class = "norender">
- * <code>
- * function setup() {
- *   // Create a p5.Vector object.
- *   let v = createVector(1, 1);
- *
- *   // Prints "0.785..." to the console.
- *   print(v.heading());
- *
- *   // Use degrees.
- *   angleMode(DEGREES);
- *
- *   // Prints "45" to the console.
- *   print(v.heading());
- * }
- * </code>
- * </div>
- *
- * <div class = "norender">
- * <code>
- * function setup() {
- *   // Create a p5.Vector object.
- *   let v = createVector(1, 1);
- *
- *   // Prints "0.785..." to the console.
- *   print(p5.Vector.heading(v));
- *
- *   // Use degrees.
- *   angleMode(DEGREES);
- *
- *   // Prints "45" to the console.
- *   print(p5.Vector.heading(v));
- * }
- * </code>
- * </div>
- *
- * <div>
- * <code>
- * function setup() {
- *   createCanvas(100, 100);
- *
- *   describe('A black arrow extends from the top left of a square to its center. The text "Radians: 0.79" and "Degrees: 45" is written near the tip of the arrow.');
- * }
- *
- * function draw() {
- *   background(200);
- *
- *   let origin = createVector(0, 0);
- *   let v = createVector(50, 50);
- *
- *   // Draw the black arrow.
- *   drawArrow(origin, v, 'black');
- *
- *   // Use radians.
- *   angleMode(RADIANS);
- *
- *   // Display the heading in radians.
- *   let h = round(v.heading(), 2);
- *   text(`Radians: ${h}`, 20, 70);
- *
- *   // Use degrees.
- *   angleMode(DEGREES);
- *
- *   // Display the heading in degrees.
- *   h = v.heading();
- *   text(`Degrees: ${h}`, 20, 85);
- * }
- *
- * // Draws an arrow between two vectors.
- * function drawArrow(base, vec, myColor) {
- *   push();
- *   stroke(myColor);
- *   strokeWeight(3);
- *   fill(myColor);
- *   translate(base.x, base.y);
- *   line(0, 0, vec.x, vec.y);
- *   rotate(vec.heading());
- *   let arrowSize = 7;
- *   translate(vec.mag() - arrowSize, 0);
- *   triangle(0, arrowSize / 2, 0, -arrowSize / 2, arrowSize, 0);
- *   pop();
- * }
- * </code>
- * </div>
- */
-  heading() {
-    const h = Math.atan2(this.y, this.x);
-    if (this.isPInst) return this._fromRadians(h);
-    return h;
-  }
-
-  /**
- * Rotates a 2D vector to a specific angle without changing its magnitude.
- *
- * By convention, the positive x-axis has an angle of 0. Angles increase in
- * the clockwise direction.
- *
- * If the vector was created with
- * <a href="#/p5/createVector">createVector()</a>, `setHeading()` uses
- * the units of the current <a href="#/p5/angleMode">angleMode()</a>.
- *
- * @method setHeading
- * @param  {number}    angle angle of rotation.
- * @chainable
- * @example
- * <div class="norender">
- * <code>
- * function setup() {
- *   // Create a p5.Vector object.
- *   let v = createVector(0, 1);
- *
- *   // Prints "1.570..." to the console.
- *   print(v.heading());
- *
- *   // Point to the left.
- *   v.setHeading(PI);
- *
- *   // Prints "3.141..." to the console.
- *   print(v.heading());
- * }
- * </code>
- * </div>
- *
- * <div class="norender">
- * <code>
- * function setup() {
- *   // Use degrees.
- *   angleMode(DEGREES);
- *
- *   // Create a p5.Vector object.
- *   let v = createVector(0, 1);
- *
- *   // Prints "90" to the console.
- *   print(v.heading());
- *
- *   // Point to the left.
- *   v.setHeading(180);
- *
- *   // Prints "180" to the console.
- *   print(v.heading());
- * }
- * </code>
- * </div>
- *
- * <div>
- * <code>
- * function setup() {
- *   createCanvas(100, 100);
- *
- *   describe('Two arrows extend from the center of a gray square. The red arrow points to the right and the blue arrow points down.');
- * }
- *
- * function draw() {
- *   background(200);
- *
- *   // Create p5.Vector objects.
- *   let v0 = createVector(50, 50);
- *   let v1 = createVector(30, 0);
- *
- *   // Draw the red arrow.
- *   drawArrow(v0, v1, 'red');
- *
- *   // Point down.
- *   v1.setHeading(HALF_PI);
- *
- *   // Draw the blue arrow.
- *   drawArrow(v0, v1, 'blue');
- * }
- *
- * // Draws an arrow between two vectors.
- * function drawArrow(base, vec, myColor) {
- *   push();
- *   stroke(myColor);
- *   strokeWeight(3);
- *   fill(myColor);
- *   translate(base.x, base.y);
- *   line(0, 0, vec.x, vec.y);
- *   rotate(vec.heading());
- *   let arrowSize = 7;
- *   translate(vec.mag() - arrowSize, 0);
- *   triangle(0, arrowSize / 2, 0, -arrowSize / 2, arrowSize, 0);
- *   pop();
- * }
- * </code>
- * </div>
- */
->>>>>>> e6053b58
-
-    /**
-   * Calculates a new heading and magnitude that are between two vectors. The
-   * `amt` parameter is the amount to interpolate between the old vector and
-   * the new vector. 0.0 keeps the heading and magnitude equal to the old
-   * vector's, 0.5 sets them halfway between, and 1.0 sets the heading and
-   * magnitude equal to the new vector's.
-   *
-   * `slerp()` differs from <a href="#/p5.Vector/lerp">lerp()</a> because
-   * it interpolates magnitude. Calling `v0.slerp(v1, 0.5)` sets `v0`'s
-   * magnitude to a value halfway between its original magnitude and `v1`'s.
-   * Calling `v0.lerp(v1, 0.5)` makes no such guarantee.
-   *
-   * The static version of `slerp()`, as in `p5.Vector.slerp(v0, v1, 0.5)`,
-   * returns a new <a href="#/p5.Vector">p5.Vector</a> object and doesn't change
-   * the original.
-   *
-   * @method slerp
-   * @param {p5.Vector} v <a href="#/p5.Vector">p5.Vector</a> to slerp toward.
-   * @param {Number} amt  amount of interpolation between 0.0 (old vector)
-   *                      and 1.0 (new vector). 0.5 is halfway between.
-   * @return {p5.Vector}
-   *
-   * @example
-   * <div class="norender">
-   * <code>
-   * let v0 = createVector(3, 0);
-   * // Prints "3" to the console.
-   * print(v0.mag());
-   * // Prints "0" to the console.
-   * print(v0.heading());
-   *
-   * let v1 = createVector(0, 1);
-   * // Prints "1" to the console.
-   * print(v1.mag());
-   * // Prints "1.570..." to the console.
-   * print(v1.heading());
-   *
-   * v0.slerp(v1, 0.5);
-   * // Prints "2" to the console.
-   * print(v0.mag());
-   * // Prints "0.785..." to the console.
-   * print(v0.heading());
-   * </code>
-   * </div>
-   *
-   * <div class="norender">
-   * <code>
-   * let v0 = createVector(3, 0);
-   * // Prints "3" to the console.
-   * print(v0.mag());
-   * // Prints "0" to the console.
-   * print(v0.heading());
-   *
-   * let v1 = createVector(0, 1);
-   * // Prints "1" to the console.
-   * print(v1.mag());
-   * // Prints "1.570..." to the console.
-   * print(v1.heading());
-   *
-   * let v3 = p5.Vector.slerp(v0, v1, 0.5);
-   * // Prints "2" to the console.
-   * print(v3.mag());
-   * // Prints "0.785..." to the console.
-   * print(v3.heading());
-   * </code>
-   * </div>
-   *
-   * <div>
-   * <code>
-   * function draw() {
-   *   background(200);
-   *
-   *   let v0 = createVector(50, 50);
-   *   let v1 = createVector(20, 0);
-   *   let v2 = createVector(-40, 0);
-   *   let v3 = p5.Vector.slerp(v1, v2, 0.5);
-   *
-   *   drawArrow(v0, v1, 'red');
-   *   drawArrow(v0, v2, 'blue');
-   *   drawArrow(v0, v3, 'purple');
-   *
-   *   describe('Three arrows extend from the center of a gray square. A red arrow points to the right, a blue arrow points to the left, and a purple arrow points down.');
-   * }
-   *
-   * function drawArrow(base, vec, myColor) {
-   *   push();
-   *   stroke(myColor);
-   *   strokeWeight(3);
-   *   fill(myColor);
-   *   translate(base.x, base.y);
-   *   line(0, 0, vec.x, vec.y);
-   *   rotate(vec.heading());
-   *   let arrowSize = 7;
-   *   translate(vec.mag() - arrowSize, 0);
-   *   triangle(0, arrowSize / 2, 0, -arrowSize / 2, arrowSize, 0);
-   *   pop();
-   * }
-   * </code>
-   * </div>
-   */
+
+    /**
+     * Calculates a new heading and magnitude that are between two vectors.
+     *
+     * The `amt` parameter is the amount to interpolate between the old vector and
+     * the new vector. 0.0 keeps the heading and magnitude equal to the old
+     * vector's, 0.5 sets them halfway between, and 1.0 sets the heading and
+     * magnitude equal to the new vector's.
+     *
+     * `slerp()` differs from <a href="#/p5.Vector/lerp">lerp()</a> because
+     * it interpolates magnitude. Calling `v0.slerp(v1, 0.5)` sets `v0`'s
+     * magnitude to a value halfway between its original magnitude and `v1`'s.
+     * Calling `v0.lerp(v1, 0.5)` makes no such guarantee.
+     *
+     * The static version of `slerp()`, as in `p5.Vector.slerp(v0, v1, 0.5)`,
+     * returns a new <a href="#/p5.Vector">p5.Vector</a> object and doesn't change
+     * the original.
+     *
+     * @method slerp
+     * @param {p5.Vector} v <a href="#/p5.Vector">p5.Vector</a> to slerp toward.
+     * @param {Number} amt  amount of interpolation between 0.0 (old vector)
+     *                      and 1.0 (new vector). 0.5 is halfway between.
+     * @return {p5.Vector}
+     *
+     * @example
+     * <div class="norender">
+     * <code>
+     * function setup() {
+     *   // Create a p5.Vector object.
+     *   let v0 = createVector(3, 0);
+     *
+     *   // Prints "3" to the console.
+     *   print(v0.mag());
+     *
+     *   // Prints "0" to the console.
+     *   print(v0.heading());
+     *
+     *   // Create a p5.Vector object.
+     *   let v1 = createVector(0, 1);
+     *
+     *   // Prints "1" to the console.
+     *   print(v1.mag());
+     *
+     *   // Prints "1.570..." to the console.
+     *   print(v1.heading());
+     *
+     *   // Interpolate halfway between v0 and v1.
+     *   v0.slerp(v1, 0.5);
+     *
+     *   // Prints "2" to the console.
+     *   print(v0.mag());
+     *
+     *   // Prints "0.785..." to the console.
+     *   print(v0.heading());
+     * }
+     * </code>
+     * </div>
+     *
+     * <div class="norender">
+     * <code>
+     * function setup() {
+     *   // Create a p5.Vector object.
+     *   let v0 = createVector(3, 0);
+     *
+     *   // Prints "3" to the console.
+     *   print(v0.mag());
+     *
+     *   // Prints "0" to the console.
+     *   print(v0.heading());
+     *
+     *   // Create a p5.Vector object.
+     *   let v1 = createVector(0, 1);
+     *
+     *   // Prints "1" to the console.
+     *   print(v1.mag());
+     *
+     *   // Prints "1.570..." to the console.
+     *   print(v1.heading());
+     *
+     *   // Create a p5.Vector that's halfway between v0 and v1.
+     *   let v3 = p5.Vector.slerp(v0, v1, 0.5);
+     *
+     *   // Prints "2" to the console.
+     *   print(v3.mag());
+     *
+     *   // Prints "0.785..." to the console.
+     *   print(v3.heading());
+     * }
+     * </code>
+     * </div>
+     *
+     * <div>
+     * <code>
+     * function setup() {
+     *   createCanvas(100, 100);
+     *
+     *   describe('Three arrows extend from the center of a gray square. A red arrow points to the right, a blue arrow points to the left, and a purple arrow points down.');
+     * }
+     *
+     * function draw() {
+     *   background(200);
+     *
+     *   // Create p5.Vector objects.
+     *   let v0 = createVector(50, 50);
+     *   let v1 = createVector(20, 0);
+     *   let v2 = createVector(-40, 0);
+     *
+     *   // Create a p5.Vector that's halfway between v1 and v2.
+     *   let v3 = p5.Vector.slerp(v1, v2, 0.5);
+     *
+     *   // Draw the red arrow.
+     *   drawArrow(v0, v1, 'red');
+     *
+     *   // Draw the blue arrow.
+     *   drawArrow(v0, v2, 'blue');
+     *
+     *   // Draw the purple arrow.
+     *   drawArrow(v0, v3, 'purple');
+     * }
+     *
+     * // Draws an arrow between two vectors.
+     * function drawArrow(base, vec, myColor) {
+     *   push();
+     *   stroke(myColor);
+     *   strokeWeight(3);
+     *   fill(myColor);
+     *   translate(base.x, base.y);
+     *   line(0, 0, vec.x, vec.y);
+     *   rotate(vec.heading());
+     *   let arrowSize = 7;
+     *   translate(vec.mag() - arrowSize, 0);
+     *   triangle(0, arrowSize / 2, 0, -arrowSize / 2, arrowSize, 0);
+     *   pop();
+     * }
+     * </code>
+     * </div>
+     */
     slerp(v, amt) {
       // edge cases.
       if (amt === 0) { return this; }
@@ -4261,7 +2841,6 @@
         }
       }
 
-<<<<<<< HEAD
       // Since 'axis' is a unit vector, ey is a vector of the same length as 'this'.
       const ey = axis.cross(this);
       // interpolate the length with 'this' and 'v'.
@@ -4277,740 +2856,218 @@
       this.z = this.z * cosMultiplier + ey.z * sinMultiplier;
 
       return this;
-=======
-  /**
- * Rotates a 2D vector by an angle without changing its magnitude.
- *
- * By convention, the positive x-axis has an angle of 0. Angles increase in
- * the clockwise direction.
- *
- * If the vector was created with
- * <a href="#/p5/createVector">createVector()</a>, `rotate()` uses
- * the units of the current <a href="#/p5/angleMode">angleMode()</a>.
- *
- * The static version of `rotate()`, as in `p5.Vector.rotate(v, PI)`,
- * returns a new <a href="#/p5.Vector">p5.Vector</a> object and doesn't change
- * the original.
- *
- * @method rotate
- * @param  {number}    angle angle of rotation.
- * @chainable
- * @example
- * <div class="norender">
- * <code>
- * function setup() {
- *   // Create a p5.Vector object.
- *   let v = createVector(1, 0);
- *
- *   // Prints "p5.Vector Object : [1, 0, 0]" to the console.
- *   print(v.toString());
- *
- *   // Rotate a quarter turn.
- *   v.rotate(HALF_PI);
- *
- *   // Prints "p5.Vector Object : [0, 1, 0]" to the console.
- *   print(v.toString());
- * }
- * </code>
- * </div>
- *
- * <div class="norender">
- * <code>
- * function setup() {
- *   // Use degrees.
- *   angleMode(DEGREES);
- *
- *   // Create a p5.Vector object.
- *   let v = createVector(1, 0);
- *
- *   // Prints "p5.Vector Object : [1, 0, 0]" to the console.
- *   print(v.toString());
- *
- *   // Rotate a quarter turn.
- *   v.rotate(90);
- *
- *   // Prints "p5.Vector Object : [0, 1, 0]" to the console.
- *   print(v.toString());
- * }
- * </code>
- * </div>
- *
- * <div class="norender">
- * <code>
- * function setup() {
- *   // Create a p5.Vector object.
- *   let v0 = createVector(1, 0);
- *
- *   // Create a rotated copy.
- *   let v1 = p5.Vector.rotate(v0, HALF_PI);
- *
- *   // Prints "p5.Vector Object : [1, 0, 0]" to the console.
- *   print(v0.toString());
- *   // Prints "p5.Vector Object : [0, 1, 0]" to the console.
- *   print(v1.toString());
- * }
- * </code>
- * </div>
- *
- * <div class="norender">
- * <code>
- * function setup() {
- *   // Use degrees.
- *   angleMode(DEGREES);
- *
- *   // Create a p5.Vector object.
- *   let v0 = createVector(1, 0);
- *
- *   // Create a rotated copy.
- *   let v1 = p5.Vector.rotate(v0, 90);
- *
- *   // Prints "p5.Vector Object : [1, 0, 0]" to the console.
- *   print(v0.toString());
- *
- *   // Prints "p5.Vector Object : [0, 1, 0]" to the console.
- *   print(v1.toString());
- * }
- * </code>
- * </div>
- *
- * <div>
- * <code>
- * let v0;
- * let v1;
- *
- * function setup() {
- *   createCanvas(100, 100);
- *
- *   // Create p5.Vector objects.
- *   v0 = createVector(50, 50);
- *   v1 = createVector(30, 0);
- *
- *   describe('A black arrow extends from the center of a gray square. The arrow rotates clockwise.');
- * }
- *
- * function draw() {
- *   background(240);
- *
- *   // Rotate v1.
- *   v1.rotate(0.01);
- *
- *   // Draw the black arrow.
- *   drawArrow(v0, v1, 'black');
- * }
- *
- * // Draws an arrow between two vectors.
- * function drawArrow(base, vec, myColor) {
- *   push();
- *   stroke(myColor);
- *   strokeWeight(3);
- *   fill(myColor);
- *   translate(base.x, base.y);
- *   line(0, 0, vec.x, vec.y);
- *   rotate(vec.heading());
- *   let arrowSize = 7;
- *   translate(vec.mag() - arrowSize, 0);
- *   triangle(0, arrowSize / 2, 0, -arrowSize / 2, arrowSize, 0);
- *   pop();
- * }
- * </code>
- * </div>
- */
-  rotate(a) {
-    let newHeading = this.heading() + a;
-    if (this.isPInst) newHeading = this._toRadians(newHeading);
-    const mag = this.mag();
-    this.x = Math.cos(newHeading) * mag;
-    this.y = Math.sin(newHeading) * mag;
-    return this;
-  }
-
-  /**
- * Calculates the angle between two vectors.
- *
- * The angles returned are signed, which means that
- * `v1.angleBetween(v2) === -v2.angleBetween(v1)`.
- *
- * If the vector was created with
- * <a href="#/p5/createVector">createVector()</a>, `angleBetween()` returns
- * angles in the units of the current
- * <a href="#/p5/angleMode">angleMode()</a>.
- *
- * @method angleBetween
- * @param  {p5.Vector}    value x, y, and z components of a <a href="#/p5.Vector">p5.Vector</a>.
- * @return {Number}       angle between the vectors.
- * @example
- * <div class="norender">
- * <code>
- * function setup() {
- *   // Create p5.Vector objects.
- *   let v0 = createVector(1, 0);
- *   let v1 = createVector(0, 1);
- *
- *   // Prints "1.570..." to the console.
- *   print(v0.angleBetween(v1));
- *
- *   // Prints "-1.570..." to the console.
- *   print(v1.angleBetween(v0));
- * }
- * </code>
- * </div>
- *
- * <div class="norender">
- * <code>
- * function setup() {
- *   // Use degrees.
- *   angleMode(DEGREES);
- *   // Create p5.Vector objects.
- *   let v0 = createVector(1, 0);
- *   let v1 = createVector(0, 1);
- *
- *   // Prints "90" to the console.
- *   print(v0.angleBetween(v1));
- *
- *   // Prints "-90" to the console.
- *   print(v1.angleBetween(v0));
- * }
- * </code>
- * </div>
- *
- * <div class="norender">
- * <code>
- * function setup() {
- *   // Create p5.Vector objects.
- *   let v0 = createVector(1, 0);
- *   let v1 = createVector(0, 1);
- *
- *   // Prints "1.570..." to the console.
- *   print(p5.Vector.angleBetween(v0, v1));
- *
- *   // Prints "-1.570..." to the console.
- *   print(p5.Vector.angleBetween(v1, v0));
- * }
- * </code>
- * </div>
- *
- * <div class="norender">
- * <code>
- * function setup() {
- *   // Use degrees.
- *   angleMode(DEGREES);
- *
- *   // Create p5.Vector objects.
- *   let v0 = createVector(1, 0);
- *   let v1 = createVector(0, 1);
- *
- *   // Prints "90" to the console.
- *   print(p5.Vector.angleBetween(v0, v1));
- *
- *   // Prints "-90" to the console.
- *   print(p5.Vector.angleBetween(v1, v0));
- * }
- * </code>
- * </div>
- *
- * <div>
- * <code>
- * function setup() {
- *   createCanvas(100, 100);
- *
- *   describe('Two arrows extend from the center of a gray square. A red arrow points to the right and a blue arrow points down. The text "Radians: 1.57" and "Degrees: 90" is written above the arrows.');
- * }
- * function draw() {
- *   background(200);
- *
- *   // Create p5.Vector objects.
- *   let v0 = createVector(50, 50);
- *   let v1 = createVector(30, 0);
- *   let v2 = createVector(0, 30);
- *
- *   // Draw the red arrow.
- *   drawArrow(v0, v1, 'red');
- *
- *   // Draw the blue arrow.
- *   drawArrow(v0, v2, 'blue');
- *
- *   // Use radians.
- *   angleMode(RADIANS);
- *
- *   // Display the angle in radians.
- *   let angle = round(v1.angleBetween(v2), 2);
- *   text(`Radians: ${angle}`, 20, 20);
- *
- *   // Use degrees.
- *   angleMode(DEGREES);
- *
- *   // Display the angle in degrees.
- *   angle = round(v1.angleBetween(v2), 2);
- *   text(`Degrees: ${angle}`, 20, 35);
- * }
- *
- * // Draws an arrow between two vectors.
- * function drawArrow(base, vec, myColor) {
- *   push();
- *   stroke(myColor);
- *   strokeWeight(3);
- *   fill(myColor);
- *   translate(base.x, base.y);
- *   line(0, 0, vec.x, vec.y);
- *   rotate(vec.heading());
- *   let arrowSize = 7;
- *   translate(vec.mag() - arrowSize, 0);
- *   triangle(0, arrowSize / 2, 0, -arrowSize / 2, arrowSize, 0);
- *   pop();
- * }
- * </code>
- * </div>
- */
-  angleBetween(v) {
-    const magSqMult = this.magSq() * v.magSq();
-    // Returns NaN if either vector is the zero vector.
-    if (magSqMult === 0) {
-      return NaN;
-    }
-    const u = this.cross(v);
-    // The dot product computes the cos value, and the cross product computes
-    // the sin value. Find the angle based on them. In addition, in the case of
-    // 2D vectors, a sign is added according to the direction of the vector.
-    let angle = Math.atan2(u.mag(), this.dot(v)) * Math.sign(u.z || 1);
-    if (this.isPInst) {
-      angle = this._fromRadians(angle);
->>>>>>> e6053b58
-    }
-
-<<<<<<< HEAD
-    /**
-   * Reflects a vector about a line in 2D or a plane in 3D. The orientation of
-   * the line or plane is described by a normal vector that points away from the
-   * shape.
-   *
-   * The static version of `reflect()`, as in `p5.Vector.reflect(v, n)`,
-   * returns a new <a href="#/p5.Vector">p5.Vector</a> object and doesn't change
-   * the original.
-   *
-   * @method reflect
-   * @param  {p5.Vector} surfaceNormal  <a href="#/p5.Vector">p5.Vector</a>
-   *                                    to reflect about.
-   * @chainable
-   * @example
-   * <div class="norender">
-   * <code>
-   * let n = createVector(0, 1);
-   * let v = createVector(4, 6);
-   * v.reflect(n);
-   * // Prints "p5.Vector Object : [4, -6, 0]" to the console.
-   * print(v.toString());
-   * </code>
-   * </div>
-   *
-   * <div class="norender">
-   * <code>
-   * let n = createVector(0, 1);
-   * let v0 = createVector(4, 6);
-   * let v1 = p5.Vector.reflect(v0, n);
-   * // Prints "p5.Vector Object : [4, -6, 0]" to the console.
-   * print(v1.toString());
-   * </code>
-   * </div>
-   *
-   * <div>
-   * <code>
-   * function draw() {
-   *   background(200);
-   *
-   *   line(50, 0, 50, 100);
-   *   let n = createVector(1, 0);
-   *
-   *   let v0 = createVector(50, 50);
-   *   let v1 = createVector(30, 40);
-   *   let v2 = p5.Vector.reflect(v1, n);
-   *
-   *   n.setMag(30);
-   *   drawArrow(v0, n, 'black');
-   *   drawArrow(v0, v1, 'red');
-   *   drawArrow(v0, v2, 'blue');
-   *
-   *   describe('Three arrows extend from the center of a gray square with a vertical line down its middle. A black arrow points to the right, a blue arrow points to the bottom left, and a red arrow points to the bottom right.');
-   * }
-   *
-   * function drawArrow(base, vec, myColor) {
-   *   push();
-   *   stroke(myColor);
-   *   strokeWeight(3);
-   *   fill(myColor);
-   *   translate(base.x, base.y);
-   *   line(0, 0, vec.x, vec.y);
-   *   rotate(vec.heading());
-   *   let arrowSize = 7;
-   *   translate(vec.mag() - arrowSize, 0);
-   *   triangle(0, arrowSize / 2, 0, -arrowSize / 2, arrowSize, 0);
-   *   pop();
-   * }
-   * </code>
-   * </div>
-   */
+    }
+
+    /**
+     * Reflects a vector about a line in 2D or a plane in 3D.
+     *
+     * The orientation of the line or plane is described by a normal vector that
+     * points away from the shape.
+     *
+     * The static version of `reflect()`, as in `p5.Vector.reflect(v, n)`,
+     * returns a new <a href="#/p5.Vector">p5.Vector</a> object and doesn't change
+     * the original.
+     *
+     * @method reflect
+     * @param  {p5.Vector} surfaceNormal  <a href="#/p5.Vector">p5.Vector</a>
+     *                                    to reflect about.
+     * @chainable
+     * @example
+     * <div class="norender">
+     * <code>
+     * function setup() {
+     *   // Create a normal vector.
+     *   let n = createVector(0, 1);
+     *   // Create a vector to reflect.
+     *   let v = createVector(4, 6);
+     *
+     *   // Reflect v about n.
+     *   v.reflect(n);
+     *
+     *   // Prints "p5.Vector Object : [4, -6, 0]" to the console.
+     *   print(v.toString());
+     * }
+     * </code>
+     * </div>
+     *
+     * <div class="norender">
+     * <code>
+     * function setup() {
+     *   // Create a normal vector.
+     *   let n = createVector(0, 1);
+     *
+     *   // Create a vector to reflect.
+     *   let v0 = createVector(4, 6);
+     *
+     *   // Create a reflected vector.
+     *   let v1 = p5.Vector.reflect(v0, n);
+     *
+     *   // Prints "p5.Vector Object : [4, -6, 0]" to the console.
+     *   print(v1.toString());
+     * }
+     * </code>
+     * </div>
+     *
+     * <div>
+     * <code>
+     * function setup() {
+     *   createCanvas(100, 100);
+     *
+     *   describe('Three arrows extend from the center of a gray square with a vertical line down its middle. A black arrow points to the right, a blue arrow points to the bottom left, and a red arrow points to the bottom right.');
+     * }
+     * function draw() {
+     *   background(200);
+     *
+     *   // Draw a vertical line.
+     *   line(50, 0, 50, 100);
+     *
+     *   // Create a normal vector.
+     *   let n = createVector(1, 0);
+     *
+     *   // Center.
+     *   let v0 = createVector(50, 50);
+     *
+     *   // Create a vector to reflect.
+     *   let v1 = createVector(30, 40);
+     *
+     *   // Create a reflected vector.
+     *   let v2 = p5.Vector.reflect(v1, n);
+     *
+     *   // Scale the normal vector for drawing.
+     *   n.setMag(30);
+     *
+     *   // Draw the black arrow.
+     *   drawArrow(v0, n, 'black');
+     *
+     *   // Draw the red arrow.
+     *   drawArrow(v0, v1, 'red');
+     *
+     *   // Draw the blue arrow.
+     *   drawArrow(v0, v2, 'blue');
+     * }
+     *
+     * // Draws an arrow between two vectors.
+     * function drawArrow(base, vec, myColor) {
+     *   push();
+     *   stroke(myColor);
+     *   strokeWeight(3);
+     *   fill(myColor);
+     *   translate(base.x, base.y);
+     *   line(0, 0, vec.x, vec.y);
+     *   rotate(vec.heading());
+     *   let arrowSize = 7;
+     *   translate(vec.mag() - arrowSize, 0);
+     *   triangle(0, arrowSize / 2, 0, -arrowSize / 2, arrowSize, 0);
+     *   pop();
+     * }
+     * </code>
+     * </div>
+     */
     reflect(surfaceNormal) {
       surfaceNormal.normalize();
       return this.sub(surfaceNormal.mult(2 * this.dot(surfaceNormal)));
-=======
-  /**
- * Calculates new `x`, `y`, and `z` components that are proportionally the
- * same distance between two vectors.
- *
- * The `amt` parameter is the amount to interpolate between the old vector and
- * the new vector. 0.0 keeps all components equal to the old vector's, 0.5 is
- * halfway between, and 1.0 sets all components equal to the new vector's.
- *
- * The static version of `lerp()`, as in `p5.Vector.lerp(v0, v1, 0.5)`,
- * returns a new <a href="#/p5.Vector">p5.Vector</a> object and doesn't change
- * the original.
- *
- * @method lerp
- * @param  {Number}    x   x component.
- * @param  {Number}    y   y component.
- * @param  {Number}    z   z component.
- * @param  {Number}    amt amount of interpolation between 0.0 (old vector)
- *                         and 1.0 (new vector). 0.5 is halfway between.
- * @chainable
- *
- * @example
- * <div class="norender">
- * <code>
- * function setup() {
- *   // Create a p5.Vector object.
- *   let v0 = createVector(1, 1, 1);
- *   let v1 = createVector(3, 3, 3);
- *
- *   // Interpolate.
- *   v0.lerp(v1, 0.5);
- *
- *   // Prints "p5.Vector Object : [2, 2, 2]" to the console.
- *   print(v0.toString());
- * }
- * </code>
- * </div>
- *
- * <div class="norender">
- * <code>
- * function setup() {
- *   // Create a p5.Vector object.
- *   let v = createVector(1, 1, 1);
- *
- *   // Interpolate.
- *   v.lerp(3, 3, 3, 0.5);
- *
- *   // Prints "p5.Vector Object : [2, 2, 2]" to the console.
- *   print(v.toString());
- * }
- * </code>
- * </div>
- *
- * <div class="norender">
- * <code>
- * function setup() {
- *   // Create p5.Vector objects.
- *   let v0 = createVector(1, 1, 1);
- *   let v1 = createVector(3, 3, 3);
- *
- *   // Interpolate.
- *   let v2 = p5.Vector.lerp(v0, v1, 0.5);
- *
- *   // Prints "p5.Vector Object : [2, 2, 2]" to the console.
- *   print(v2.toString());
- * }
- * </code>
- * </div>
- *
- * <div>
- * <code>
- * function setup() {
- *   createCanvas(100, 100);
- *
- *   describe('Three arrows extend from the center of a gray square. A red arrow points to the right, a blue arrow points down, and a purple arrow points to the bottom right.');
- * }
- * function draw() {
- *   background(200);
- *
- *   // Create p5.Vector objects.
- *   let v0 = createVector(50, 50);
- *   let v1 = createVector(30, 0);
- *   let v2 = createVector(0, 30);
- *
- *   // Interpolate.
- *   let v3 = p5.Vector.lerp(v1, v2, 0.5);
- *
- *   // Draw the red arrow.
- *   drawArrow(v0, v1, 'red');
- *
- *   // Draw the blue arrow.
- *   drawArrow(v0, v2, 'blue');
- *
- *   // Draw the purple arrow.
- *   drawArrow(v0, v3, 'purple');
- * }
- *
- * // Draws an arrow between two vectors.
- * function drawArrow(base, vec, myColor) {
- *   push();
- *   stroke(myColor);
- *   strokeWeight(3);
- *   fill(myColor);
- *   translate(base.x, base.y);
- *   line(0, 0, vec.x, vec.y);
- *   rotate(vec.heading());
- *   let arrowSize = 7;
- *   translate(vec.mag() - arrowSize, 0);
- *   triangle(0, arrowSize / 2, 0, -arrowSize / 2, arrowSize, 0);
- *   pop();
- * }
- * </code>
- * </div>
- */
-  /**
- * @method lerp
- * @param  {p5.Vector} v  <a href="#/p5.Vector">p5.Vector</a> to lerp toward.
- * @param  {Number}    amt
- * @chainable
- */
-  lerp(x, y, z, amt) {
-    if (x instanceof p5.Vector) {
-      return this.lerp(x.x, x.y, x.z, y);
->>>>>>> e6053b58
-    }
-
-<<<<<<< HEAD
-    /**
-   * Returns the vector's components as an array of numbers.
-   *
-   * @method array
-   * @return {Number[]} array with the vector's components.
-   * @example
-   * <div class = "norender">
-   * <code>
-   * let v = createVector(20, 30);
-   * // Prints "[20, 30, 0]" to the console.
-   * print(v.array());
-   * </code>
-   * </div>
-   */
+    }
+
+    /**
+     * Returns the vector's components as an array of numbers.
+     *
+     * @method array
+     * @return {Number[]} array with the vector's components.
+     * @example
+     * <div class = "norender">
+     * <code>
+     * function setup() {
+     *   // Create a p5.Vector object.
+     *   let v = createVector(20, 30);
+     *
+     *   // Prints "[20, 30, 0]" to the console.
+     *   print(v.array());
+     * }
+     * </code>
+     * </div>
+     */
     array() {
       return [this.x || 0, this.y || 0, this.z || 0];
-=======
-  /**
- * Calculates a new heading and magnitude that are between two vectors.
- *
- * The `amt` parameter is the amount to interpolate between the old vector and
- * the new vector. 0.0 keeps the heading and magnitude equal to the old
- * vector's, 0.5 sets them halfway between, and 1.0 sets the heading and
- * magnitude equal to the new vector's.
- *
- * `slerp()` differs from <a href="#/p5.Vector/lerp">lerp()</a> because
- * it interpolates magnitude. Calling `v0.slerp(v1, 0.5)` sets `v0`'s
- * magnitude to a value halfway between its original magnitude and `v1`'s.
- * Calling `v0.lerp(v1, 0.5)` makes no such guarantee.
- *
- * The static version of `slerp()`, as in `p5.Vector.slerp(v0, v1, 0.5)`,
- * returns a new <a href="#/p5.Vector">p5.Vector</a> object and doesn't change
- * the original.
- *
- * @method slerp
- * @param {p5.Vector} v <a href="#/p5.Vector">p5.Vector</a> to slerp toward.
- * @param {Number} amt  amount of interpolation between 0.0 (old vector)
- *                      and 1.0 (new vector). 0.5 is halfway between.
- * @return {p5.Vector}
- *
- * @example
- * <div class="norender">
- * <code>
- * function setup() {
- *   // Create a p5.Vector object.
- *   let v0 = createVector(3, 0);
- *
- *   // Prints "3" to the console.
- *   print(v0.mag());
- *
- *   // Prints "0" to the console.
- *   print(v0.heading());
- *
- *   // Create a p5.Vector object.
- *   let v1 = createVector(0, 1);
- *
- *   // Prints "1" to the console.
- *   print(v1.mag());
- *
- *   // Prints "1.570..." to the console.
- *   print(v1.heading());
- *
- *   // Interpolate halfway between v0 and v1.
- *   v0.slerp(v1, 0.5);
- *
- *   // Prints "2" to the console.
- *   print(v0.mag());
- *
- *   // Prints "0.785..." to the console.
- *   print(v0.heading());
- * }
- * </code>
- * </div>
- *
- * <div class="norender">
- * <code>
- * function setup() {
- *   // Create a p5.Vector object.
- *   let v0 = createVector(3, 0);
- *
- *   // Prints "3" to the console.
- *   print(v0.mag());
- *
- *   // Prints "0" to the console.
- *   print(v0.heading());
- *
- *   // Create a p5.Vector object.
- *   let v1 = createVector(0, 1);
- *
- *   // Prints "1" to the console.
- *   print(v1.mag());
- *
- *   // Prints "1.570..." to the console.
- *   print(v1.heading());
- *
- *   // Create a p5.Vector that's halfway between v0 and v1.
- *   let v3 = p5.Vector.slerp(v0, v1, 0.5);
- *
- *   // Prints "2" to the console.
- *   print(v3.mag());
- *
- *   // Prints "0.785..." to the console.
- *   print(v3.heading());
- * }
- * </code>
- * </div>
- *
- * <div>
- * <code>
- * function setup() {
- *   createCanvas(100, 100);
- *
- *   describe('Three arrows extend from the center of a gray square. A red arrow points to the right, a blue arrow points to the left, and a purple arrow points down.');
- * }
- *
- * function draw() {
- *   background(200);
- *
- *   // Create p5.Vector objects.
- *   let v0 = createVector(50, 50);
- *   let v1 = createVector(20, 0);
- *   let v2 = createVector(-40, 0);
- *
- *   // Create a p5.Vector that's halfway between v1 and v2.
- *   let v3 = p5.Vector.slerp(v1, v2, 0.5);
- *
- *   // Draw the red arrow.
- *   drawArrow(v0, v1, 'red');
- *
- *   // Draw the blue arrow.
- *   drawArrow(v0, v2, 'blue');
- *
- *   // Draw the purple arrow.
- *   drawArrow(v0, v3, 'purple');
- * }
- *
- * // Draws an arrow between two vectors.
- * function drawArrow(base, vec, myColor) {
- *   push();
- *   stroke(myColor);
- *   strokeWeight(3);
- *   fill(myColor);
- *   translate(base.x, base.y);
- *   line(0, 0, vec.x, vec.y);
- *   rotate(vec.heading());
- *   let arrowSize = 7;
- *   translate(vec.mag() - arrowSize, 0);
- *   triangle(0, arrowSize / 2, 0, -arrowSize / 2, arrowSize, 0);
- *   pop();
- * }
- * </code>
- * </div>
- */
-  slerp(v, amt) {
-    // edge cases.
-    if (amt === 0) { return this; }
-    if (amt === 1) { return this.set(v); }
-
-    // calculate magnitudes
-    const selfMag = this.mag();
-    const vMag = v.mag();
-    const magmag = selfMag * vMag;
-    // if either is a zero vector, linearly interpolate by these vectors
-    if (magmag === 0) {
-      this.mult(1 - amt).add(v.x * amt, v.y * amt, v.z * amt);
-      return this;
->>>>>>> e6053b58
-    }
-
-    /**
-   * Returns `true` if the vector's components are all the same as another
-   * vector's and `false` if not.
-   *
-   * The version of `equals()` with one parameter interprets it as another
-   * <a href="#/p5.Vector">p5.Vector</a> object.
-   *
-   * The version of `equals()` with multiple parameters interprets them as the
-   * components of another vector. Any missing parameters are assigned the value
-   * 0.
-   *
-   * The static version of `equals()`, as in `p5.Vector.equals(v0, v1)`,
-   * interprets both parameters as <a href="#/p5.Vector">p5.Vector</a> objects.
-   *
-   * @method equals
-   * @param {Number} [x] x component of the vector.
-   * @param {Number} [y] y component of the vector.
-   * @param {Number} [z] z component of the vector.
-   * @return {Boolean} whether the vectors are equal.
-   * @example
-   * <div class="norender">
-   * <code>
-   * let v0 = createVector(10, 20, 30);
-   * let v1 = createVector(10, 20, 30);
-   * let v2 = createVector(0, 0, 0);
-   *
-   * // Prints "true" to the console.
-   * print(v0.equals(v1));
-   * // Prints "false" to the console.
-   * print(v0.equals(v2));
-   * </code>
-   * </div>
-   *
-   * <div class = "norender">
-   * <code>
-   * let v0 = createVector(5, 10, 20);
-   * let v1 = createVector(5, 10, 20);
-   * let v2 = createVector(13, 10, 19);
-   *
-   * // Prints "true" to the console.
-   * print(v0.equals(v1.x, v1.y, v1.z));
-   * // Prints "false" to the console.
-   * print(v0.equals(v2.x, v2.y, v2.z));
-   * </code>
-   * </div>
-   *
-   * <div class="norender">
-   * <code>
-   * let v0 = createVector(10, 20, 30);
-   * let v1 = createVector(10, 20, 30);
-   * let v2 = createVector(0, 0, 0);
-   *
-   * // Prints "true" to the console.
-   * print(p5.Vector.equals(v0, v1));
-   * // Prints "false" to the console.
-   * print(p5.Vector.equals(v0, v2));
-   * </code>
-   * </div>
-   */
-    /**
-   * @method equals
-   * @param {p5.Vector|Array} value vector to compare.
-   * @return {Boolean}
-   */
+    }
+
+    /**
+     * Checks whether all the vector's components are equal to another vector's.
+     *
+     * `equals()` returns `true` if the vector's components are all the same as another
+     * vector's and `false` if not.
+     *
+     * The version of `equals()` with one parameter interprets it as another
+     * <a href="#/p5.Vector">p5.Vector</a> object.
+     *
+     * The version of `equals()` with multiple parameters interprets them as the
+     * components of another vector. Any missing parameters are assigned the value
+     * 0.
+     *
+     * The static version of `equals()`, as in `p5.Vector.equals(v0, v1)`,
+     * interprets both parameters as <a href="#/p5.Vector">p5.Vector</a> objects.
+     *
+     * @method equals
+     * @param {Number} [x] x component of the vector.
+     * @param {Number} [y] y component of the vector.
+     * @param {Number} [z] z component of the vector.
+     * @return {Boolean} whether the vectors are equal.
+     * @example
+     * <div class="norender">
+     * <code>
+     * function setup() {
+     *   // Create p5.Vector objects.
+     *   let v0 = createVector(10, 20, 30);
+     *   let v1 = createVector(10, 20, 30);
+     *   let v2 = createVector(0, 0, 0);
+     *
+     *   // Prints "true" to the console.
+     *   print(v0.equals(v1));
+     *
+     *   // Prints "false" to the console.
+     *   print(v0.equals(v2));
+     * }
+     * </code>
+     * </div>
+     *
+     * <div class = "norender">
+     * <code>
+     * function setup() {
+     *   // Create p5.Vector objects.
+     *   let v0 = createVector(5, 10, 20);
+     *   let v1 = createVector(5, 10, 20);
+     *   let v2 = createVector(13, 10, 19);
+     *
+     *   // Prints "true" to the console.
+     *   print(v0.equals(v1.x, v1.y, v1.z));
+     *
+     *   // Prints "false" to the console.
+     *   print(v0.equals(v2.x, v2.y, v2.z));
+     * }
+     * </code>
+     * </div>
+     *
+     * <div class="norender">
+     * <code>
+     * function setup() {
+     *   // Create p5.Vector objects.
+     *   let v0 = createVector(10, 20, 30);
+     *   let v1 = createVector(10, 20, 30);
+     *   let v2 = createVector(0, 0, 0);
+     *
+     *   // Prints "true" to the console.
+     *   print(p5.Vector.equals(v0, v1));
+     *
+     *   // Prints "false" to the console.
+     *   print(p5.Vector.equals(v0, v2));
+     * }
+     * </code>
+     * </div>
+     */
+    /**
+     * @method equals
+     * @param {p5.Vector|Array} value vector to compare.
+     * @return {Boolean}
+     */
     equals(x, y, z) {
       let a, b, c;
       if (x instanceof p5.Vector) {
@@ -5029,55 +3086,79 @@
       return this.x === a && this.y === b && this.z === c;
     }
 
-<<<<<<< HEAD
     // Static Methods
 
     /**
-   * Make a new 2D vector from an angle.
-   *
-   * @method fromAngle
-   * @static
-   * @param {Number}     angle desired angle, in radians. Unaffected by <a href="#/p5/angleMode">angleMode()</a>.
-   * @param {Number}     [length] length of the new vector (defaults to 1).
-   * @return {p5.Vector}       new <a href="#/p5.Vector">p5.Vector</a> object.
-   * @example
-   * <div class="norender">
-   * <code>
-   * let v = p5.Vector.fromAngle(0);
-   * // Prints "p5.Vector Object : [1, 0, 0]" to the console.
-   * print(v.toString());
-   * </code>
-   * </div>
-   *
-   * <div>
-   * <code>
-   * function draw() {
-   *   background(200);
-   *
-   *   let v0 = createVector(50, 50);
-   *   let v1 = p5.Vector.fromAngle(0, 30);
-   *
-   *   drawArrow(v0, v1, 'black');
-   *
-   *   describe('A black arrow extends from the center of a gray square. It points to the right.');
-   * }
-   *
-   * function drawArrow(base, vec, myColor) {
-   *   push();
-   *   stroke(myColor);
-   *   strokeWeight(3);
-   *   fill(myColor);
-   *   translate(base.x, base.y);
-   *   line(0, 0, vec.x, vec.y);
-   *   rotate(vec.heading());
-   *   let arrowSize = 7;
-   *   translate(vec.mag() - arrowSize, 0);
-   *   triangle(0, arrowSize / 2, 0, -arrowSize / 2, arrowSize, 0);
-   *   pop();
-   * }
-   * </code>
-   * </div>
-   */
+     * Creates a new 2D vector from an angle.
+     *
+     * @method fromAngle
+     * @static
+     * @param {Number}     angle desired angle, in radians. Unaffected by <a href="#/p5/angleMode">angleMode()</a>.
+     * @param {Number}     [length] length of the new vector (defaults to 1).
+     * @return {p5.Vector}       new <a href="#/p5.Vector">p5.Vector</a> object.
+     *
+     * @example
+     * <div class="norender">
+     * <code>
+     * function setup() {
+     *   // Create a p5.Vector object.
+     *   let v = p5.Vector.fromAngle(0);
+     *
+     *   // Prints "p5.Vector Object : [1, 0, 0]" to the console.
+     *   print(v.toString());
+     * }
+     * </code>
+     * </div>
+     *
+     * <div class="norender">
+     * <code>
+     * function setup() {
+     *   // Create a p5.Vector object.
+     *   let v = p5.Vector.fromAngle(0, 30);
+     *
+     *   // Prints "p5.Vector Object : [30, 0, 0]" to the console.
+     *   print(v.toString());
+     * }
+     * </code>
+     * </div>
+     *
+     * <div>
+     * <code>
+     * function setup() {
+     *   createCanvas(100, 100);
+     *
+     *   describe('A black arrow extends from the center of a gray square. It points to the right.');
+     * }
+     * function draw() {
+     *   background(200);
+     *
+     *   // Create a p5.Vector to the center.
+     *   let v0 = createVector(50, 50);
+     *
+     *   // Create a p5.Vector with an angle 0 and magnitude 30.
+     *   let v1 = p5.Vector.fromAngle(0, 30);
+     *
+     *   // Draw the black arrow.
+     *   drawArrow(v0, v1, 'black');
+     * }
+     *
+     * // Draws an arrow between two vectors.
+     * function drawArrow(base, vec, myColor) {
+     *   push();
+     *   stroke(myColor);
+     *   strokeWeight(3);
+     *   fill(myColor);
+     *   translate(base.x, base.y);
+     *   line(0, 0, vec.x, vec.y);
+     *   rotate(vec.heading());
+     *   let arrowSize = 7;
+     *   translate(vec.mag() - arrowSize, 0);
+     *   triangle(0, arrowSize / 2, 0, -arrowSize / 2, arrowSize, 0);
+     *   pop();
+     * }
+     * </code>
+     * </div>
+     */
     static fromAngle(angle, length) {
       if (typeof length === 'undefined') {
         length = 1;
@@ -5087,295 +3168,64 @@
         length * Math.sin(angle),
         0
       );
-=======
-    // Since 'axis' is a unit vector, ey is a vector of the same length as 'this'.
-    const ey = axis.cross(this);
-    // interpolate the length with 'this' and 'v'.
-    const lerpedMagFactor = (1 - amt) + amt * vMag / selfMag;
-    // imagine a situation where 'axis', 'this', and 'ey' are pointing
-    // along the z, x, and y axes, respectively.
-    // rotates 'this' around 'axis' by amt * theta towards 'ey'.
-    const cosMultiplier = lerpedMagFactor * Math.cos(amt * theta);
-    const sinMultiplier = lerpedMagFactor * Math.sin(amt * theta);
-    // then, calculate 'result'.
-    this.x = this.x * cosMultiplier + ey.x * sinMultiplier;
-    this.y = this.y * cosMultiplier + ey.y * sinMultiplier;
-    this.z = this.z * cosMultiplier + ey.z * sinMultiplier;
-
-    return this;
-  }
-
-  /**
- * Reflects a vector about a line in 2D or a plane in 3D.
- *
- * The orientation of the line or plane is described by a normal vector that
- * points away from the shape.
- *
- * The static version of `reflect()`, as in `p5.Vector.reflect(v, n)`,
- * returns a new <a href="#/p5.Vector">p5.Vector</a> object and doesn't change
- * the original.
- *
- * @method reflect
- * @param  {p5.Vector} surfaceNormal  <a href="#/p5.Vector">p5.Vector</a>
- *                                    to reflect about.
- * @chainable
- * @example
- * <div class="norender">
- * <code>
- * function setup() {
- *   // Create a normal vector.
- *   let n = createVector(0, 1);
- *   // Create a vector to reflect.
- *   let v = createVector(4, 6);
- *
- *   // Reflect v about n.
- *   v.reflect(n);
- *
- *   // Prints "p5.Vector Object : [4, -6, 0]" to the console.
- *   print(v.toString());
- * }
- * </code>
- * </div>
- *
- * <div class="norender">
- * <code>
- * function setup() {
- *   // Create a normal vector.
- *   let n = createVector(0, 1);
- *
- *   // Create a vector to reflect.
- *   let v0 = createVector(4, 6);
- *
- *   // Create a reflected vector.
- *   let v1 = p5.Vector.reflect(v0, n);
- *
- *   // Prints "p5.Vector Object : [4, -6, 0]" to the console.
- *   print(v1.toString());
- * }
- * </code>
- * </div>
- *
- * <div>
- * <code>
- * function setup() {
- *   createCanvas(100, 100);
- *
- *   describe('Three arrows extend from the center of a gray square with a vertical line down its middle. A black arrow points to the right, a blue arrow points to the bottom left, and a red arrow points to the bottom right.');
- * }
- * function draw() {
- *   background(200);
- *
- *   // Draw a vertical line.
- *   line(50, 0, 50, 100);
- *
- *   // Create a normal vector.
- *   let n = createVector(1, 0);
- *
- *   // Center.
- *   let v0 = createVector(50, 50);
- *
- *   // Create a vector to reflect.
- *   let v1 = createVector(30, 40);
- *
- *   // Create a reflected vector.
- *   let v2 = p5.Vector.reflect(v1, n);
- *
- *   // Scale the normal vector for drawing.
- *   n.setMag(30);
- *
- *   // Draw the black arrow.
- *   drawArrow(v0, n, 'black');
- *
- *   // Draw the red arrow.
- *   drawArrow(v0, v1, 'red');
- *
- *   // Draw the blue arrow.
- *   drawArrow(v0, v2, 'blue');
- * }
- *
- * // Draws an arrow between two vectors.
- * function drawArrow(base, vec, myColor) {
- *   push();
- *   stroke(myColor);
- *   strokeWeight(3);
- *   fill(myColor);
- *   translate(base.x, base.y);
- *   line(0, 0, vec.x, vec.y);
- *   rotate(vec.heading());
- *   let arrowSize = 7;
- *   translate(vec.mag() - arrowSize, 0);
- *   triangle(0, arrowSize / 2, 0, -arrowSize / 2, arrowSize, 0);
- *   pop();
- * }
- * </code>
- * </div>
- */
-  reflect(surfaceNormal) {
-    surfaceNormal.normalize();
-    return this.sub(surfaceNormal.mult(2 * this.dot(surfaceNormal)));
-  }
-
-  /**
- * Returns the vector's components as an array of numbers.
- *
- * @method array
- * @return {Number[]} array with the vector's components.
- * @example
- * <div class = "norender">
- * <code>
- * function setup() {
- *   // Create a p5.Vector object.
- *   let v = createVector(20, 30);
- *
- *   // Prints "[20, 30, 0]" to the console.
- *   print(v.array());
- * }
- * </code>
- * </div>
- */
-  array() {
-    return [this.x || 0, this.y || 0, this.z || 0];
-  }
-
-  /**
- * Checks whether all the vector's components are equal to another vector's.
- *
- * `equals()` returns `true` if the vector's components are all the same as another
- * vector's and `false` if not.
- *
- * The version of `equals()` with one parameter interprets it as another
- * <a href="#/p5.Vector">p5.Vector</a> object.
- *
- * The version of `equals()` with multiple parameters interprets them as the
- * components of another vector. Any missing parameters are assigned the value
- * 0.
- *
- * The static version of `equals()`, as in `p5.Vector.equals(v0, v1)`,
- * interprets both parameters as <a href="#/p5.Vector">p5.Vector</a> objects.
- *
- * @method equals
- * @param {Number} [x] x component of the vector.
- * @param {Number} [y] y component of the vector.
- * @param {Number} [z] z component of the vector.
- * @return {Boolean} whether the vectors are equal.
- * @example
- * <div class="norender">
- * <code>
- * function setup() {
- *   // Create p5.Vector objects.
- *   let v0 = createVector(10, 20, 30);
- *   let v1 = createVector(10, 20, 30);
- *   let v2 = createVector(0, 0, 0);
- *
- *   // Prints "true" to the console.
- *   print(v0.equals(v1));
- *
- *   // Prints "false" to the console.
- *   print(v0.equals(v2));
- * }
- * </code>
- * </div>
- *
- * <div class = "norender">
- * <code>
- * function setup() {
- *   // Create p5.Vector objects.
- *   let v0 = createVector(5, 10, 20);
- *   let v1 = createVector(5, 10, 20);
- *   let v2 = createVector(13, 10, 19);
- *
- *   // Prints "true" to the console.
- *   print(v0.equals(v1.x, v1.y, v1.z));
- *
- *   // Prints "false" to the console.
- *   print(v0.equals(v2.x, v2.y, v2.z));
- * }
- * </code>
- * </div>
- *
- * <div class="norender">
- * <code>
- * function setup() {
- *   // Create p5.Vector objects.
- *   let v0 = createVector(10, 20, 30);
- *   let v1 = createVector(10, 20, 30);
- *   let v2 = createVector(0, 0, 0);
- *
- *   // Prints "true" to the console.
- *   print(p5.Vector.equals(v0, v1));
- *
- *   // Prints "false" to the console.
- *   print(p5.Vector.equals(v0, v2));
- * }
- * </code>
- * </div>
- */
-  /**
- * @method equals
- * @param {p5.Vector|Array} value vector to compare.
- * @return {Boolean}
- */
-  equals(x, y, z) {
-    let a, b, c;
-    if (x instanceof p5.Vector) {
-      a = x.x || 0;
-      b = x.y || 0;
-      c = x.z || 0;
-    } else if (Array.isArray(x)) {
-      a = x[0] || 0;
-      b = x[1] || 0;
-      c = x[2] || 0;
-    } else {
-      a = x || 0;
-      b = y || 0;
-      c = z || 0;
->>>>>>> e6053b58
-    }
-
-    /**
-   * Make a new 3D vector from a pair of ISO spherical angles.
-   *
-   * @method fromAngles
-   * @static
-   * @param {Number}     theta    polar angle in radians (zero is up).
-   * @param {Number}     phi      azimuthal angle in radians
-   *                               (zero is out of the screen).
-   * @param {Number}     [length] length of the new vector (defaults to 1).
-   * @return {p5.Vector}          new <a href="#/p5.Vector">p5.Vector</a> object.
-   * @example
-   * <div class="norender">
-   * <code>
-   * let v = p5.Vector.fromAngles(0, 0);
-   * // Prints "p5.Vector Object : [0, -1, 0]" to the console.
-   * print(v.toString());
-   * </code>
-   * </div>
-   *
-   * <div>
-   * <code>
-   * function setup() {
-   *   createCanvas(100, 100, WEBGL);
-   * }
-   *
-   * function draw() {
-   *   background(0);
-   *
-   *   fill(255);
-   *   noStroke();
-   *
-   *   let theta = frameCount *  0.05;
-   *   let phi = 0;
-   *   let v = p5.Vector.fromAngles(theta, phi, 100);
-   *   let c = color('deeppink');
-   *   pointLight(c, v);
-   *
-   *   sphere(35);
-   *
-   *   describe('A light shines on a pink sphere as it orbits.');
-   * }
-   * </code>
-   * </div>
-   */
+    }
+
+    /**
+     * Creates a new 3D vector from a pair of ISO spherical angles.
+     *
+     * @method fromAngles
+     * @static
+     * @param {Number}     theta    polar angle in radians (zero is up).
+     * @param {Number}     phi      azimuthal angle in radians
+     *                               (zero is out of the screen).
+     * @param {Number}     [length] length of the new vector (defaults to 1).
+     * @return {p5.Vector}          new <a href="#/p5.Vector">p5.Vector</a> object.
+     *
+     * @example
+     * <div class="norender">
+     * <code>
+     * function setup() {
+     *   // Create a p5.Vector object.
+     *   let v = p5.Vector.fromAngles(0, 0);
+     *
+     *   // Prints "p5.Vector Object : [0, -1, 0]" to the console.
+     *   print(v.toString());
+     * }
+     * </code>
+     * </div>
+     *
+     * <div>
+     * <code>
+     * function setup() {
+     *   createCanvas(100, 100, WEBGL);
+     *
+     *   describe('A light shines on a pink sphere as it orbits.');
+     * }
+     *
+     * function draw() {
+     *   background(0);
+     *
+     *   // Calculate the ISO angles.
+     *   let theta = frameCount *  0.05;
+     *   let phi = 0;
+     *
+     *   // Create a p5.Vector object.
+     *   let v = p5.Vector.fromAngles(theta, phi, 100);
+     *
+     *   // Create a point light using the p5.Vector.
+     *   let c = color('deeppink');
+     *   pointLight(c, v);
+     *
+     *   // Style the sphere.
+     *   fill(255);
+     *   noStroke();
+     *
+     *   // Draw the sphere.
+     *   sphere(35);
+     * }
+     * </code>
+     * </div>
+     */
     static fromAngles(theta, phi, length) {
       if (typeof length === 'undefined') {
         length = 1;
@@ -5385,7 +3235,6 @@
       const cosTheta = Math.cos(theta);
       const sinTheta = Math.sin(theta);
 
-<<<<<<< HEAD
       return new p5.Vector(
         length * sinTheta * sinPhi,
         -length * cosTheta,
@@ -5394,72 +3243,93 @@
     }
 
     /**
-   * Make a new 2D unit vector with a random heading.
-   *
-   * @method random2D
-   * @static
-   * @return {p5.Vector} new <a href="#/p5.Vector">p5.Vector</a> object.
-   * @example
-   * <div class="norender">
-   * <code>
-   * let v = p5.Vector.random2D();
-   * // Prints "p5.Vector Object : [x, y, 0]" to the console
-   * // where x and y are small random numbers.
-   * print(v.toString());
-   * </code>
-   * </div>
-   *
-   * <div>
-   * <code>
-   * function draw() {
-   *   background(200);
-   *
-   *   frameRate(1);
-   *
-   *   let v0 = createVector(50, 50);
-   *   let v1 = p5.Vector.random2D();
-   *   v1.mult(30);
-   *   drawArrow(v0, v1, 'black');
-   *
-   *   describe('A black arrow in extends from the center of a gray square. It changes direction once per second.');
-   * }
-   *
-   * function drawArrow(base, vec, myColor) {
-   *   push();
-   *   stroke(myColor);
-   *   strokeWeight(3);
-   *   fill(myColor);
-   *   translate(base.x, base.y);
-   *   line(0, 0, vec.x, vec.y);
-   *   rotate(vec.heading());
-   *   let arrowSize = 7;
-   *   translate(vec.mag() - arrowSize, 0);
-   *   triangle(0, arrowSize / 2, 0, -arrowSize / 2, arrowSize, 0);
-   *   pop();
-   * }
-   * </code>
-   * </div>
-   */
+     * Creates a new 2D unit vector with a random heading.
+     *
+     * @method random2D
+     * @static
+     * @return {p5.Vector} new <a href="#/p5.Vector">p5.Vector</a> object.
+     * @example
+     * <div class="norender">
+     * <code>
+     * function setup() {
+     *   // Create a p5.Vector object.
+     *   let v = p5.Vector.random2D();
+     *
+     *   // Prints "p5.Vector Object : [x, y, 0]" to the console
+     *   // where x and y are small random numbers.
+     *   print(v.toString());
+     * }
+     * </code>
+     * </div>
+     *
+     * <div>
+     * <code>
+     * function setup() {
+     *   createCanvas(100, 100);
+     *
+     *   // Slow the frame rate.
+     *   frameRate(1);
+     *
+     *   describe('A black arrow in extends from the center of a gray square. It changes direction once per second.');
+     * }
+     *
+     * function draw() {
+     *   background(200);
+     *
+     *   // Create a p5.Vector to the center.
+     *   let v0 = createVector(50, 50);
+     *
+     *   // Create a random p5.Vector.
+     *   let v1 = p5.Vector.random2D();
+     *
+     *   // Scale v1 for drawing.
+     *   v1.mult(30);
+     *
+     *   // Draw the black arrow.
+     *   drawArrow(v0, v1, 'black');
+     * }
+     *
+     * // Draws an arrow between two vectors.
+     * function drawArrow(base, vec, myColor) {
+     *   push();
+     *   stroke(myColor);
+     *   strokeWeight(3);
+     *   fill(myColor);
+     *   translate(base.x, base.y);
+     *   line(0, 0, vec.x, vec.y);
+     *   rotate(vec.heading());
+     *   let arrowSize = 7;
+     *   translate(vec.mag() - arrowSize, 0);
+     *   triangle(0, arrowSize / 2, 0, -arrowSize / 2, arrowSize, 0);
+     *   pop();
+     * }
+     * </code>
+     * </div>
+     */
     static random2D() {
       return this.fromAngle(Math.random() * constants.TWO_PI);
     }
 
     /**
-   * Make a new 3D unit vector with a random heading.
-   *
-   * @method random3D
-   * @static
-   * @return {p5.Vector} new <a href="#/p5.Vector">p5.Vector</a> object.
-   * @example
-   * <div class="norender">
-   * <code>
-   * let v = p5.Vector.random3D();
-   * // Prints "p5.Vector Object : [x, y, z]" to the console
-   * // where x, y, and z are small random numbers.
-   * print(v.toString());
-   * </code>
-   * </div>
-   */
+     * Creates a new 3D unit vector with a random heading.
+     *
+     * @method random3D
+     * @static
+     * @return {p5.Vector} new <a href="#/p5.Vector">p5.Vector</a> object.
+     * @example
+     * <div class="norender">
+     * <code>
+     * function setup() {
+     *   // Create a p5.Vector object.
+     *   let v = p5.Vector.random3D();
+     *
+     *   // Prints "p5.Vector Object : [x, y, z]" to the console
+     *   // where x, y, and z are small random numbers.
+     *   print(v.toString());
+     * }
+     * </code>
+     * </div>
+     */
     static random3D() {
       const angle = Math.random() * constants.TWO_PI;
       const vz = Math.random() * 2 - 1;
@@ -5471,303 +3341,24 @@
 
     // Returns a copy of a vector.
     /**
-   * @method copy
-   * @static
-   * @param  {p5.Vector} v the <a href="#/p5.Vector">p5.Vector</a> to create a copy of
-   * @return {p5.Vector} the copy of the <a href="#/p5.Vector">p5.Vector</a> object
-   */
-
+     * @method copy
+     * @static
+     * @param  {p5.Vector} v the <a href="#/p5.Vector">p5.Vector</a> to create a copy of
+     * @return {p5.Vector} the copy of the <a href="#/p5.Vector">p5.Vector</a> object
+     */
     static copy(v) {
       return v.copy(v);
-=======
-  /**
- * Creates a new 2D vector from an angle.
- *
- * @method fromAngle
- * @static
- * @param {Number}     angle desired angle, in radians. Unaffected by <a href="#/p5/angleMode">angleMode()</a>.
- * @param {Number}     [length] length of the new vector (defaults to 1).
- * @return {p5.Vector}       new <a href="#/p5.Vector">p5.Vector</a> object.
- *
- * @example
- * <div class="norender">
- * <code>
- * function setup() {
- *   // Create a p5.Vector object.
- *   let v = p5.Vector.fromAngle(0);
- *
- *   // Prints "p5.Vector Object : [1, 0, 0]" to the console.
- *   print(v.toString());
- * }
- * </code>
- * </div>
- *
- * <div class="norender">
- * <code>
- * function setup() {
- *   // Create a p5.Vector object.
- *   let v = p5.Vector.fromAngle(0, 30);
- *
- *   // Prints "p5.Vector Object : [30, 0, 0]" to the console.
- *   print(v.toString());
- * }
- * </code>
- * </div>
- *
- * <div>
- * <code>
- * function setup() {
- *   createCanvas(100, 100);
- *
- *   describe('A black arrow extends from the center of a gray square. It points to the right.');
- * }
- * function draw() {
- *   background(200);
- *
- *   // Create a p5.Vector to the center.
- *   let v0 = createVector(50, 50);
- *
- *   // Create a p5.Vector with an angle 0 and magnitude 30.
- *   let v1 = p5.Vector.fromAngle(0, 30);
- *
- *   // Draw the black arrow.
- *   drawArrow(v0, v1, 'black');
- * }
- *
- * // Draws an arrow between two vectors.
- * function drawArrow(base, vec, myColor) {
- *   push();
- *   stroke(myColor);
- *   strokeWeight(3);
- *   fill(myColor);
- *   translate(base.x, base.y);
- *   line(0, 0, vec.x, vec.y);
- *   rotate(vec.heading());
- *   let arrowSize = 7;
- *   translate(vec.mag() - arrowSize, 0);
- *   triangle(0, arrowSize / 2, 0, -arrowSize / 2, arrowSize, 0);
- *   pop();
- * }
- * </code>
- * </div>
- */
-  static fromAngle(angle, length = 1) {
-    return new p5.Vector(length * Math.cos(angle), length * Math.sin(angle), 0);
-  }
-
-  /**
- * Creates a new 3D vector from a pair of ISO spherical angles.
- *
- * @method fromAngles
- * @static
- * @param {Number}     theta    polar angle in radians (zero is up).
- * @param {Number}     phi      azimuthal angle in radians
- *                               (zero is out of the screen).
- * @param {Number}     [length] length of the new vector (defaults to 1).
- * @return {p5.Vector}          new <a href="#/p5.Vector">p5.Vector</a> object.
- *
- * @example
- * <div class="norender">
- * <code>
- * function setup() {
- *   // Create a p5.Vector object.
- *   let v = p5.Vector.fromAngles(0, 0);
- *
- *   // Prints "p5.Vector Object : [0, -1, 0]" to the console.
- *   print(v.toString());
- * }
- * </code>
- * </div>
- *
- * <div>
- * <code>
- * function setup() {
- *   createCanvas(100, 100, WEBGL);
- *
- *   describe('A light shines on a pink sphere as it orbits.');
- * }
- *
- * function draw() {
- *   background(0);
- *
- *   // Calculate the ISO angles.
- *   let theta = frameCount *  0.05;
- *   let phi = 0;
- *
- *   // Create a p5.Vector object.
- *   let v = p5.Vector.fromAngles(theta, phi, 100);
- *
- *   // Create a point light using the p5.Vector.
- *   let c = color('deeppink');
- *   pointLight(c, v);
- *
- *   // Style the sphere.
- *   fill(255);
- *   noStroke();
- *
- *   // Draw the sphere.
- *   sphere(35);
- * }
- * </code>
- * </div>
- */
-  static fromAngles(theta, phi, length = 1) {
-    const cosPhi = Math.cos(phi);
-    const sinPhi = Math.sin(phi);
-    const cosTheta = Math.cos(theta);
-    const sinTheta = Math.sin(theta);
-
-    return new p5.Vector(
-      length * sinTheta * sinPhi,
-      -length * cosTheta,
-      length * sinTheta * cosPhi
-    );
-  }
-
-  /**
- * Creates a new 2D unit vector with a random heading.
- *
- * @method random2D
- * @static
- * @return {p5.Vector} new <a href="#/p5.Vector">p5.Vector</a> object.
- * @example
- * <div class="norender">
- * <code>
- * function setup() {
- *   // Create a p5.Vector object.
- *   let v = p5.Vector.random2D();
- *
- *   // Prints "p5.Vector Object : [x, y, 0]" to the console
- *   // where x and y are small random numbers.
- *   print(v.toString());
- * }
- * </code>
- * </div>
- *
- * <div>
- * <code>
- * function setup() {
- *   createCanvas(100, 100);
- *
- *   // Slow the frame rate.
- *   frameRate(1);
- *
- *   describe('A black arrow in extends from the center of a gray square. It changes direction once per second.');
- * }
- *
- * function draw() {
- *   background(200);
- *
- *   // Create a p5.Vector to the center.
- *   let v0 = createVector(50, 50);
- *
- *   // Create a random p5.Vector.
- *   let v1 = p5.Vector.random2D();
- *
- *   // Scale v1 for drawing.
- *   v1.mult(30);
- *
- *   // Draw the black arrow.
- *   drawArrow(v0, v1, 'black');
- * }
- *
- * // Draws an arrow between two vectors.
- * function drawArrow(base, vec, myColor) {
- *   push();
- *   stroke(myColor);
- *   strokeWeight(3);
- *   fill(myColor);
- *   translate(base.x, base.y);
- *   line(0, 0, vec.x, vec.y);
- *   rotate(vec.heading());
- *   let arrowSize = 7;
- *   translate(vec.mag() - arrowSize, 0);
- *   triangle(0, arrowSize / 2, 0, -arrowSize / 2, arrowSize, 0);
- *   pop();
- * }
- * </code>
- * </div>
- */
-  static random2D() {
-    return this.fromAngle(Math.random() * constants.TWO_PI);
-  }
-
-  /**
- * Creates a new 3D unit vector with a random heading.
- *
- * @method random3D
- * @static
- * @return {p5.Vector} new <a href="#/p5.Vector">p5.Vector</a> object.
- * @example
- * <div class="norender">
- * <code>
- * function setup() {
- *   // Create a p5.Vector object.
- *   let v = p5.Vector.random3D();
- *
- *   // Prints "p5.Vector Object : [x, y, z]" to the console
- *   // where x, y, and z are small random numbers.
- *   print(v.toString());
- * }
- * </code>
- * </div>
- */
-  static random3D() {
-    const angle = Math.random() * constants.TWO_PI;
-    const vz = Math.random() * 2 - 1;
-    const vzBase = Math.sqrt(1 - vz * vz);
-    const vx = vzBase * Math.cos(angle);
-    const vy = vzBase * Math.sin(angle);
-    return new p5.Vector(vx, vy, vz);
-  }
-
-  // Returns a copy of a vector.
-  /**
- * @method copy
- * @static
- * @param  {p5.Vector} v the <a href="#/p5.Vector">p5.Vector</a> to create a copy of
- * @return {p5.Vector} the copy of the <a href="#/p5.Vector">p5.Vector</a> object
- */
-
-  static copy(v) {
-    return v.copy(v);
-  }
-
-  // Adds two vectors together and returns a new one.
-  /**
- * @method add
- * @static
- * @param  {p5.Vector} v1 A <a href="#/p5.Vector">p5.Vector</a> to add
- * @param  {p5.Vector} v2 A <a href="#/p5.Vector">p5.Vector</a> to add
- * @param  {p5.Vector} [target] vector to receive the result.
- * @return {p5.Vector} resulting <a href="#/p5.Vector">p5.Vector</a>.
- */
-
-  static add(...args) {
-    let [v1, v2, target] = args;
-    if (!target) {
-      target = v1.copy();
-      if (args.length === 3) {
-        p5._friendlyError(
-          'The target parameter is undefined, it should be of type p5.Vector',
-          'p5.Vector.add'
-        );
-      }
-    } else {
-      target.set(v1);
->>>>>>> e6053b58
     }
 
     // Adds two vectors together and returns a new one.
     /**
-   * @method add
-   * @static
-   * @param  {p5.Vector} v1 A <a href="#/p5.Vector">p5.Vector</a> to add
-   * @param  {p5.Vector} v2 A <a href="#/p5.Vector">p5.Vector</a> to add
-   * @param  {p5.Vector} [target] vector to receive the result.
-   * @return {p5.Vector} resulting <a href="#/p5.Vector">p5.Vector</a>.
-   */
-
+     * @method add
+     * @static
+     * @param  {p5.Vector} v1 A <a href="#/p5.Vector">p5.Vector</a> to add
+     * @param  {p5.Vector} v2 A <a href="#/p5.Vector">p5.Vector</a> to add
+     * @param  {p5.Vector} [target] vector to receive the result.
+     * @return {p5.Vector} resulting <a href="#/p5.Vector">p5.Vector</a>.
+     */
     static add(v1, v2, target) {
       if (!target) {
         target = v1.copy();
@@ -5786,18 +3377,18 @@
 
     // Returns a vector remainder when it is divided by another vector
     /**
-   * @method rem
-   * @static
-   * @param  {p5.Vector} v1 The dividend <a href="#/p5.Vector">p5.Vector</a>
-   * @param  {p5.Vector} v2 The divisor <a href="#/p5.Vector">p5.Vector</a>
-   */
-    /**
-   * @method rem
-   * @static
-   * @param  {p5.Vector} v1
-   * @param  {p5.Vector} v2
-   * @return {p5.Vector} The resulting <a href="#/p5.Vector">p5.Vector</a>
-   */
+     * @method rem
+     * @static
+     * @param  {p5.Vector} v1 The dividend <a href="#/p5.Vector">p5.Vector</a>
+     * @param  {p5.Vector} v2 The divisor <a href="#/p5.Vector">p5.Vector</a>
+     */
+    /**
+     * @method rem
+     * @static
+     * @param  {p5.Vector} v1
+     * @param  {p5.Vector} v2
+     * @return {p5.Vector} The resulting <a href="#/p5.Vector">p5.Vector</a>
+     */
     static rem(v1, v2) {
       if (v1 instanceof p5.Vector && v2 instanceof p5.Vector) {
         let target = v1.copy();
@@ -5806,20 +3397,18 @@
       }
     }
 
-<<<<<<< HEAD
     /*
-   * Subtracts one <a href="#/p5.Vector">p5.Vector</a> from another and returns a new one.  The second
-   * vector (`v2`) is subtracted from the first (`v1`), resulting in `v1-v2`.
-   */
-    /**
-   * @method sub
-   * @static
-   * @param  {p5.Vector} v1 A <a href="#/p5.Vector">p5.Vector</a> to subtract from
-   * @param  {p5.Vector} v2 A <a href="#/p5.Vector">p5.Vector</a> to subtract
-   * @param  {p5.Vector} [target] vector to receive the result.
-   * @return {p5.Vector} The resulting <a href="#/p5.Vector">p5.Vector</a>
-   */
-
+     * Subtracts one <a href="#/p5.Vector">p5.Vector</a> from another and returns a new one.  The second
+     * vector (`v2`) is subtracted from the first (`v1`), resulting in `v1-v2`.
+     */
+    /**
+     * @method sub
+     * @static
+     * @param  {p5.Vector} v1 A <a href="#/p5.Vector">p5.Vector</a> to subtract from
+     * @param  {p5.Vector} v2 A <a href="#/p5.Vector">p5.Vector</a> to subtract
+     * @param  {p5.Vector} [target] vector to receive the result.
+     * @return {p5.Vector} The resulting <a href="#/p5.Vector">p5.Vector</a>
+     */
     static sub(v1, v2, target) {
       if (!target) {
         target = v1.copy();
@@ -5831,59 +3420,43 @@
         }
       } else {
         target.set(v1);
-=======
-  static sub(...args) {
-    let [v1, v2, target] = args;
-    if (!target) {
-      target = v1.copy();
-      if (args.length === 3) {
-        p5._friendlyError(
-          'The target parameter is undefined, it should be of type p5.Vector',
-          'p5.Vector.sub'
-        );
->>>>>>> e6053b58
       }
       target.sub(v2);
       return target;
     }
 
     /**
-   * Multiplies a vector by a scalar and returns a new vector.
-   */
-
-    /**
-   * @method mult
-   * @static
-   * @param  {Number} x
-   * @param  {Number} y
-   * @param  {Number} [z]
-   * @return {p5.Vector} resulting new <a href="#/p5.Vector">p5.Vector</a>.
-   */
-
-<<<<<<< HEAD
-    /**
-   * @method mult
-   * @static
-   * @param  {p5.Vector} v
-   * @param  {Number}  n
-   * @param  {p5.Vector} [target] vector to receive the result.
-   */
-
-    /**
-   * @method mult
-   * @static
-   * @param  {p5.Vector} v0
-   * @param  {p5.Vector} v1
-   * @param  {p5.Vector} [target]
-   */
-
-    /**
-   * @method mult
-   * @static
-   * @param  {p5.Vector} v0
-   * @param  {Number[]} arr
-   * @param  {p5.Vector} [target]
-   */
+     * Multiplies a vector by a scalar and returns a new vector.
+     */
+    /**
+     * @method mult
+     * @static
+     * @param  {Number} x
+     * @param  {Number} y
+     * @param  {Number} [z]
+     * @return {p5.Vector} resulting new <a href="#/p5.Vector">p5.Vector</a>.
+     */
+    /**
+     * @method mult
+     * @static
+     * @param  {p5.Vector} v
+     * @param  {Number}  n
+     * @param  {p5.Vector} [target] vector to receive the result.
+     */
+    /**
+     * @method mult
+     * @static
+     * @param  {p5.Vector} v0
+     * @param  {p5.Vector} v1
+     * @param  {p5.Vector} [target]
+     */
+    /**
+     * @method mult
+     * @static
+     * @param  {p5.Vector} v0
+     * @param  {Number[]} arr
+     * @param  {p5.Vector} [target]
+     */
     static mult(v, n, target) {
       if (!target) {
         target = v.copy();
@@ -5895,60 +3468,21 @@
         }
       } else {
         target.set(v);
-=======
-  /**
- * @method mult
- * @static
- * @param  {p5.Vector} v
- * @param  {Number}  n
- * @param  {p5.Vector} [target] vector to receive the result.
- * @return {p5.Vector} The resulting new <a href="#/p5.Vector">p5.Vector</a>
- */
-
-  /**
- * @method mult
- * @static
- * @param  {p5.Vector} v0
- * @param  {p5.Vector} v1
- * @param  {p5.Vector} [target]
- * @return {p5.Vector} The resulting new <a href="#/p5.Vector">p5.Vector</a>
- */
-
-  /**
- * @method mult
- * @static
- * @param  {p5.Vector} v0
- * @param  {Number[]} arr
- * @param  {p5.Vector} [target]
- * @return {p5.Vector} The resulting new <a href="#/p5.Vector">p5.Vector</a>
- */
-  static mult(...args) {
-    let [v, n, target] = args;
-    if (!target) {
-      target = v.copy();
-      if (args.length === 3) {
-        p5._friendlyError(
-          'The target parameter is undefined, it should be of type p5.Vector',
-          'p5.Vector.mult'
-        );
->>>>>>> e6053b58
       }
       target.mult(n);
       return target;
     }
 
     /**
-   * Rotates the vector (only 2D vectors) by the given angle; magnitude remains the same. Returns a new vector.
-   */
-
-<<<<<<< HEAD
-    /**
-   * @method rotate
-   * @static
-   * @param  {p5.Vector} v
-   * @param  {Number} angle
-   * @param  {p5.Vector} [target] The vector to receive the result
-   */
+     * Rotates the vector (only 2D vectors) by the given angle; magnitude remains the same. Returns a new vector.
+     */
+    /**
+     * @method rotate
+     * @static
+     * @param  {p5.Vector} v
+     * @param  {Number} angle
+     * @param  {p5.Vector} [target] The vector to receive the result
+     */
     static rotate(v, a, target) {
       if (arguments.length === 2) {
         target = v.copy();
@@ -5960,68 +3494,43 @@
           );
         }
         target.set(v);
-=======
-  /**
- * @method rotate
- * @static
- * @param  {p5.Vector} v
- * @param  {Number} angle
- * @param  {p5.Vector} [target] The vector to receive the result
- * @return {p5.Vector} The resulting new <a href="#/p5.Vector">p5.Vector</a>
- */
-  static rotate(...args) {
-    let [v, a, target] = args;
-    if (args.length === 2) {
-      target = v.copy();
-    } else {
-      if (!(target instanceof p5.Vector)) {
-        p5._friendlyError(
-          'The target parameter should be of type p5.Vector',
-          'p5.Vector.rotate'
-        );
->>>>>>> e6053b58
       }
       target.rotate(a);
       return target;
     }
 
     /**
-   * Divides a vector by a scalar and returns a new vector.
-   */
-
-<<<<<<< HEAD
-    /**
-   * @method div
-   * @static
-   * @param  {Number} x
-   * @param  {Number} y
-   * @param  {Number} [z]
-   * @return {p5.Vector} The resulting new <a href="#/p5.Vector">p5.Vector</a>
-   */
-
-    /**
-   * @method div
-   * @static
-   * @param  {p5.Vector} v
-   * @param  {Number}  n
-   * @param  {p5.Vector} [target] The vector to receive the result
-   */
-
-    /**
-   * @method div
-   * @static
-   * @param  {p5.Vector} v0
-   * @param  {p5.Vector} v1
-   * @param  {p5.Vector} [target]
-   */
-
-    /**
-   * @method div
-   * @static
-   * @param  {p5.Vector} v0
-   * @param  {Number[]} arr
-   * @param  {p5.Vector} [target]
-   */
+     * Divides a vector by a scalar and returns a new vector.
+     */
+    /**
+     * @method div
+     * @static
+     * @param  {Number} x
+     * @param  {Number} y
+     * @param  {Number} [z]
+     * @return {p5.Vector} The resulting new <a href="#/p5.Vector">p5.Vector</a>
+     */
+    /**
+     * @method div
+     * @static
+     * @param  {p5.Vector} v
+     * @param  {Number}  n
+     * @param  {p5.Vector} [target] The vector to receive the result
+     */
+    /**
+     * @method div
+     * @static
+     * @param  {p5.Vector} v0
+     * @param  {p5.Vector} v1
+     * @param  {p5.Vector} [target]
+     */
+    /**
+     * @method div
+     * @static
+     * @param  {p5.Vector} v0
+     * @param  {Number[]} arr
+     * @param  {p5.Vector} [target]
+     */
     static div(v, n, target) {
       if (!target) {
         target = v.copy();
@@ -6034,106 +3543,67 @@
         }
       } else {
         target.set(v);
-=======
-  /**
- * @method div
- * @static
- * @param  {p5.Vector} v
- * @param  {Number}  n
- * @param  {p5.Vector} [target] The vector to receive the result
- * @return {p5.Vector} The resulting new <a href="#/p5.Vector">p5.Vector</a>
- */
-
-  /**
- * @method div
- * @static
- * @param  {p5.Vector} v0
- * @param  {p5.Vector} v1
- * @param  {p5.Vector} [target]
- * @return {p5.Vector} The resulting new <a href="#/p5.Vector">p5.Vector</a>
- */
-
-  /**
- * @method div
- * @static
- * @param  {p5.Vector} v0
- * @param  {Number[]} arr
- * @param  {p5.Vector} [target]
- * @return {p5.Vector} The resulting new <a href="#/p5.Vector">p5.Vector</a>
- */
-  static div(...args) {
-    let [v, n, target] = args;
-    if (!target) {
-      target = v.copy();
-
-      if (args.length === 3) {
-        p5._friendlyError(
-          'The target parameter is undefined, it should be of type p5.Vector',
-          'p5.Vector.div'
-        );
->>>>>>> e6053b58
       }
       target.div(n);
       return target;
     }
 
     /**
-   * Calculates the dot product of two vectors.
-   */
-    /**
-   * @method dot
-   * @static
-   * @param  {p5.Vector} v1 first <a href="#/p5.Vector">p5.Vector</a>.
-   * @param  {p5.Vector} v2 second <a href="#/p5.Vector">p5.Vector</a>.
-   * @return {Number}     dot product.
-   */
+     * Calculates the dot product of two vectors.
+     */
+    /**
+     * @method dot
+     * @static
+     * @param  {p5.Vector} v1 first <a href="#/p5.Vector">p5.Vector</a>.
+     * @param  {p5.Vector} v2 second <a href="#/p5.Vector">p5.Vector</a>.
+     * @return {Number}     dot product.
+     */
     static dot(v1, v2) {
       return v1.dot(v2);
     }
 
     /**
-   * Calculates the cross product of two vectors.
-   */
-    /**
-   * @method cross
-   * @static
-   * @param  {p5.Vector} v1 first <a href="#/p5.Vector">p5.Vector</a>.
-   * @param  {p5.Vector} v2 second <a href="#/p5.Vector">p5.Vector</a>.
-   * @return {Number}     cross product.
-   */
+     * Calculates the cross product of two vectors.
+     */
+    /**
+     * @method cross
+     * @static
+     * @param  {p5.Vector} v1 first <a href="#/p5.Vector">p5.Vector</a>.
+     * @param  {p5.Vector} v2 second <a href="#/p5.Vector">p5.Vector</a>.
+     * @return {Number}     cross product.
+     */
     static cross(v1, v2) {
       return v1.cross(v2);
     }
 
     /**
-   * Calculates the Euclidean distance between two points (considering a
-   * point as a vector object).
-   */
-    /**
-   * @method dist
-   * @static
-   * @param  {p5.Vector} v1 The first <a href="#/p5.Vector">p5.Vector</a>
-   * @param  {p5.Vector} v2 The second <a href="#/p5.Vector">p5.Vector</a>
-   * @return {Number}     The distance
-   */
+       * Calculates the Euclidean distance between two points (considering a
+       * point as a vector object).
+       */
+    /**
+       * @method dist
+       * @static
+       * @param  {p5.Vector} v1 The first <a href="#/p5.Vector">p5.Vector</a>
+       * @param  {p5.Vector} v2 The second <a href="#/p5.Vector">p5.Vector</a>
+       * @return {Number}     The distance
+       */
     static dist(v1, v2) {
       return v1.dist(v2);
     }
 
-<<<<<<< HEAD
-    /**
-   * Linear interpolate a vector to another vector and return the result as a
-   * new vector.
-   */
-    /**
-   * @method lerp
-   * @static
-   * @param {p5.Vector} v1
-   * @param {p5.Vector} v2
-   * @param {Number} amt
-   * @param {p5.Vector} [target] The vector to receive the result
-   * @return {p5.Vector}      The lerped value
-   */
+    /**
+     * Linear interpolate a vector to another vector and return the result as a
+     * new vector.
+     */
+    /**
+     * @method lerp
+     * @static
+     * @param {p5.Vector} v1
+     * @param {p5.Vector} v2
+     * @param {Number} amt
+     * @param {p5.Vector} [target] The vector to receive the result
+     * @return {p5.Vector}      The lerped value
+     */
     static lerp(v1, v2, amt, target) {
       if (!target) {
         target = v1.copy();
@@ -6145,51 +3615,26 @@
         }
       } else {
         target.set(v1);
-=======
-  /**
- * Linear interpolate a vector to another vector and return the result as a
- * new vector.
- */
-  /**
- * @method lerp
- * @static
- * @param {p5.Vector} v1
- * @param {p5.Vector} v2
- * @param {Number} amt
- * @param {p5.Vector} [target] The vector to receive the result
- * @return {p5.Vector}      The lerped value
- */
-  static lerp(...args) {
-    let [v1, v2, amt, target] = args;
-    if (!target) {
-      target = v1.copy();
-      if (args.length === 4) {
-        p5._friendlyError(
-          'The target parameter is undefined, it should be of type p5.Vector',
-          'p5.Vector.lerp'
-        );
->>>>>>> e6053b58
       }
       target.lerp(v2, amt);
       return target;
     }
 
-<<<<<<< HEAD
-    /**
-   * Performs spherical linear interpolation with the other vector
-   * and returns the resulting vector.
-   * This works in both 3D and 2D. As for 2D, the result of slerping
-   * between 2D vectors is always a 2D vector.
-   */
-    /**
-   * @method slerp
-   * @static
-   * @param {p5.Vector} v1 old vector.
-   * @param {p5.Vector} v2 new vector.
-   * @param {Number} amt
-   * @param {p5.Vector} [target] vector to receive the result.
-   * @return {p5.Vector} slerped vector between v1 and v2
-   */
+    /**
+     * Performs spherical linear interpolation with the other vector
+     * and returns the resulting vector.
+     * This works in both 3D and 2D. As for 2D, the result of slerping
+     * between 2D vectors is always a 2D vector.
+     */
+    /**
+     * @method slerp
+     * @static
+     * @param {p5.Vector} v1 old vector.
+     * @param {p5.Vector} v2 new vector.
+     * @param {Number} amt
+     * @param {p5.Vector} [target] vector to receive the result.
+     * @return {p5.Vector} slerped vector between v1 and v2
+     */
     static slerp(v1, v2, amt, target) {
       if (!target) {
         target = v1.copy();
@@ -6201,78 +3646,51 @@
         }
       } else {
         target.set(v1);
-=======
-  /**
- * Performs spherical linear interpolation with the other vector
- * and returns the resulting vector.
- * This works in both 3D and 2D. As for 2D, the result of slerping
- * between 2D vectors is always a 2D vector.
- */
-  /**
- * @method slerp
- * @static
- * @param {p5.Vector} v1 old vector.
- * @param {p5.Vector} v2 new vector.
- * @param {Number} amt
- * @param {p5.Vector} [target] vector to receive the result.
- * @return {p5.Vector} slerped vector between v1 and v2
- */
-  static slerp(...args) {
-    let [v1, v2, amt, target] = args;
-    if (!target) {
-      target = v1.copy();
-      if (args.length === 4) {
-        p5._friendlyError(
-          'The target parameter is undefined, it should be of type p5.Vector',
-          'p5.Vector.slerp'
-        );
->>>>>>> e6053b58
       }
       target.slerp(v2, amt);
       return target;
     }
 
     /**
-   * Calculates the magnitude (length) of the vector and returns the result as
-   * a float (this is simply the equation `sqrt(x*x + y*y + z*z)`.)
-   */
-    /**
-   * @method mag
-   * @static
-   * @param {p5.Vector} vecT The vector to return the magnitude of
-   * @return {Number}        The magnitude of vecT
-   */
+     * Calculates the magnitude (length) of the vector and returns the result as
+     * a float (this is simply the equation `sqrt(x*x + y*y + z*z)`.)
+     */
+    /**
+     * @method mag
+     * @static
+     * @param {p5.Vector} vecT The vector to return the magnitude of
+     * @return {Number}        The magnitude of vecT
+     */
     static mag(vecT) {
       return vecT.mag();
     }
 
     /**
-   * Calculates the squared magnitude of the vector and returns the result
-   * as a float (this is simply the equation <em>(x\*x + y\*y + z\*z)</em>.)
-   * Faster if the real length is not required in the
-   * case of comparing vectors, etc.
-   */
-    /**
-   * @method magSq
-   * @static
-   * @param {p5.Vector} vecT the vector to return the squared magnitude of
-   * @return {Number}        the squared magnitude of vecT
-   */
+     * Calculates the squared magnitude of the vector and returns the result
+     * as a float (this is simply the equation <em>(x\*x + y\*y + z\*z)</em>.)
+     * Faster if the real length is not required in the
+     * case of comparing vectors, etc.
+     */
+    /**
+     * @method magSq
+     * @static
+     * @param {p5.Vector} vecT the vector to return the squared magnitude of
+     * @return {Number}        the squared magnitude of vecT
+     */
     static magSq(vecT) {
       return vecT.magSq();
     }
 
-<<<<<<< HEAD
-    /**
-   * Normalize the vector to length 1 (make it a unit vector).
-   */
-    /**
-   * @method normalize
-   * @static
-   * @param {p5.Vector} v  The vector to normalize
-   * @param {p5.Vector} [target] The vector to receive the result
-   * @return {p5.Vector}   The vector v, normalized to a length of 1
-   */
+    /**
+     * Normalize the vector to length 1 (make it a unit vector).
+     */
+    /**
+     * @method normalize
+     * @static
+     * @param {p5.Vector} v  The vector to normalize
+     * @param {p5.Vector} [target] The vector to receive the result
+     * @return {p5.Vector}   The vector v, normalized to a length of 1
+     */
     static normalize(v, target) {
       if (arguments.length < 2) {
         target = v.copy();
@@ -6284,45 +3702,22 @@
           );
         }
         target.set(v);
-=======
-  /**
- * Normalize the vector to length 1 (make it a unit vector).
- */
-  /**
- * @method normalize
- * @static
- * @param {p5.Vector} v  The vector to normalize
- * @param {p5.Vector} [target] The vector to receive the result
- * @return {p5.Vector}   The vector v, normalized to a length of 1
- */
-  static normalize(...args) {
-    let [v, target] = args;
-    if (args.length < 2) {
-      target = v.copy();
-    } else {
-      if (!(target instanceof p5.Vector)) {
-        p5._friendlyError(
-          'The target parameter should be of type p5.Vector',
-          'p5.Vector.normalize'
-        );
->>>>>>> e6053b58
       }
       return target.normalize();
     }
 
-<<<<<<< HEAD
-    /**
-   * Limit the magnitude of the vector to the value used for the <b>max</b>
-   * parameter.
-   */
-    /**
-   * @method limit
-   * @static
-   * @param {p5.Vector} v  the vector to limit
-   * @param {Number}    max
-   * @param {p5.Vector} [target] the vector to receive the result (Optional)
-   * @return {p5.Vector} v with a magnitude limited to max
-   */
+    /**
+     * Limit the magnitude of the vector to the value used for the <b>max</b>
+     * parameter.
+     */
+    /**
+     * @method limit
+     * @static
+     * @param {p5.Vector} v  the vector to limit
+     * @param {Number}    max
+     * @param {p5.Vector} [target] the vector to receive the result (Optional)
+     * @return {p5.Vector} v with a magnitude limited to max
+     */
     static limit(v, max, target) {
       if (arguments.length < 3) {
         target = v.copy();
@@ -6334,47 +3729,22 @@
           );
         }
         target.set(v);
-=======
-  /**
- * Limit the magnitude of the vector to the value used for the <b>max</b>
- * parameter.
- */
-  /**
- * @method limit
- * @static
- * @param {p5.Vector} v  the vector to limit
- * @param {Number}    max
- * @param {p5.Vector} [target] the vector to receive the result (Optional)
- * @return {p5.Vector} v with a magnitude limited to max
- */
-  static limit(...args) {
-    let [v, max, target] = args;
-    if (args.length < 3) {
-      target = v.copy();
-    } else {
-      if (!(target instanceof p5.Vector)) {
-        p5._friendlyError(
-          'The target parameter should be of type p5.Vector',
-          'p5.Vector.limit'
-        );
->>>>>>> e6053b58
       }
       return target.limit(max);
     }
 
-<<<<<<< HEAD
-    /**
-   * Set the magnitude of the vector to the value used for the <b>len</b>
-   * parameter.
-   */
-    /**
-   * @method setMag
-   * @static
-   * @param {p5.Vector} v  the vector to set the magnitude of
-   * @param {number}    len
-   * @param {p5.Vector} [target] the vector to receive the result (Optional)
-   * @return {p5.Vector} v with a magnitude set to len
-   */
+    /**
+     * Set the magnitude of the vector to the value used for the <b>len</b>
+     * parameter.
+     */
+    /**
+     * @method setMag
+     * @static
+     * @param {p5.Vector} v  the vector to set the magnitude of
+     * @param {number}    len
+     * @param {p5.Vector} [target] the vector to receive the result (Optional)
+     * @return {p5.Vector} v with a magnitude set to len
+     */
     static setMag(v, len, target) {
       if (arguments.length < 3) {
         target = v.copy();
@@ -6386,79 +3756,54 @@
           );
         }
         target.set(v);
-=======
-  /**
- * Set the magnitude of the vector to the value used for the <b>len</b>
- * parameter.
- */
-  /**
- * @method setMag
- * @static
- * @param {p5.Vector} v  the vector to set the magnitude of
- * @param {number}    len
- * @param {p5.Vector} [target] the vector to receive the result (Optional)
- * @return {p5.Vector} v with a magnitude set to len
- */
-  static setMag(...args) {
-    let [v, len, target] = args;
-    if (args.length < 3) {
-      target = v.copy();
-    } else {
-      if (!(target instanceof p5.Vector)) {
-        p5._friendlyError(
-          'The target parameter should be of type p5.Vector',
-          'p5.Vector.setMag'
-        );
->>>>>>> e6053b58
       }
       return target.setMag(len);
     }
 
     /**
-   * Calculate the angle of rotation for this vector (only 2D vectors).
-   * p5.Vectors created using <a href="#/p5/createVector">createVector()</a>
-   * will take the current <a href="#/p5/angleMode">angleMode</a> into
-   * consideration, and give the angle in radians or degrees accordingly.
-   */
-    /**
-   * @method heading
-   * @static
-   * @param {p5.Vector} v the vector to find the angle of
-   * @return {Number} the angle of rotation
-   */
+     * Calculate the angle of rotation for this vector (only 2D vectors).
+     * p5.Vectors created using <a href="#/p5/createVector">createVector()</a>
+     * will take the current <a href="#/p5/angleMode">angleMode</a> into
+     * consideration, and give the angle in radians or degrees accordingly.
+     */
+    /**
+     * @method heading
+     * @static
+     * @param {p5.Vector} v the vector to find the angle of
+     * @return {Number} the angle of rotation
+     */
     static heading(v) {
       return v.heading();
     }
 
     /**
-   * Calculates and returns the angle between two vectors. This function will take
-   * the <a href="#/p5/angleMode">angleMode</a> on v1 into consideration, and
-   * give the angle in radians or degrees accordingly.
-   */
-    /**
-   * @method angleBetween
-   * @static
-   * @param  {p5.Vector}    v1 the first vector.
-   * @param  {p5.Vector}    v2 the second vector.
-   * @return {Number}       angle between the two vectors.
-   */
+     * Calculates and returns the angle between two vectors. This function will take
+     * the <a href="#/p5/angleMode">angleMode</a> on v1 into consideration, and
+     * give the angle in radians or degrees accordingly.
+     */
+    /**
+     * @method angleBetween
+     * @static
+     * @param  {p5.Vector}    v1 the first vector.
+     * @param  {p5.Vector}    v2 the second vector.
+     * @return {Number}       angle between the two vectors.
+     */
     static angleBetween(v1, v2) {
       return v1.angleBetween(v2);
     }
 
-<<<<<<< HEAD
-    /**
-   * Reflect a vector about a normal to a line in 2D, or about a normal to a
-   * plane in 3D.
-   */
-    /**
-   * @method reflect
-   * @static
-   * @param  {p5.Vector} incidentVector vector to be reflected.
-   * @param  {p5.Vector} surfaceNormal
-   * @param  {p5.Vector} [target] vector to receive the result.
-   * @return {p5.Vector} the reflected vector
-   */
+    /**
+     * Reflect a vector about a normal to a line in 2D, or about a normal to a
+     * plane in 3D.
+     */
+    /**
+     * @method reflect
+     * @static
+     * @param  {p5.Vector} incidentVector vector to be reflected.
+     * @param  {p5.Vector} surfaceNormal
+     * @param  {p5.Vector} [target] vector to receive the result.
+     * @return {p5.Vector} the reflected vector
+     */
     static reflect(incidentVector, surfaceNormal, target) {
       if (arguments.length < 3) {
         target = incidentVector.copy();
@@ -6475,31 +3820,31 @@
     }
 
     /**
-   * Return a representation of this vector as a float array. This is only
-   * for temporary use. If used in any other fashion, the contents should be
-   * copied by using the <b>p5.Vector.<a href="#/p5.Vector/copy">copy()</a></b>
-   * method to copy into your own vector.
-   */
-    /**
-   * @method array
-   * @static
-   * @param  {p5.Vector} v the vector to convert to an array
-   * @return {Number[]} an Array with the 3 values
-   */
+     * Return a representation of this vector as a float array. This is only
+     * for temporary use. If used in any other fashion, the contents should be
+     * copied by using the <b>p5.Vector.<a href="#/p5.Vector/copy">copy()</a></b>
+     * method to copy into your own vector.
+     */
+    /**
+     * @method array
+     * @static
+     * @param  {p5.Vector} v the vector to convert to an array
+     * @return {Number[]} an Array with the 3 values
+     */
     static array(v) {
       return v.array();
     }
 
     /**
-   * Equality check against a <a href="#/p5.Vector">p5.Vector</a>
-   */
-    /**
-   * @method equals
-   * @static
-   * @param {p5.Vector|Array} v1 the first vector to compare
-   * @param {p5.Vector|Array} v2 the second vector to compare
-   * @return {Boolean}
-   */
+     * Equality check against a <a href="#/p5.Vector">p5.Vector</a>
+     */
+    /**
+     * @method equals
+     * @static
+     * @param {p5.Vector|Array} v1 the first vector to compare
+     * @param {p5.Vector|Array} v2 the second vector to compare
+     * @return {Boolean}
+     */
     static equals(v1, v2) {
       let v;
       if (v1 instanceof p5.Vector) {
@@ -6507,26 +3852,6 @@
       } else if (v1 instanceof Array) {
         v = new p5.Vector().set(v1);
       } else {
-=======
-  /**
- * Reflect a vector about a normal to a line in 2D, or about a normal to a
- * plane in 3D.
- */
-  /**
- * @method reflect
- * @static
- * @param  {p5.Vector} incidentVector vector to be reflected.
- * @param  {p5.Vector} surfaceNormal
- * @param  {p5.Vector} [target] vector to receive the result.
- * @return {p5.Vector} the reflected vector
- */
-  static reflect(...args) {
-    let [incidentVector, surfaceNormal, target] = args;
-    if (args.length < 3) {
-      target = incidentVector.copy();
-    } else {
-      if (!(target instanceof p5.Vector)) {
->>>>>>> e6053b58
         p5._friendlyError(
           'The v1 parameter should be of type Array or p5.Vector',
           'p5.Vector.equals'
@@ -6539,35 +3864,6 @@
 
 export default vector;
 
-<<<<<<< HEAD
 if(typeof p5 !== 'undefined'){
   vector(p5, p5.prototype);
-}
-=======
-  /**
- * Equality check against a <a href="#/p5.Vector">p5.Vector</a>
- */
-  /**
- * @method equals
- * @static
- * @param {p5.Vector|Array} v1 the first vector to compare
- * @param {p5.Vector|Array} v2 the second vector to compare
- * @return {Boolean}
- */
-  static equals(v1, v2) {
-    let v;
-    if (v1 instanceof p5.Vector) {
-      v = v1;
-    } else if (Array.isArray(v1)) {
-      v = new p5.Vector().set(v1);
-    } else {
-      p5._friendlyError(
-        'The v1 parameter should be of type Array or p5.Vector',
-        'p5.Vector.equals'
-      );
-    }
-    return v.equals(v2);
-  }
-};
-export default p5.Vector;
->>>>>>> e6053b58
+}