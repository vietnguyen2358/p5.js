--- conflicted
+++ resolved
@@ -33,11 +33,11 @@
     this[stateProperty] = (val == null ? Math.random() * m : val) >>> 0;
   };
 
-<<<<<<< HEAD
   /**
-   * Sets the seed value for <a href="#/p5/random">random()</a> and
-   * <a href="#/p5/randomGaussian">randomGaussian()</a>. By default,
-   * <a href="#/p5/random">random()</a> and
+   * Sets the seed value for the <a href="#/p5/random">random()</a> and
+   * <a href="#/p5/randomGaussian">randomGaussian()</a> functions.
+   *
+   * By default, <a href="#/p5/random">random()</a> and
    * <a href="#/p5/randomGaussian">randomGaussian()</a> produce different
    * results each time a sketch is run. Calling `randomSeed()` with a constant
    * argument, such as `randomSeed(99)`, makes these functions produce the same
@@ -45,20 +45,35 @@
    *
    * @method randomSeed
    * @param {Number} seed   seed value.
+   *
    * @example
    * <div>
    * <code>
-   * let x = random(width);
-   * let y = random(height);
-   * circle(x, y, 10);
-   *
-   * randomSeed(99);
-   * x = random(width);
-   * y = random(height);
-   * fill(0);
-   * circle(x, y, 10);
-   *
-   * describe('A white circle appears at a random position. A black circle appears at (27.4, 25.8).');
+   * function setup() {
+   *   createCanvas(100, 100);
+   *
+   *   background(200);
+   *
+   *   // Get random coordinates.
+   *   let x = random(0, 100);
+   *   let y = random(0, 100);
+   *
+   *   // Draw the white circle.
+   *   circle(x, y, 10);
+   *
+   *   // Set a random seed for consistency.
+   *   randomSeed(99);
+   *
+   *   // Get random coordinates.
+   *   x = random(0, 100);
+   *   y = random(0, 100);
+   *
+   *   // Draw the black circle.
+   *   fill(0);
+   *   circle(x, y, 10);
+   *
+   *   describe('A white circle appears at a random position. A black circle appears at (27.4, 25.8).');
+   * }
    * </code>
    * </div>
    */
@@ -99,59 +114,143 @@
    * @param  {Number} [min]   lower bound (inclusive).
    * @param  {Number} [max]   upper bound (exclusive).
    * @return {Number} random number.
+   *
    * @example
    * <div>
    * <code>
-   * let x = random(width);
-   * let y = random(height);
-   *
-   * strokeWeight(5);
-   * point(x, y);
-   *
-   * describe('A black dot appears in a random position on a gray square.');
-   * </code>
-   * </div>
-   *
-   * <div>
-   * <code>
-   * let animals = ['🦁', '🐯', '🐻'];
-   * let animal = random(animals);
-   * text(animal, 50, 50);
-   *
-   * describe('An animal face is displayed at random. Either a lion, tiger, or bear.');
-   * </code>
-   * </div>
-   *
-   * <div>
-   * <code>
+   * function setup() {
+   *   createCanvas(100, 100);
+   *
+   *   background(200);
+   *
+   *   // Get random coordinates between 0 and 100.
+   *   let x = random(0, 100);
+   *   let y = random(0, 100);
+   *
+   *   // Draw a point.
+   *   strokeWeight(5);
+   *   point(x, y);
+   *
+   *   describe('A black dot appears in a random position on a gray square.');
+   * }
+   * </code>
+   * </div>
+   *
+   * <div>
+   * <code>
+   * function setup() {
+   *   createCanvas(100, 100);
+   *
+   *   background(200);
+   *
+   *   // Get random coordinates between 0 and 100.
+   *   let x = random(100);
+   *   let y = random(100);
+   *
+   *   // Draw the point.
+   *   strokeWeight(5);
+   *   point(x, y);
+   *
+   *   describe('A black dot appears in a random position on a gray square.');
+   * }
+   * </code>
+   * </div>
+   *
+   * <div>
+   * <code>
+   * function setup() {
+   *   createCanvas(100, 100);
+   *
+   *   background(200);
+   *
+   *   // Create an array of emoji strings.
+   *   let animals = ['🦁', '🐯', '🐻'];
+   *
+   *   // Choose a random element from the array.
+   *   let choice = random(animals);
+   *
+   *   // Style the text.
+   *   textAlign(CENTER);
+   *   textSize(20);
+   *
+   *   // Display the emoji.
+   *   text(choice, 50, 50);
+   *
+   *   describe('An animal face is displayed at random. Either a lion, tiger, or bear.');
+   * }
+   * </code>
+   * </div>
+   *
+   * <div>
+   * <code>
+   * function setup() {
+   *   createCanvas(100, 100);
+   *
+   *   // Slow the frame rate.
+   *   frameRate(5);
+   *
+   *   describe('A black dot moves around randomly on a gray square.');
+   * }
+   *
    * function draw() {
    *   background(200);
    *
+   *   // Get random coordinates between 0 and 100.
+   *   let x = random(100);
+   *   let y = random(100);
+   *
+   *   // Draw the point.
+   *   strokeWeight(5);
+   *   point(x, y);
+   * }
+   * </code>
+   * </div>
+   *
+   * <div>
+   * <code>
+   * function setup() {
+   *   createCanvas(100, 100);
+   *
+   *   // Slow the frame rate.
    *   frameRate(5);
-   *   let x = random(width);
-   *   let y = random(height);
-   *
-   *   strokeWeight(5);
-   *   point(x, y);
-   *
-   *   describe('A black dot moves around randomly on a gray square.');
-   * }
-   * </code>
-   * </div>
-   *
-   * <div>
-   * <code>
+   *
+   *   describe('A black dot moves around randomly in the middle of a gray square.');
+   * }
+   *
    * function draw() {
    *   background(200);
    *
-   *   frameRate(5);
+   *   // Get random coordinates between 45 and 55.
    *   let x = random(45, 55);
    *   let y = random(45, 55);
    *
+   *   // Draw the point.
    *   strokeWeight(5);
    *   point(x, y);
-   *
-   *   describe('A black dot moves around randomly in the middle of a gray square.');
+   * }
+   * </code>
+   * </div>
+   *
+   * <div>
+   * <code>
+   * let x = 50;
+   * let y = 50;
+   *
+   * function setup() {
+   *   createCanvas(100, 100);
+   *
+   *   background(200);
+   *
+   *   describe('A black dot moves around randomly leaving a trail.');
+   * }
+   *
+   * function draw() {
+   *   // Update x and y randomly.
+   *   x += random(-1, 1);
+   *   y += random(-1, 1);
+   *
+   *   // Draw the point.
+   *   point(x, y);
    * }
    * </code>
    * </div>
@@ -168,256 +267,6 @@
 
     if (this[randomStateProp] != null) {
       rand = this._lcg(randomStateProp);
-=======
-p5.prototype._lcgSetSeed = function(stateProperty, val) {
-  // pick a random seed if val is undefined or null
-  // the >>> 0 casts the seed to an unsigned 32-bit integer
-  this[stateProperty] = (val == null ? Math.random() * m : val) >>> 0;
-};
-
-/**
- * Sets the seed value for the <a href="#/p5/random">random()</a> and
- * <a href="#/p5/randomGaussian">randomGaussian()</a> functions.
- *
- * By default, <a href="#/p5/random">random()</a> and
- * <a href="#/p5/randomGaussian">randomGaussian()</a> produce different
- * results each time a sketch is run. Calling `randomSeed()` with a constant
- * argument, such as `randomSeed(99)`, makes these functions produce the same
- * results each time a sketch is run.
- *
- * @method randomSeed
- * @param {Number} seed   seed value.
- *
- * @example
- * <div>
- * <code>
- * function setup() {
- *   createCanvas(100, 100);
- *
- *   background(200);
- *
- *   // Get random coordinates.
- *   let x = random(0, 100);
- *   let y = random(0, 100);
- *
- *   // Draw the white circle.
- *   circle(x, y, 10);
- *
- *   // Set a random seed for consistency.
- *   randomSeed(99);
- *
- *   // Get random coordinates.
- *   x = random(0, 100);
- *   y = random(0, 100);
- *
- *   // Draw the black circle.
- *   fill(0);
- *   circle(x, y, 10);
- *
- *   describe('A white circle appears at a random position. A black circle appears at (27.4, 25.8).');
- * }
- * </code>
- * </div>
- */
-p5.prototype.randomSeed = function(seed) {
-  this._lcgSetSeed(randomStateProp, seed);
-  this._gaussian_previous = false;
-};
-
-/**
- * Returns a random number or a random element from an array.
- *
- * `random()` follows uniform distribution, which means that all outcomes are
- * equally likely. When `random()` is used to generate numbers, all
- * numbers in the output range are equally likely to be returned. When
- * `random()` is used to select elements from an array, all elements are
- * equally likely to be chosen.
- *
- * By default, `random()` produces different results each time a sketch runs.
- * The <a href="#/p5/randomSeed">randomSeed()</a> function can be used to
- * generate the same sequence of numbers or choices each time a sketch runs.
- *
- * The version of `random()` with no parameters returns a random number from 0
- * up to but not including 1.
- *
- * The version of `random()` with one parameter works one of two ways. If the
- * argument passed is a number, `random()` returns a random number from 0 up
- * to but not including the number. For example, calling `random(5)` returns
- * values between 0 and 5. If the argument passed is an array, `random()`
- * returns a random element from that array. For example, calling
- * `random(['🦁', '🐯', '🐻'])` returns either a lion, tiger, or bear emoji.
- *
- * The version of `random()` with two parameters returns a random number from
- * a given range. The arguments passed set the range's lower and upper bounds.
- * For example, calling `random(-5, 10.2)` returns values from -5 up to but
- * not including 10.2.
- *
- * @method random
- * @param  {Number} [min]   lower bound (inclusive).
- * @param  {Number} [max]   upper bound (exclusive).
- * @return {Number} random number.
- *
- * @example
- * <div>
- * <code>
- * function setup() {
- *   createCanvas(100, 100);
- *
- *   background(200);
- *
- *   // Get random coordinates between 0 and 100.
- *   let x = random(0, 100);
- *   let y = random(0, 100);
- *
- *   // Draw a point.
- *   strokeWeight(5);
- *   point(x, y);
- *
- *   describe('A black dot appears in a random position on a gray square.');
- * }
- * </code>
- * </div>
- *
- * <div>
- * <code>
- * function setup() {
- *   createCanvas(100, 100);
- *
- *   background(200);
- *
- *   // Get random coordinates between 0 and 100.
- *   let x = random(100);
- *   let y = random(100);
- *
- *   // Draw the point.
- *   strokeWeight(5);
- *   point(x, y);
- *
- *   describe('A black dot appears in a random position on a gray square.');
- * }
- * </code>
- * </div>
- *
- * <div>
- * <code>
- * function setup() {
- *   createCanvas(100, 100);
- *
- *   background(200);
- *
- *   // Create an array of emoji strings.
- *   let animals = ['🦁', '🐯', '🐻'];
- *
- *   // Choose a random element from the array.
- *   let choice = random(animals);
- *
- *   // Style the text.
- *   textAlign(CENTER);
- *   textSize(20);
- *
- *   // Display the emoji.
- *   text(choice, 50, 50);
- *
- *   describe('An animal face is displayed at random. Either a lion, tiger, or bear.');
- * }
- * </code>
- * </div>
- *
- * <div>
- * <code>
- * function setup() {
- *   createCanvas(100, 100);
- *
- *   // Slow the frame rate.
- *   frameRate(5);
- *
- *   describe('A black dot moves around randomly on a gray square.');
- * }
- *
- * function draw() {
- *   background(200);
- *
- *   // Get random coordinates between 0 and 100.
- *   let x = random(100);
- *   let y = random(100);
- *
- *   // Draw the point.
- *   strokeWeight(5);
- *   point(x, y);
- * }
- * </code>
- * </div>
- *
- * <div>
- * <code>
- * function setup() {
- *   createCanvas(100, 100);
- *
- *   // Slow the frame rate.
- *   frameRate(5);
- *
- *   describe('A black dot moves around randomly in the middle of a gray square.');
- * }
- *
- * function draw() {
- *   background(200);
- *
- *   // Get random coordinates between 45 and 55.
- *   let x = random(45, 55);
- *   let y = random(45, 55);
- *
- *   // Draw the point.
- *   strokeWeight(5);
- *   point(x, y);
- * }
- * </code>
- * </div>
- *
- * <div>
- * <code>
- * let x = 50;
- * let y = 50;
- *
- * function setup() {
- *   createCanvas(100, 100);
- *
- *   background(200);
- *
- *   describe('A black dot moves around randomly leaving a trail.');
- * }
- *
- * function draw() {
- *   // Update x and y randomly.
- *   x += random(-1, 1);
- *   y += random(-1, 1);
- *
- *   // Draw the point.
- *   point(x, y);
- * }
- * </code>
- * </div>
- */
-/**
- * @method random
- * @param  {Array} choices   array to choose from.
- * @return {*} random element from the array.
- * @example
- */
-p5.prototype.random = function(min, max) {
-  p5._validateParameters('random', arguments);
-  let rand;
-
-  if (this[randomStateProp] != null) {
-    rand = this._lcg(randomStateProp);
-  } else {
-    rand = Math.random();
-  }
-  if (typeof min === 'undefined') {
-    return rand;
-  } else if (typeof max === 'undefined') {
-    if (Array.isArray(min)) {
-      return min[Math.floor(rand * min.length)];
->>>>>>> e6053b58
     } else {
       rand = Math.random();
     }
@@ -441,10 +290,11 @@
   };
 
   /**
-   * Returns a random number fitting a Gaussian, or normal, distribution. Normal
-   * distributions look like bell curves when plotted. Values from a normal
-   * distribution cluster around a central value called the mean. The cluster's
-   * standard deviation describes its spread.
+   * Returns a random number fitting a Gaussian, or normal, distribution.
+   *
+   * Normal distributions look like bell curves when plotted. Values from a
+   * normal distribution cluster around a central value called the mean. The
+   * cluster's standard deviation describes its spread.
    *
    * By default, `randomGaussian()` produces different results each time a
    * sketch runs. The <a href="#/p5/randomSeed">randomSeed()</a> function can be
@@ -470,26 +320,33 @@
    * @example
    * <div>
    * <code>
+   * function setup() {
+   *   createCanvas(100, 100);
+   *
+   *   background(200);
+   *
+   *   describe('Three horizontal black lines are filled in randomly. The top line spans entire canvas. The middle line is very short. The bottom line spans two-thirds of the canvas.');
+   * }
+   *
    * function draw() {
+   *   // Style the circles.
    *   noStroke();
    *   fill(0, 10);
    *
-   *   // Uniform distribution.
-   *   let x = random(width);
+   *   // Uniform distribution between 0 and 100.
+   *   let x = random(100);
    *   let y = 25;
    *   circle(x, y, 5);
    *
-   *   // Gaussian distribution with sd = 1.
+   *   // Gaussian distribution with a mean of 50 and sd of 1.
    *   x = randomGaussian(50);
    *   y = 50;
    *   circle(x, y, 5);
    *
-   *   // Gaussian distribution with sd = 10.
+   *   // Gaussian distribution with a mean of 50 and sd of 10.
    *   x = randomGaussian(50, 10);
    *   y = 75;
    *   circle(x, y, 5);
-   *
-   *   describe('Three horizontal black lines are filled in randomly. The top line spans entire canvas. The middle line is very short. The bottom line spans two-thirds of the canvas.');
    * }
    * </code>
    * </div>
@@ -511,91 +368,10 @@
       this._gaussian_previous = true;
     }
 
-<<<<<<< HEAD
     const m = mean || 0;
     return y1 * sd + m;
   };
 }
-=======
-/**
- * Returns a random number fitting a Gaussian, or normal, distribution.
- *
- * Normal distributions look like bell curves when plotted. Values from a
- * normal distribution cluster around a central value called the mean. The
- * cluster's standard deviation describes its spread.
- *
- * By default, `randomGaussian()` produces different results each time a
- * sketch runs. The <a href="#/p5/randomSeed">randomSeed()</a> function can be
- * used to generate the same sequence of numbers each time a sketch runs.
- *
- * There's no minimum or maximum value that `randomGaussian()` might return.
- * Values far from the mean are very unlikely and values near the mean are
- * very likely.
- *
- * The version of `randomGaussian()` with no parameters returns values with a
- * mean of 0 and standard deviation of 1.
- *
- * The version of `randomGaussian()` with one parameter interprets the
- * argument passed as the mean. The standard deviation is 1.
- *
- * The version of `randomGaussian()` with two parameters interprets the first
- * argument passed as the mean and the second as the standard deviation.
- *
- * @method randomGaussian
- * @param  {Number} [mean]  mean.
- * @param  {Number} [sd]    standard deviation.
- * @return {Number} random number.
- * @example
- * <div>
- * <code>
- * function setup() {
- *   createCanvas(100, 100);
- *
- *   background(200);
- *
- *   describe('Three horizontal black lines are filled in randomly. The top line spans entire canvas. The middle line is very short. The bottom line spans two-thirds of the canvas.');
- * }
- *
- * function draw() {
- *   // Style the circles.
- *   noStroke();
- *   fill(0, 10);
- *
- *   // Uniform distribution between 0 and 100.
- *   let x = random(100);
- *   let y = 25;
- *   circle(x, y, 5);
- *
- *   // Gaussian distribution with a mean of 50 and sd of 1.
- *   x = randomGaussian(50);
- *   y = 50;
- *   circle(x, y, 5);
- *
- *   // Gaussian distribution with a mean of 50 and sd of 10.
- *   x = randomGaussian(50, 10);
- *   y = 75;
- *   circle(x, y, 5);
- * }
- * </code>
- * </div>
- */
-p5.prototype.randomGaussian = function(mean, sd = 1) {
-  let y1, x1, x2, w;
-  if (this._gaussian_previous) {
-    y1 = y2;
-    this._gaussian_previous = false;
-  } else {
-    do {
-      x1 = this.random(2) - 1;
-      x2 = this.random(2) - 1;
-      w = x1 * x1 + x2 * x2;
-    } while (w >= 1);
-    w = Math.sqrt(-2 * Math.log(w) / w);
-    y1 = x1 * w;
-    y2 = x2 * w;
-    this._gaussian_previous = true;
-  }
->>>>>>> e6053b58
 
 export default random;
 
