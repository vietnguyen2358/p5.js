/**
 * @module Math
 * @submodule Trigonometry
 * @for p5
 * @requires core
 * @requires constants
 */

import * as constants from '../core/constants';

function trigonometry(p5, fn){
  /*
   * all DEGREES/RADIANS conversion should be done in the p5 instance
   * if possible, using the p5._toRadians(), p5._fromRadians() methods.
   */
  fn._angleMode = constants.RADIANS;

  /**
   * Calculates the arc cosine of a number.
   *
   * `acos()` is the inverse of <a href="#/p5/cos">cos()</a>. It expects
   * arguments in the range -1 to 1. By default, `acos()` returns values in the
   * range 0 to &pi; (about 3.14). If the
   * <a href="#/p5/angleMode">angleMode()</a> is `DEGREES`, then values are
   * returned in the range 0 to 180.
   *
   * @method acos
   * @param  {Number} value value whose arc cosine is to be returned.
   * @return {Number}       arc cosine of the given value.
   *
   * @example
   * <div>
   * <code>
   * function setup() {
   *   createCanvas(100, 100);
   *
   *   background(200);
   *
   *   // Calculate cos() and acos() values.
   *   let a = PI;
   *   let c = cos(a);
   *   let ac = acos(c);
   *
   *   // Display the values.
   *   text(`${round(a, 3)}`, 35, 25);
   *   text(`${round(c, 3)}`, 35, 50);
   *   text(`${round(ac, 3)}`, 35, 75);
   *
   *   describe('The numbers 3.142, -1, and 3.142 written on separate rows.');
   * }
   * </code>
   * </div>
   *
   * <div>
   * <code>
   * function setup() {
   *   createCanvas(100, 100);
   *
   *   background(200);
   *
   *   // Calculate cos() and acos() values.
   *   let a = PI + QUARTER_PI;
   *   let c = cos(a);
   *   let ac = acos(c);
   *
   *   // Display the values.
   *   text(`${round(a, 3)}`, 35, 25);
   *   text(`${round(c, 3)}`, 35, 50);
   *   text(`${round(ac, 3)}`, 35, 75);
   *
   *   describe('The numbers 3.927, -0.707, and 2.356 written on separate rows.');
   * }
   * </code>
   * </div>
   */
  fn.acos = function(ratio) {
    return this._fromRadians(Math.acos(ratio));
  };

  /**
   * Calculates the arc sine of a number.
   *
   * `asin()` is the inverse of <a href="#/p5/sin">sin()</a>. It expects input
   * values in the range of -1 to 1. By default, `asin()` returns values in the
   * range -&pi; &divide; 2 (about -1.57) to &pi; &divide; 2 (about 1.57). If
   * the <a href="#/p5/angleMode">angleMode()</a> is `DEGREES` then values are
   * returned in the range -90 to 90.
   *
   * @method asin
   * @param  {Number} value value whose arc sine is to be returned.
   * @return {Number}       arc sine of the given value.
   *
   * @example
   * <div>
   * <code>
   * function setup() {
   *   createCanvas(100, 100);
   *
   *   background(200);
   *
   *   // Calculate sin() and asin() values.
   *   let a = PI / 3;
   *   let s = sin(a);
   *   let as = asin(s);
   *
   *   // Display the values.
   *   text(`${round(a, 3)}`, 35, 25);
   *   text(`${round(s, 3)}`, 35, 50);
   *   text(`${round(as, 3)}`, 35, 75);
   *
   *   describe('The numbers 1.047, 0.866, and 1.047 written on separate rows.');
   * }
   * </code>
   * </div>
   *
   * <div>
   * <code>
   * function setup() {
   *   createCanvas(100, 100);
   *
   *   background(200);
   *
   *   // Calculate sin() and asin() values.
   *   let a = PI + PI / 3;
   *   let s = sin(a);
   *   let as = asin(s);
   *
   *   // Display the values.
   *   text(`${round(a, 3)}`, 35, 25);
   *   text(`${round(s, 3)}`, 35, 50);
   *   text(`${round(as, 3)}`, 35, 75);
   *
   *   describe('The numbers 4.189, -0.866, and -1.047 written on separate rows.');
   * }
   * </code>
   * </div>
   */
  fn.asin = function(ratio) {
    return this._fromRadians(Math.asin(ratio));
  };

  /**
   * Calculates the arc tangent of a number.
   *
   * `atan()` is the inverse of <a href="#/p5/tan">tan()</a>. It expects input
   * values in the range of -Infinity to Infinity. By default, `atan()` returns
   * values in the range -&pi; &divide; 2 (about -1.57) to &pi; &divide; 2
   * (about 1.57). If the <a href="#/p5/angleMode">angleMode()</a> is `DEGREES`
   * then values are returned in the range -90 to 90.
   *
   * @method atan
   * @param  {Number} value value whose arc tangent is to be returned.
   * @return {Number}       arc tangent of the given value.
   *
   * @example
   * <div>
   * <code>
   * function setup() {
   *   createCanvas(100, 100);
   *
   *   background(200);
   *
   *   // Calculate tan() and atan() values.
   *   let a = PI / 3;
   *   let t = tan(a);
   *   let at = atan(t);
   *
   *   // Display the values.
   *   text(`${round(a, 3)}`, 35, 25);
   *   text(`${round(t, 3)}`, 35, 50);
   *   text(`${round(at, 3)}`, 35, 75);
   *
   *   describe('The numbers 1.047, 1.732, and 1.047 written on separate rows.');
   * }
   * </code>
   * </div>
   *
   * <div>
   * <code>
   * function setup() {
   *   createCanvas(100, 100);
   *
   *   background(200);
   *
   *   // Calculate tan() and atan() values.
   *   let a = PI + PI / 3;
   *   let t = tan(a);
   *   let at = atan(t);
   *
   *   // Display the values.
   *   text(`${round(a, 3)}`, 35, 25);
   *   text(`${round(t, 3)}`, 35, 50);
   *   text(`${round(at, 3)}`, 35, 75);
   *
   *   describe('The numbers 4.189, 1.732, and 1.047 written on separate rows.');
   * }
   * </code>
   * </div>
   */
  fn.atan = function(ratio) {
    return this._fromRadians(Math.atan(ratio));
  };

  /**
   * Calculates the angle formed by a point, the origin, and the positive
   * x-axis.
   *
   * `atan2()` is most often used for orienting geometry to the mouse's
   * position, as in `atan2(mouseY, mouseX)`. The first parameter is the point's
   * y-coordinate and the second parameter is its x-coordinate.
   *
   * By default, `atan2()` returns values in the range
   * -&pi; (about -3.14) to &pi; (3.14). If the
   * <a href="#/p5/angleMode">angleMode()</a> is `DEGREES`, then values are
   * returned in the range -180 to 180.
   *
   * @method atan2
   * @param  {Number} y y-coordinate of the point.
   * @param  {Number} x x-coordinate of the point.
   * @return {Number}   arc tangent of the given point.
   *
   * @example
   * <div>
   * <code>
   * function setup() {
   *   createCanvas(100, 100);
   *
   *   describe('A rectangle at the top-left of the canvas rotates with mouse movements.');
   * }
   *
   * function draw() {
   *   background(200);
   *
   *   // Calculate the angle between the mouse
   *   // and the origin.
   *   let a = atan2(mouseY, mouseX);
   *
   *   // Rotate.
   *   rotate(a);
   *
   *   // Draw the shape.
   *   rect(0, 0, 60, 10);
   * }
   * </code>
   * </div>
   *
   * <div>
   * <code>
   * function setup() {
   *   createCanvas(100, 100);
   *
   *   describe('A rectangle at the center of the canvas rotates with mouse movements.');
   * }
   *
   * function draw() {
   *   background(200);
   *
   *   // Translate the origin to the center.
   *   translate(50, 50);
   *
   *   // Get the mouse's coordinates relative to the origin.
   *   let x = mouseX - 50;
   *   let y = mouseY - 50;
   *
   *   // Calculate the angle between the mouse and the origin.
   *   let a = atan2(y, x);
   *
   *   // Rotate.
   *   rotate(a);
   *
   *   // Draw the shape.
   *   rect(-30, -5, 60, 10);
   * }
   * </code>
   * </div>
   */
  fn.atan2 = function(y, x) {
    return this._fromRadians(Math.atan2(y, x));
  };

  /**
   * Calculates the cosine of an angle.
   *
   * `cos()` is useful for many geometric tasks in creative coding. The values
   * returned oscillate between -1 and 1 as the input angle increases. `cos()`
   * takes into account the current <a href="#/p5/angleMode">angleMode()</a>.
   *
   * @method cos
   * @param  {Number} angle the angle.
   * @return {Number}       cosine of the angle.
   *
   * @example
   * <div>
   * <code>
   * function setup() {
   *   createCanvas(100, 100);
   *
   *   describe('A white ball on a string oscillates left and right.');
   * }
   *
   * function draw() {
   *   background(200);
   *
   *   // Calculate the coordinates.
   *   let x = 30 * cos(frameCount * 0.05) + 50;
   *   let y = 50;
   *
   *   // Draw the oscillator.
   *   line(50, y, x, y);
   *   circle(x, y, 20);
   * }
   * </code>
   * </div>
   *
   * <div>
   * <code>
   * function setup() {
   *   createCanvas(100, 100);
   *
   *   background(200);
   *
   *   describe('A series of black dots form a wave pattern.');
   * }
   *
   * function draw() {
   *   // Calculate the coordinates.
   *   let x = frameCount;
   *   let y = 30 * cos(x * 0.1) + 50;
   *
   *   // Draw the point.
   *   point(x, y);
   * }
   * </code>
   * </div>
   *
   * <div>
   * <code>
   * function setup() {
   *   createCanvas(100, 100);
   *
   *   background(200);
   *
   *   describe('A series of black dots form an infinity symbol.');
   * }
   *
   * function draw() {
   *   // Calculate the coordinates.
   *   let x = 30 * cos(frameCount * 0.1) + 50;
   *   let y = 10 * sin(frameCount * 0.2) + 50;
   *
   *   // Draw the point.
   *   point(x, y);
   * }
   * </code>
   * </div>
   */
  fn.cos = function(angle) {
    return Math.cos(this._toRadians(angle));
  };

  /**
   * Calculates the sine of an angle.
   *
   * `sin()` is useful for many geometric tasks in creative coding. The values
   * returned oscillate between -1 and 1 as the input angle increases. `sin()`
   * takes into account the current <a href="#/p5/angleMode">angleMode()</a>.
   *
   * @method sin
   * @param  {Number} angle the angle.
   * @return {Number}       sine of the angle.
   *
   * @example
   * <div>
   * <code>
   * function setup() {
   *   createCanvas(100, 100);
   *
   *   describe('A white ball on a string oscillates up and down.');
   * }
   *
   * function draw() {
   *   background(200);
   *
   *   // Calculate the coordinates.
   *   let x = 50;
   *   let y = 30 * sin(frameCount * 0.05) + 50;
   *
   *   // Draw the oscillator.
   *   line(50, y, x, y);
   *   circle(x, y, 20);
   * }
   * </code>
   * </div>
   *
   * <div>
   * <code>
   * function setup() {
   *   createCanvas(100, 100);
   *
   *   background(200);
   *
   *   describe('A series of black dots form a wave pattern.');
   * }
   *
   * function draw() {
   *   // Calculate the coordinates.
   *   let x = frameCount;
   *   let y = 30 * sin(x * 0.1) + 50;
   *
   *   // Draw the point.
   *   point(x, y);
   * }
   * </code>
   * </div>
   *
   * <div>
   * <code>
   * function setup() {
   *   createCanvas(100, 100);
   *
   *   background(200);
   *
   *   describe('A series of black dots form an infinity symbol.');
   * }
   *
   * function draw() {
   *   // Calculate the coordinates.
   *   let x = 30 * cos(frameCount * 0.1) + 50;
   *   let y = 10 * sin(frameCount * 0.2) + 50;
   *
   *   // Draw the point.
   *   point(x, y);
   * }
   * </code>
   * </div>
   */
  fn.sin = function(angle) {
    return Math.sin(this._toRadians(angle));
  };

  /**
   * Calculates the tangent of an angle.
   *
   * `tan()` is useful for many geometric tasks in creative coding. The values
   * returned range from -Infinity to Infinity and repeat periodically as the
   * input angle increases. `tan()` takes into account the current
   * <a href="#/p5/angleMode">angleMode()</a>.
   *
   * @method tan
   * @param  {Number} angle the angle.
   * @return {Number}       tangent of the angle.
   *
   * @example
   * <div>
   * <code>
   * function setup() {
   *   createCanvas(100, 100);
   *
   *   background(200);
   *
   *   describe('A series of identical curves drawn with black dots. Each curve starts from the top of the canvas, continues down at a slight angle, flattens out at the middle of the canvas, then continues to the bottom.');
   * }
   *
   * function draw() {
   *   // Calculate the coordinates.
   *   let x = frameCount;
   *   let y = 5 * tan(x * 0.1) + 50;
   *
   *   // Draw the point.
   *   point(x, y);
   * }
   * </code>
   * </div>
   */
  fn.tan = function(angle) {
    return Math.tan(this._toRadians(angle));
  };

  /**
   * Converts an angle measured in radians to its value in degrees.
   *
   * Degrees and radians are both units for measuring angles. There are 360˚ in
   * one full rotation. A full rotation is 2 &times; &pi; (about 6.28) radians.
   *
   * The same angle can be expressed in with either unit. For example, 90° is a
   * quarter of a full rotation. The same angle is 2 &times; &pi; &divide; 4
   * (about 1.57) radians.
   *
   * @method degrees
   * @param  {Number} radians radians value to convert to degrees.
   * @return {Number}         converted angle.
   *
   * @example
   * <div>
   * <code>
   * function setup() {
   *   createCanvas(100, 100);
   *
   *   background(200);
   *
   *   // Calculate the angle conversion.
   *   let rad = QUARTER_PI;
   *   let deg = degrees(rad);
   *
   *   // Display the conversion.
   *   text(`${round(rad, 2)} rad = ${deg}˚`, 10, 50);
   *
   *   describe('The text "0.79 rad = 45˚".');
   * }
   * </code>
   * </div>
   */
  fn.degrees = angle => angle * constants.RAD_TO_DEG;

  /**
   * Converts an angle measured in degrees to its value in radians.
   *
   * Degrees and radians are both units for measuring angles. There are 360˚ in
   * one full rotation. A full rotation is 2 &times; &pi; (about 6.28) radians.
   *
   * The same angle can be expressed in with either unit. For example, 90° is a
   * quarter of a full rotation. The same angle is 2 &times; &pi; &divide; 4
   * (about 1.57) radians.
   *
   * @method radians
   * @param  {Number} degrees degree value to convert to radians.
   * @return {Number}         converted angle.
   *
   * @example
   * <div>
   * <code>
   * function setup() {
   *   createCanvas(100, 100);
   *
   *   background(200);
   *
   *   // Caclulate the angle conversion.
   *   let deg = 45;
   *   let rad = radians(deg);
   *
   *   // Display the angle conversion.
   *   text(`${deg}˚ = ${round(rad, 3)} rad`, 10, 50);
   *
   *   describe('The text "45˚ = 0.785 rad".');
   * }
   * </code>
   * </div>
   */
  fn.radians = angle => angle * constants.DEG_TO_RAD;

  /**
   * Changes the unit system used to measure angles.
   *
   * Degrees and radians are both units for measuring angles. There are 360˚ in
   * one full rotation. A full rotation is 2 &times; &pi; (about 6.28) radians.
   *
   * Functions such as <a href="#/p5/rotate">rotate()</a> and
   * <a href="#/p5/sin">sin()</a> expect angles measured radians by default.
   * Calling `angleMode(DEGREES)` switches to degrees. Calling
   * `angleMode(RADIANS)` switches back to radians.
   *
   * Calling `angleMode()` with no arguments returns current angle mode, which
   * is either `RADIANS` or `DEGREES`.
   *
   * @method angleMode
<<<<<<< HEAD
   * @param {(RADIANS|DEGREES)} mode either RADIANS or DEGREES.
=======
   * @param {Constant} mode either RADIANS or DEGREES.
   *
>>>>>>> 2ceea580
   * @example
   * <div>
   * <code>
   * function setup() {
   *   createCanvas(100, 100);
   *
   *   background(200);
   *
   *   // Rotate 1/8 turn.
   *   rotate(QUARTER_PI);
   *
   *   // Draw a line.
   *   line(0, 0, 80, 0);
   *
   *   describe('A diagonal line radiating from the top-left corner of a square.');
   * }
   * </code>
   * </div>
   *
   * <div>
   * <code>
   * function setup() {
   *   createCanvas(100, 100);
   *
   *   background(200);
   *
   *   // Use degrees.
   *   angleMode(DEGREES);
   *
   *   // Rotate 1/8 turn.
   *   rotate(45);
   *
   *   // Draw a line.
   *   line(0, 0, 80, 0);
   *
   *   describe('A diagonal line radiating from the top-left corner of a square.');
   * }
   * </code>
   * </div>
   *
   * <div>
   * <code>
   * function setup() {
   *   createCanvas(100, 100);
   *
   *   background(50);
   *
   *   // Calculate the angle to rotate.
   *   let angle = TWO_PI / 7;
   *
   *   // Move the origin to the center.
   *   translate(50, 50);
   *
   *   // Style the flower.
   *   noStroke();
   *   fill(255, 50);
   *
   *   // Draw the flower.
   *   for (let i = 0; i < 7; i += 1) {
   *     ellipse(0, 0, 80, 20);
   *     rotate(angle);
   *   }
   *
   *   describe('A translucent white flower on a dark background.');
   * }
   * </code>
   * </div>
   *
   * <div>
   * <code>
   * function setup() {
   *   createCanvas(100, 100);
   *
   *   background(50);
   *
   *   // Use degrees.
   *   angleMode(DEGREES);
   *
   *   // Calculate the angle to rotate.
   *   let angle = 360 / 7;
   *
   *   // Move the origin to the center.
   *   translate(50, 50);
   *
   *   // Style the flower.
   *   noStroke();
   *   fill(255, 50);
   *
   *   // Draw the flower.
   *   for (let i = 0; i < 7; i += 1) {
   *     ellipse(0, 0, 80, 20);
   *     rotate(angle);
   *   }
   *
   *   describe('A translucent white flower on a dark background.');
   * }
   * </code>
   * </div>
   *
   * <div>
   * <code>
   * function setup() {
   *   createCanvas(100, 100);
   *
   *   describe('A white ball on a string oscillates left and right.');
   * }
   *
   * function draw() {
   *   background(200);
   *
   *   // Calculate the coordinates.
   *   let x = 30 * cos(frameCount * 0.05) + 50;
   *   let y = 50;
   *
   *   // Draw the oscillator.
   *   line(50, y, x, y);
   *   circle(x, y, 20);
   * }
   * </code>
   * </div>
   *
   * <div>
   * <code>
   * function setup() {
   *   createCanvas(100, 100);
   *
   *   // Use degrees.
   *   angleMode(DEGREES);
   *
   *   describe('A white ball on a string oscillates left and right.');
   * }
   *
   * function draw() {
   *   background(200);
   *
   *   // Calculate the coordinates.
   *   let x = 30 * cos(frameCount * 2.86) + 50;
   *   let y = 50;
   *
   *   // Draw the oscillator.
   *   line(50, y, x, y);
   *   circle(x, y, 20);
   * }
   * </code>
   * </div>
   *
   * <div>
   * <code>
   * function setup() {
   *   createCanvas(100, 100);
   *
   *   background(200);
   *
   *   // Draw the upper line.
   *   rotate(PI / 6);
   *   line(0, 0, 80, 0);
   *
   *   // Use degrees.
   *   angleMode(DEGREES);
   *
   *   // Draw the lower line.
   *   rotate(30);
   *   line(0, 0, 80, 0);
   *
   *   describe('Two diagonal lines radiating from the top-left corner of a square. The lines are oriented 30 degrees from the edges of the square and 30 degrees apart from each other.');
   * }
   * </code>
   * </div>
   */
  /**
   * @method angleMode
   * @return {(RADIANS|DEGREES)} mode either RADIANS or DEGREES
   */
  fn.angleMode = function(mode) {
    p5._validateParameters('angleMode', arguments);
    if (typeof mode === 'undefined') {
      return this._angleMode;
    } else if (mode === constants.DEGREES || mode === constants.RADIANS) {
      const prevMode = this._angleMode;

      // No change
      if(mode === prevMode) return;

      // Otherwise adjust pRotation according to new mode
      // This is necessary for acceleration events to work properly
      if(mode === constants.RADIANS) {
        // Change pRotation to radians
        this._setProperty('pRotationX', this.pRotationX * constants.DEG_TO_RAD);
        this._setProperty('pRotationY', this.pRotationY * constants.DEG_TO_RAD);
        this._setProperty('pRotationZ', this.pRotationZ * constants.DEG_TO_RAD);
      } else {
        // Change pRotation to degrees
        this._setProperty('pRotationX', this.pRotationX * constants.RAD_TO_DEG);
        this._setProperty('pRotationY', this.pRotationY * constants.RAD_TO_DEG);
        this._setProperty('pRotationZ', this.pRotationZ * constants.RAD_TO_DEG);
      }

      this._angleMode = mode;
    }
  };

  /**
   * converts angles from the current angleMode to RADIANS
   *
   * @method _toRadians
   * @private
   * @param {Number} angle
   * @returns {Number}
   */
  fn._toRadians = function(angle) {
    if (this._angleMode === constants.DEGREES) {
      return angle * constants.DEG_TO_RAD;
    }
    return angle;
  };

  /**
   * converts angles from the current angleMode to DEGREES
   *
   * @method _toDegrees
   * @private
   * @param {Number} angle
   * @returns {Number}
   */
  fn._toDegrees = function(angle) {
    if (this._angleMode === constants.RADIANS) {
      return angle * constants.RAD_TO_DEG;
    }
    return angle;
  };

  /**
   * converts angles from RADIANS into the current angleMode
   *
   * @method _fromRadians
   * @private
   * @param {Number} angle
   * @returns {Number}
   */
  fn._fromRadians = function(angle) {
    if (this._angleMode === constants.DEGREES) {
      return angle * constants.RAD_TO_DEG;
    }
    return angle;
  };

  /**
   * converts angles from DEGREES into the current angleMode
   *
   * @method _fromDegrees
   * @private
   * @param {Number} angle
   * @returns {Number}
   */
  fn._fromDegrees = function(angle) {
    if (this._angleMode === constants.RADIANS) {
      return angle * constants.DEG_TO_RAD;
    }
    return angle;
  };
}

export default trigonometry;

if(typeof p5 !== 'undefined'){
  trigonometry(p5, p5.prototype);
}<|MERGE_RESOLUTION|>--- conflicted
+++ resolved
@@ -563,12 +563,7 @@
    * is either `RADIANS` or `DEGREES`.
    *
    * @method angleMode
-<<<<<<< HEAD
    * @param {(RADIANS|DEGREES)} mode either RADIANS or DEGREES.
-=======
-   * @param {Constant} mode either RADIANS or DEGREES.
-   *
->>>>>>> 2ceea580
    * @example
    * <div>
    * <code>
