/**
 * @module Math
 * @submodule Trigonometry
 * @for p5
 * @requires core
 * @requires constants
 */

import * as constants from '../core/constants';

function trigonometry(p5, fn){
  /*
   * all DEGREES/RADIANS conversion should be done in the p5 instance
   * if possible, using the p5._toRadians(), p5._fromRadians() methods.
   */
  fn._angleMode = constants.RADIANS;

<<<<<<< HEAD
  /**
   * The inverse of <a href="#/p5/cos">cos()</a>, returns the arc cosine of a
   * value. This function expects arguments in the range -1 to 1. By default,
   * `acos()` returns values in the range 0 to &pi; (about 3.14). If the
   * <a href="#/p5/angleMode">angleMode()</a> is `DEGREES`, then values are
   * returned in the range 0 to 180.
   *
   * @method acos
   * @param  {Number} value value whose arc cosine is to be returned.
   * @return {Number}       arc cosine of the given value.
   *
   * @example
   * <div>
   * <code>
   * let a = PI + QUARTER_PI;
   * let c = cos(a);
   * let ac = acos(c);
   * text(`${round(a, 3)}`, 35, 25);
   * text(`${round(c, 3)}`, 35, 50);
   * text(`${round(ac, 3)}`, 35, 75);
   *
   * describe('The numbers 3.142, -1, and 3.142 written on separate rows.');
   * </code>
   * </div>
   *
   * <div>
   * <code>
   * let a = PI;
   * let c = cos(a);
   * let ac = acos(c);
   * text(`${round(a, 3)}`, 35, 25);
   * text(`${round(c, 3)}`, 35, 50);
   * text(`${round(ac, 3)}`, 35, 75);
   *
   * describe('The numbers 3.927, -0.707, and 2.356 written on separate rows.');
   * </code>
   * </div>
   */
  fn.acos = function(ratio) {
    return this._fromRadians(Math.acos(ratio));
  };

  /**
   * The inverse of <a href="#/p5/sin">sin()</a>, returns the arc sine of a
   * value. This function expects input values in the range of -1 to 1. By
   * default, `asin()` returns values in the range -&pi; &divide; 2
   * (about -1.57) to &pi; &divide; 2 (about 1.57). If the
   * <a href="#/p5/angleMode">angleMode()</a> is `DEGREES` then values are
   * returned in the range -90 to 90.
   *
   * @method asin
   * @param  {Number} value value whose arc sine is to be returned.
   * @return {Number}       arc sine of the given value.
   *
   * @example
   * <div>
   * <code>
   * let a = PI / 3;
   * let s = sin(a);
   * let as = asin(s);
   * text(`${round(a, 3)}`, 35, 25);
   * text(`${round(s, 3)}`, 35, 50);
   * text(`${round(as, 3)}`, 35, 75);
   *
   * describe('The numbers 1.047, 0.866, and 1.047 written on separate rows.');
   * </code>
   * </div>
   *
   * <div>
   * <code>
   * let a = PI + PI / 3;
   * let s = sin(a);
   * let as = asin(s);
   * text(`${round(a, 3)}`, 35, 25);
   * text(`${round(s, 3)}`, 35, 50);
   * text(`${round(as, 3)}`, 35, 75);
   *
   * describe('The numbers 4.189, -0.866, and -1.047 written on separate rows.');
   * </code>
   * </div>
   */
  fn.asin = function(ratio) {
    return this._fromRadians(Math.asin(ratio));
  };

  /**
   * The inverse of <a href="#/p5/tan">tan()</a>, returns the arc tangent of a
   * value. This function expects input values in the range of -Infinity to
   * Infinity. By default, `atan()` returns values in the range -&pi; &divide; 2
   * (about -1.57) to &pi; &divide; 2 (about 1.57). If the
   * <a href="#/p5/angleMode">angleMode()</a> is `DEGREES` then values are
   * returned in the range -90 to 90.
   *
   * @method atan
   * @param  {Number} value value whose arc tangent is to be returned.
   * @return {Number}       arc tangent of the given value.
   *
   * @example
   * <div>
   * <code>
   * let a = PI / 3;
   * let t = tan(a);
   * let at = atan(t);
   * text(`${round(a, 3)}`, 35, 25);
   * text(`${round(t, 3)}`, 35, 50);
   * text(`${round(at, 3)}`, 35, 75);
   *
   * describe('The numbers 1.047, 1.732, and 1.047 written on separate rows.');
   * </code>
   * </div>
   *
   * <div>
   * <code>
   * let a = PI + PI / 3;
   * let t = tan(a);
   * let at = atan(t);
   * text(`${round(a, 3)}`, 35, 25);
   * text(`${round(t, 3)}`, 35, 50);
   * text(`${round(at, 3)}`, 35, 75);
   *
   * describe('The numbers 4.189, 1.732, and 1.047 written on separate rows.');
   * </code>
   * </div>
   */
  fn.atan = function(ratio) {
    return this._fromRadians(Math.atan(ratio));
  };

  /**
   * Calculates the angle formed by a specified point, the origin, and the
   * positive x-axis. By default, `atan2()` returns values in the range
   * -&pi; (about -3.14) to &pi; (3.14). If the
   * <a href="#/p5/angleMode">angleMode()</a> is `DEGREES`, then values are
   * returned in the range -180 to 180. The `atan2()` function is most often
   * used for orienting geometry to the mouse's position.
   *
   * Note: The y-coordinate of the point is the first parameter and the
   * x-coordinate is the second parameter.
   *
   * @method atan2
   * @param  {Number} y y-coordinate of the point.
   * @param  {Number} x x-coordinate of the point.
   * @return {Number}   arc tangent of the given point.
   *
   * @example
   * <div>
   * <code>
   * function draw() {
   *   background(200);
   *   translate(width / 2, height / 2);
   *   let x = mouseX - width / 2;
   *   let y = mouseY - height / 2;
   *   let a = atan2(y, x);
   *   rotate(a);
   *   rect(-30, -5, 60, 10);
   *
   *   describe('A rectangle at the center of the canvas rotates with mouse movements.');
   * }
   * </code>
   * </div>
   */
  fn.atan2 = function(y, x) {
    return this._fromRadians(Math.atan2(y, x));
  };

  /**
   * Calculates the cosine of an angle. `cos()` is useful for many geometric
   * tasks in creative coding. The values returned oscillate between -1 and 1
   * as the input angle increases. `cos()` takes into account the current
   * <a href="#/p5/angleMode">angleMode</a>.
   *
   * @method cos
   * @param  {Number} angle the angle.
   * @return {Number}       cosine of the angle.
   *
   * @example
   * <div>
   * <code>
   * function draw() {
   *   background(200);
   *
   *   let t = frameCount;
   *   let x = 30 * cos(t * 0.05) + 50;
   *   let y = 50;
   *   line(50, y, x, y);
   *   circle(x, y, 20);
   *
   *   describe('A white ball on a string oscillates left and right.');
   * }
   * </code>
   * </div>
   *
   * <div>
   * <code>
   * function draw() {
   *   let x = frameCount;
   *   let y = 30 * cos(x * 0.1) + 50;
   *   point(x, y);
   *
   *   describe('A series of black dots form a wave pattern.');
   * }
   * </code>
   * </div>
   *
   * <div>
   * <code>
   * function draw() {
   *   let t = frameCount;
   *   let x = 30 * cos(t * 0.1) + 50;
   *   let y = 10 * sin(t * 0.2) + 50;
   *   point(x, y);
   *
   *   describe('A series of black dots form an infinity symbol.');
   * }
   * </code>
   * </div>
   */
  fn.cos = function(angle) {
    return Math.cos(this._toRadians(angle));
  };

  /**
   * Calculates the sine of an angle. `sin()` is useful for many geometric tasks
   * in creative coding. The values returned oscillate between -1 and 1 as the
   * input angle increases. `sin()` takes into account the current
   * <a href="#/p5/angleMode">angleMode</a>.
   *
   * @method sin
   * @param  {Number} angle the angle.
   * @return {Number}       sine of the angle.
   *
   * @example
   * <div>
   * <code>
   * function draw() {
   *   background(200);
   *
   *   let t = frameCount;
   *   let x = 50;
   *   let y = 30 * sin(t * 0.05) + 50;
   *   line(x, 50, x, y);
   *   circle(x, y, 20);
   *
   *   describe('A white ball on a string oscillates up and down.');
   * }
   * </code>
   * </div>
   *
   * <div>
   * <code>
   * function draw() {
   *   let x = frameCount;
   *   let y = 30 * sin(x * 0.1) + 50;
   *   point(x, y);
   *
   *   describe('A series of black dots form a wave pattern.');
   * }
   * </code>
   * </div>
   *
   * <div>
   * <code>
   * function draw() {
   *   let t = frameCount;
   *   let x = 30 * cos(t * 0.1) + 50;
   *   let y = 10 * sin(t * 0.2) + 50;
   *   point(x, y);
   *
   *   describe('A series of black dots form an infinity symbol.');
   * }
   * </code>
   * </div>
   */
  fn.sin = function(angle) {
    return Math.sin(this._toRadians(angle));
  };

  /**
   * Calculates the tangent of an angle. `tan()` is useful for many geometric
   * tasks in creative coding. The values returned range from -Infinity
   * to Infinity and repeat periodically as the input angle increases. `tan()`
   * takes into account the current <a href="#/p5/angleMode">angleMode</a>.
   *
   * @method tan
   * @param  {Number} angle the angle.
   * @return {Number}       tangent of the angle.
   *
   * @example
   * <div>
   * <code>
   * function draw() {
   *   let x = frameCount;
   *   let y = 5 * tan(x * 0.1) + 50;
   *   point(x, y);
   *
   *   describe('A series of identical curves drawn with black dots. Each curve starts from the top of the canvas, continues down at a slight angle, flattens out at the middle of the canvas, then continues to the bottom.');
   * }
   * </code>
   * </div>
   */
  fn.tan = function(angle) {
    return Math.tan(this._toRadians(angle));
  };

  /**
   * Converts an angle measurement in radians to its corresponding value in
   * degrees. Degrees and radians are two ways of measuring the same thing.
   * There are 360 degrees in a circle and 2 &times; &pi; (about 6.28)
   * radians in a circle. For example, 90° = &pi; &divide; 2 (about 1.57)
   * radians. This function doesn't take into account the current
   * <a href="#/p5/angleMode">angleMode()</a>.
   *
   * @method degrees
   * @param  {Number} radians radians value to convert to degrees.
   * @return {Number}         converted angle.
   *
   * @example
   * <div>
   * <code>
   * let rad = QUARTER_PI;
   * let deg = degrees(rad);
   * text(`${round(rad, 2)} rad = ${deg}˚`, 10, 50);
   *
   * describe('The text "0.79 rad = 45˚".');
   * </code>
   * </div>
   */
  fn.degrees = angle => angle * constants.RAD_TO_DEG;

  /**
   * Converts an angle measurement in degrees to its corresponding value in
   * radians. Degrees and radians are two ways of measuring the same thing.
   * There are 360 degrees in a circle and 2 &times; &pi; (about 6.28)
   * radians in a circle. For example, 90° = &pi; &divide; 2 (about 1.57)
   * radians. This function doesn't take into account the current
   * <a href="#/p5/angleMode">angleMode()</a>.
   *
   * @method radians
   * @param  {Number} degrees degree value to convert to radians.
   * @return {Number}         converted angle.
   *
   * @example
   * <div>
   * <code>
   * let deg = 45;
   * let rad = radians(deg);
   * text(`${deg}˚ = ${round(rad, 3)} rad`, 10, 50);
   *
   * describe('The text "45˚ = 0.785 rad".');
   * </code>
   * </div>
   */
  fn.radians = angle => angle * constants.DEG_TO_RAD;

  /**
   * Changes the way trigonometric functions interpret angle values. By default,
   * the mode is `RADIANS`.
   *
   * Calling `angleMode()` with no arguments returns current angle mode.
   * @method angleMode
   * @param {Constant} mode either RADIANS or DEGREES.
   * @example
   * <div>
   * <code>
   * let r = 40;
   * push();
   * rotate(PI / 6);
   * line(0, 0, r, 0);
   * text('0.524 rad', r, 0);
   * pop();
   *
   * angleMode(DEGREES);
   * push();
   * rotate(60);
   * line(0, 0, r, 0);
   * text('60˚', r, 0);
   * pop();
   *
   * describe('Two diagonal lines radiating from the top left corner of a square. The lines are oriented 30 degrees from the edges of the square and 30 degrees apart from each other.');
   * </code>
   * </div>
   *
   */
  /**
   * @method angleMode
   * @return {Constant} mode either RADIANS or DEGREES
   */
  fn.angleMode = function(mode) {
    p5._validateParameters('angleMode', arguments);
    if (typeof mode === 'undefined') {
      return this._angleMode;
    } else if (mode === constants.DEGREES || mode === constants.RADIANS) {
      const prevMode = this._angleMode;
=======
/**
 * Calculates the arc cosine of a number.
 *
 * `acos()` is the inverse of <a href="#/p5/cos">cos()</a>. It expects
 * arguments in the range -1 to 1. By default, `acos()` returns values in the
 * range 0 to &pi; (about 3.14). If the
 * <a href="#/p5/angleMode">angleMode()</a> is `DEGREES`, then values are
 * returned in the range 0 to 180.
 *
 * @method acos
 * @param  {Number} value value whose arc cosine is to be returned.
 * @return {Number}       arc cosine of the given value.
 *
 * @example
 * <div>
 * <code>
 * function setup() {
 *   createCanvas(100, 100);
 *
 *   background(200);
 *
 *   // Calculate cos() and acos() values.
 *   let a = PI;
 *   let c = cos(a);
 *   let ac = acos(c);
 *
 *   // Display the values.
 *   text(`${round(a, 3)}`, 35, 25);
 *   text(`${round(c, 3)}`, 35, 50);
 *   text(`${round(ac, 3)}`, 35, 75);
 *
 *   describe('The numbers 3.142, -1, and 3.142 written on separate rows.');
 * }
 * </code>
 * </div>
 *
 * <div>
 * <code>
 * function setup() {
 *   createCanvas(100, 100);
 *
 *   background(200);
 *
 *   // Calculate cos() and acos() values.
 *   let a = PI + QUARTER_PI;
 *   let c = cos(a);
 *   let ac = acos(c);
 *
 *   // Display the values.
 *   text(`${round(a, 3)}`, 35, 25);
 *   text(`${round(c, 3)}`, 35, 50);
 *   text(`${round(ac, 3)}`, 35, 75);
 *
 *   describe('The numbers 3.927, -0.707, and 2.356 written on separate rows.');
 * }
 * </code>
 * </div>
 */
p5.prototype.acos = function(ratio) {
  return this._fromRadians(Math.acos(ratio));
};

/**
 * Calculates the arc sine of a number.
 *
 * `asin()` is the inverse of <a href="#/p5/sin">sin()</a>. It expects input
 * values in the range of -1 to 1. By default, `asin()` returns values in the
 * range -&pi; &divide; 2 (about -1.57) to &pi; &divide; 2 (about 1.57). If
 * the <a href="#/p5/angleMode">angleMode()</a> is `DEGREES` then values are
 * returned in the range -90 to 90.
 *
 * @method asin
 * @param  {Number} value value whose arc sine is to be returned.
 * @return {Number}       arc sine of the given value.
 *
 * @example
 * <div>
 * <code>
 * function setup() {
 *   createCanvas(100, 100);
 *
 *   background(200);
 *
 *   // Calculate sin() and asin() values.
 *   let a = PI / 3;
 *   let s = sin(a);
 *   let as = asin(s);
 *
 *   // Display the values.
 *   text(`${round(a, 3)}`, 35, 25);
 *   text(`${round(s, 3)}`, 35, 50);
 *   text(`${round(as, 3)}`, 35, 75);
 *
 *   describe('The numbers 1.047, 0.866, and 1.047 written on separate rows.');
 * }
 * </code>
 * </div>
 *
 * <div>
 * <code>
 * function setup() {
 *   createCanvas(100, 100);
 *
 *   background(200);
 *
 *   // Calculate sin() and asin() values.
 *   let a = PI + PI / 3;
 *   let s = sin(a);
 *   let as = asin(s);
 *
 *   // Display the values.
 *   text(`${round(a, 3)}`, 35, 25);
 *   text(`${round(s, 3)}`, 35, 50);
 *   text(`${round(as, 3)}`, 35, 75);
 *
 *   describe('The numbers 4.189, -0.866, and -1.047 written on separate rows.');
 * }
 * </code>
 * </div>
 */
p5.prototype.asin = function(ratio) {
  return this._fromRadians(Math.asin(ratio));
};

/**
 * Calculates the arc tangent of a number.
 *
 * `atan()` is the inverse of <a href="#/p5/tan">tan()</a>. It expects input
 * values in the range of -Infinity to Infinity. By default, `atan()` returns
 * values in the range -&pi; &divide; 2 (about -1.57) to &pi; &divide; 2
 * (about 1.57). If the <a href="#/p5/angleMode">angleMode()</a> is `DEGREES`
 * then values are returned in the range -90 to 90.
 *
 * @method atan
 * @param  {Number} value value whose arc tangent is to be returned.
 * @return {Number}       arc tangent of the given value.
 *
 * @example
 * <div>
 * <code>
 * function setup() {
 *   createCanvas(100, 100);
 *
 *   background(200);
 *
 *   // Calculate tan() and atan() values.
 *   let a = PI / 3;
 *   let t = tan(a);
 *   let at = atan(t);
 *
 *   // Display the values.
 *   text(`${round(a, 3)}`, 35, 25);
 *   text(`${round(t, 3)}`, 35, 50);
 *   text(`${round(at, 3)}`, 35, 75);
 *
 *   describe('The numbers 1.047, 1.732, and 1.047 written on separate rows.');
 * }
 * </code>
 * </div>
 *
 * <div>
 * <code>
 * function setup() {
 *   createCanvas(100, 100);
 *
 *   background(200);
 *
 *   // Calculate tan() and atan() values.
 *   let a = PI + PI / 3;
 *   let t = tan(a);
 *   let at = atan(t);
 *
 *   // Display the values.
 *   text(`${round(a, 3)}`, 35, 25);
 *   text(`${round(t, 3)}`, 35, 50);
 *   text(`${round(at, 3)}`, 35, 75);
 *
 *   describe('The numbers 4.189, 1.732, and 1.047 written on separate rows.');
 * }
 * </code>
 * </div>
 */
p5.prototype.atan = function(ratio) {
  return this._fromRadians(Math.atan(ratio));
};

/**
 * Calculates the angle formed by a point, the origin, and the positive
 * x-axis.
 *
 * `atan2()` is most often used for orienting geometry to the mouse's
 * position, as in `atan2(mouseY, mouseX)`. The first parameter is the point's
 * y-coordinate and the second parameter is its x-coordinate.
 *
 * By default, `atan2()` returns values in the range
 * -&pi; (about -3.14) to &pi; (3.14). If the
 * <a href="#/p5/angleMode">angleMode()</a> is `DEGREES`, then values are
 * returned in the range -180 to 180.
 *
 * @method atan2
 * @param  {Number} y y-coordinate of the point.
 * @param  {Number} x x-coordinate of the point.
 * @return {Number}   arc tangent of the given point.
 *
 * @example
 * <div>
 * <code>
 * function setup() {
 *   createCanvas(100, 100);
 *
 *   describe('A rectangle at the top-left of the canvas rotates with mouse movements.');
 * }
 *
 * function draw() {
 *   background(200);
 *
 *   // Calculate the angle between the mouse
 *   // and the origin.
 *   let a = atan2(mouseY, mouseX);
 *
 *   // Rotate.
 *   rotate(a);
 *
 *   // Draw the shape.
 *   rect(0, 0, 60, 10);
 * }
 * </code>
 * </div>
 *
 * <div>
 * <code>
 * function setup() {
 *   createCanvas(100, 100);
 *
 *   describe('A rectangle at the center of the canvas rotates with mouse movements.');
 * }
 *
 * function draw() {
 *   background(200);
 *
 *   // Translate the origin to the center.
 *   translate(50, 50);
 *
 *   // Get the mouse's coordinates relative to the origin.
 *   let x = mouseX - 50;
 *   let y = mouseY - 50;
 *
 *   // Calculate the angle between the mouse and the origin.
 *   let a = atan2(y, x);
 *
 *   // Rotate.
 *   rotate(a);
 *
 *   // Draw the shape.
 *   rect(-30, -5, 60, 10);
 * }
 * </code>
 * </div>
 */
p5.prototype.atan2 = function(y, x) {
  return this._fromRadians(Math.atan2(y, x));
};

/**
 * Calculates the cosine of an angle.
 *
 * `cos()` is useful for many geometric tasks in creative coding. The values
 * returned oscillate between -1 and 1 as the input angle increases. `cos()`
 * takes into account the current <a href="#/p5/angleMode">angleMode()</a>.
 *
 * @method cos
 * @param  {Number} angle the angle.
 * @return {Number}       cosine of the angle.
 *
 * @example
 * <div>
 * <code>
 * function setup() {
 *   createCanvas(100, 100);
 *
 *   describe('A white ball on a string oscillates left and right.');
 * }
 *
 * function draw() {
 *   background(200);
 *
 *   // Calculate the coordinates.
 *   let x = 30 * cos(frameCount * 0.05) + 50;
 *   let y = 50;
 *
 *   // Draw the oscillator.
 *   line(50, y, x, y);
 *   circle(x, y, 20);
 * }
 * </code>
 * </div>
 *
 * <div>
 * <code>
 * function setup() {
 *   createCanvas(100, 100);
 *
 *   background(200);
 *
 *   describe('A series of black dots form a wave pattern.');
 * }
 *
 * function draw() {
 *   // Calculate the coordinates.
 *   let x = frameCount;
 *   let y = 30 * cos(x * 0.1) + 50;
 *
 *   // Draw the point.
 *   point(x, y);
 * }
 * </code>
 * </div>
 *
 * <div>
 * <code>
 * function setup() {
 *   createCanvas(100, 100);
 *
 *   background(200);
 *
 *   describe('A series of black dots form an infinity symbol.');
 * }
 *
 * function draw() {
 *   // Calculate the coordinates.
 *   let x = 30 * cos(frameCount * 0.1) + 50;
 *   let y = 10 * sin(frameCount * 0.2) + 50;
 *
 *   // Draw the point.
 *   point(x, y);
 * }
 * </code>
 * </div>
 */
p5.prototype.cos = function(angle) {
  return Math.cos(this._toRadians(angle));
};

/**
 * Calculates the sine of an angle.
 *
 * `sin()` is useful for many geometric tasks in creative coding. The values
 * returned oscillate between -1 and 1 as the input angle increases. `sin()`
 * takes into account the current <a href="#/p5/angleMode">angleMode()</a>.
 *
 * @method sin
 * @param  {Number} angle the angle.
 * @return {Number}       sine of the angle.
 *
 * @example
 * <div>
 * <code>
 * function setup() {
 *   createCanvas(100, 100);
 *
 *   describe('A white ball on a string oscillates up and down.');
 * }
 *
 * function draw() {
 *   background(200);
 *
 *   // Calculate the coordinates.
 *   let x = 50;
 *   let y = 30 * sin(frameCount * 0.05) + 50;
 *
 *   // Draw the oscillator.
 *   line(50, y, x, y);
 *   circle(x, y, 20);
 * }
 * </code>
 * </div>
 *
 * <div>
 * <code>
 * function setup() {
 *   createCanvas(100, 100);
 *
 *   background(200);
 *
 *   describe('A series of black dots form a wave pattern.');
 * }
 *
 * function draw() {
 *   // Calculate the coordinates.
 *   let x = frameCount;
 *   let y = 30 * sin(x * 0.1) + 50;
 *
 *   // Draw the point.
 *   point(x, y);
 * }
 * </code>
 * </div>
 *
 * <div>
 * <code>
 * function setup() {
 *   createCanvas(100, 100);
 *
 *   background(200);
 *
 *   describe('A series of black dots form an infinity symbol.');
 * }
 *
 * function draw() {
 *   // Calculate the coordinates.
 *   let x = 30 * cos(frameCount * 0.1) + 50;
 *   let y = 10 * sin(frameCount * 0.2) + 50;
 *
 *   // Draw the point.
 *   point(x, y);
 * }
 * </code>
 * </div>
 */
p5.prototype.sin = function(angle) {
  return Math.sin(this._toRadians(angle));
};

/**
 * Calculates the tangent of an angle.
 *
 * `tan()` is useful for many geometric tasks in creative coding. The values
 * returned range from -Infinity to Infinity and repeat periodically as the
 * input angle increases. `tan()` takes into account the current
 * <a href="#/p5/angleMode">angleMode()</a>.
 *
 * @method tan
 * @param  {Number} angle the angle.
 * @return {Number}       tangent of the angle.
 *
 * @example
 * <div>
 * <code>
 * function setup() {
 *   createCanvas(100, 100);
 *
 *   background(200);
 *
 *   describe('A series of identical curves drawn with black dots. Each curve starts from the top of the canvas, continues down at a slight angle, flattens out at the middle of the canvas, then continues to the bottom.');
 * }
 *
 * function draw() {
 *   // Calculate the coordinates.
 *   let x = frameCount;
 *   let y = 5 * tan(x * 0.1) + 50;
 *
 *   // Draw the point.
 *   point(x, y);
 * }
 * </code>
 * </div>
 */
p5.prototype.tan = function(angle) {
  return Math.tan(this._toRadians(angle));
};

/**
 * Converts an angle measured in radians to its value in degrees.
 *
 * Degrees and radians are both units for measuring angles. There are 360˚ in
 * one full rotation. A full rotation is 2 &times; &pi; (about 6.28) radians.
 *
 * The same angle can be expressed in with either unit. For example, 90° is a
 * quarter of a full rotation. The same angle is 2 &times; &pi; &divide; 4
 * (about 1.57) radians.
 *
 * @method degrees
 * @param  {Number} radians radians value to convert to degrees.
 * @return {Number}         converted angle.
 *
 * @example
 * <div>
 * <code>
 * function setup() {
 *   createCanvas(100, 100);
 *
 *   background(200);
 *
 *   // Calculate the angle conversion.
 *   let rad = QUARTER_PI;
 *   let deg = degrees(rad);
 *
 *   // Display the conversion.
 *   text(`${round(rad, 2)} rad = ${deg}˚`, 10, 50);
 *
 *   describe('The text "0.79 rad = 45˚".');
 * }
 * </code>
 * </div>
 */
p5.prototype.degrees = angle => angle * constants.RAD_TO_DEG;

/**
 * Converts an angle measured in degrees to its value in radians.
 *
 * Degrees and radians are both units for measuring angles. There are 360˚ in
 * one full rotation. A full rotation is 2 &times; &pi; (about 6.28) radians.
 *
 * The same angle can be expressed in with either unit. For example, 90° is a
 * quarter of a full rotation. The same angle is 2 &times; &pi; &divide; 4
 * (about 1.57) radians.
 *
 * @method radians
 * @param  {Number} degrees degree value to convert to radians.
 * @return {Number}         converted angle.
 *
 * @example
 * <div>
 * <code>
 * function setup() {
 *   createCanvas(100, 100);
 *
 *   background(200);
 *
 *   // Caclulate the angle conversion.
 *   let deg = 45;
 *   let rad = radians(deg);
 *
 *   // Display the angle conversion.
 *   text(`${deg}˚ = ${round(rad, 3)} rad`, 10, 50);
 *
 *   describe('The text "45˚ = 0.785 rad".');
 * }
 * </code>
 * </div>
 */
p5.prototype.radians = angle => angle * constants.DEG_TO_RAD;

/**
 * Changes the unit system used to measure angles.
 *
 * Degrees and radians are both units for measuring angles. There are 360˚ in
 * one full rotation. A full rotation is 2 &times; &pi; (about 6.28) radians.
 *
 * Functions such as <a href="#/p5/rotate">rotate()</a> and
 * <a href="#/p5/sin">sin()</a> expect angles measured radians by default.
 * Calling `angleMode(DEGREES)` switches to degrees. Calling
 * `angleMode(RADIANS)` switches back to radians.
 *
 * Calling `angleMode()` with no arguments returns current angle mode, which
 * is either `RADIANS` or `DEGREES`.
 *
 * @method angleMode
 * @param {Constant} mode either RADIANS or DEGREES.
 *
 * @example
 * <div>
 * <code>
 * function setup() {
 *   createCanvas(100, 100);
 *
 *   background(200);
 *
 *   // Rotate 1/8 turn.
 *   rotate(QUARTER_PI);
 *
 *   // Draw a line.
 *   line(0, 0, 80, 0);
 *
 *   describe('A diagonal line radiating from the top-left corner of a square.');
 * }
 * </code>
 * </div>
 *
 * <div>
 * <code>
 * function setup() {
 *   createCanvas(100, 100);
 *
 *   background(200);
 *
 *   // Use degrees.
 *   angleMode(DEGREES);
 *
 *   // Rotate 1/8 turn.
 *   rotate(45);
 *
 *   // Draw a line.
 *   line(0, 0, 80, 0);
 *
 *   describe('A diagonal line radiating from the top-left corner of a square.');
 * }
 * </code>
 * </div>
 *
 * <div>
 * <code>
 * function setup() {
 *   createCanvas(100, 100);
 *
 *   background(50);
 *
 *   // Calculate the angle to rotate.
 *   let angle = TWO_PI / 7;
 *
 *   // Move the origin to the center.
 *   translate(50, 50);
 *
 *   // Style the flower.
 *   noStroke();
 *   fill(255, 50);
 *
 *   // Draw the flower.
 *   for (let i = 0; i < 7; i += 1) {
 *     ellipse(0, 0, 80, 20);
 *     rotate(angle);
 *   }
 *
 *   describe('A translucent white flower on a dark background.');
 * }
 * </code>
 * </div>
 *
 * <div>
 * <code>
 * function setup() {
 *   createCanvas(100, 100);
 *
 *   background(50);
 *
 *   // Use degrees.
 *   angleMode(DEGREES);
 *
 *   // Calculate the angle to rotate.
 *   let angle = 360 / 7;
 *
 *   // Move the origin to the center.
 *   translate(50, 50);
 *
 *   // Style the flower.
 *   noStroke();
 *   fill(255, 50);
 *
 *   // Draw the flower.
 *   for (let i = 0; i < 7; i += 1) {
 *     ellipse(0, 0, 80, 20);
 *     rotate(angle);
 *   }
 *
 *   describe('A translucent white flower on a dark background.');
 * }
 * </code>
 * </div>
 *
 * <div>
 * <code>
 * function setup() {
 *   createCanvas(100, 100);
 *
 *   describe('A white ball on a string oscillates left and right.');
 * }
 *
 * function draw() {
 *   background(200);
 *
 *   // Calculate the coordinates.
 *   let x = 30 * cos(frameCount * 0.05) + 50;
 *   let y = 50;
 *
 *   // Draw the oscillator.
 *   line(50, y, x, y);
 *   circle(x, y, 20);
 * }
 * </code>
 * </div>
 *
 * <div>
 * <code>
 * function setup() {
 *   createCanvas(100, 100);
 *
 *   // Use degrees.
 *   angleMode(DEGREES);
 *
 *   describe('A white ball on a string oscillates left and right.');
 * }
 *
 * function draw() {
 *   background(200);
 *
 *   // Calculate the coordinates.
 *   let x = 30 * cos(frameCount * 2.86) + 50;
 *   let y = 50;
 *
 *   // Draw the oscillator.
 *   line(50, y, x, y);
 *   circle(x, y, 20);
 * }
 * </code>
 * </div>
 *
 * <div>
 * <code>
 * function setup() {
 *   createCanvas(100, 100);
 *
 *   background(200);
 *
 *   // Draw the upper line.
 *   rotate(PI / 6);
 *   line(0, 0, 80, 0);
 *
 *   // Use degrees.
 *   angleMode(DEGREES);
 *
 *   // Draw the lower line.
 *   rotate(30);
 *   line(0, 0, 80, 0);
 *
 *   describe('Two diagonal lines radiating from the top-left corner of a square. The lines are oriented 30 degrees from the edges of the square and 30 degrees apart from each other.');
 * }
 * </code>
 * </div>
 */
/**
 * @method angleMode
 * @return {Constant} mode either RADIANS or DEGREES
 */
p5.prototype.angleMode = function(mode) {
  p5._validateParameters('angleMode', arguments);
  if (typeof mode === 'undefined') {
    return this._angleMode;
  } else if (mode === constants.DEGREES || mode === constants.RADIANS) {
    const prevMode = this._angleMode;

    // No change
    if(mode === prevMode) return;

    // Otherwise adjust pRotation according to new mode
    // This is necessary for acceleration events to work properly
    if(mode === constants.RADIANS) {
      // Change pRotation to radians
      this._setProperty('pRotationX', this.pRotationX * constants.DEG_TO_RAD);
      this._setProperty('pRotationY', this.pRotationY * constants.DEG_TO_RAD);
      this._setProperty('pRotationZ', this.pRotationZ * constants.DEG_TO_RAD);
    } else {
      // Change pRotation to degrees
      this._setProperty('pRotationX', this.pRotationX * constants.RAD_TO_DEG);
      this._setProperty('pRotationY', this.pRotationY * constants.RAD_TO_DEG);
      this._setProperty('pRotationZ', this.pRotationZ * constants.RAD_TO_DEG);
    }

    this._angleMode = mode;
  }
};
>>>>>>> e6053b58

      // No change
      if(mode === prevMode) return;

      // Otherwise adjust pRotation according to new mode
      // This is necessary for acceleration events to work properly
      if(mode === constants.RADIANS) {
        // Change pRotation to radians
        this._setProperty('pRotationX', this.pRotationX * constants.DEG_TO_RAD);
        this._setProperty('pRotationY', this.pRotationY * constants.DEG_TO_RAD);
        this._setProperty('pRotationZ', this.pRotationZ * constants.DEG_TO_RAD);
      } else {
        // Change pRotation to degrees
        this._setProperty('pRotationX', this.pRotationX * constants.RAD_TO_DEG);
        this._setProperty('pRotationY', this.pRotationY * constants.RAD_TO_DEG);
        this._setProperty('pRotationZ', this.pRotationZ * constants.RAD_TO_DEG);
      }

      this._angleMode = mode;
    }
  };

  /**
   * converts angles from the current angleMode to RADIANS
   *
   * @method _toRadians
   * @private
   * @param {Number} angle
   * @returns {Number}
   */
  fn._toRadians = function(angle) {
    if (this._angleMode === constants.DEGREES) {
      return angle * constants.DEG_TO_RAD;
    }
    return angle;
  };

  /**
   * converts angles from the current angleMode to DEGREES
   *
   * @method _toDegrees
   * @private
   * @param {Number} angle
   * @returns {Number}
   */
  fn._toDegrees = function(angle) {
    if (this._angleMode === constants.RADIANS) {
      return angle * constants.RAD_TO_DEG;
    }
    return angle;
  };

  /**
   * converts angles from RADIANS into the current angleMode
   *
   * @method _fromRadians
   * @private
   * @param {Number} angle
   * @returns {Number}
   */
  fn._fromRadians = function(angle) {
    if (this._angleMode === constants.DEGREES) {
      return angle * constants.RAD_TO_DEG;
    }
    return angle;
  };

  /**
   * converts angles from DEGREES into the current angleMode
   *
   * @method _fromDegrees
   * @private
   * @param {Number} angle
   * @returns {Number}
   */
  fn._fromDegrees = function(angle) {
    if (this._angleMode === constants.RADIANS) {
      return angle * constants.DEG_TO_RAD;
    }
    return angle;
  };
}

export default trigonometry;

<<<<<<< HEAD
if(typeof p5 !== 'undefined'){
  trigonometry(p5, p5.prototype);
}
=======
/**
 * converts angles from DEGREES into the current angleMode
 *
 * @method _fromDegrees
 * @private
 * @param {Number} angle
 * @returns {Number}
 */
p5.prototype._fromDegrees = function(angle) {
  if (this._angleMode === constants.RADIANS) {
    return angle * constants.DEG_TO_RAD;
  }
  return angle;
};

export default p5;
>>>>>>> e6053b58
<|MERGE_RESOLUTION|>--- conflicted
+++ resolved
@@ -15,11 +15,12 @@
    */
   fn._angleMode = constants.RADIANS;
 
-<<<<<<< HEAD
-  /**
-   * The inverse of <a href="#/p5/cos">cos()</a>, returns the arc cosine of a
-   * value. This function expects arguments in the range -1 to 1. By default,
-   * `acos()` returns values in the range 0 to &pi; (about 3.14). If the
+  /**
+   * Calculates the arc cosine of a number.
+   *
+   * `acos()` is the inverse of <a href="#/p5/cos">cos()</a>. It expects
+   * arguments in the range -1 to 1. By default, `acos()` returns values in the
+   * range 0 to &pi; (about 3.14). If the
    * <a href="#/p5/angleMode">angleMode()</a> is `DEGREES`, then values are
    * returned in the range 0 to 180.
    *
@@ -30,27 +31,45 @@
    * @example
    * <div>
    * <code>
-   * let a = PI + QUARTER_PI;
-   * let c = cos(a);
-   * let ac = acos(c);
-   * text(`${round(a, 3)}`, 35, 25);
-   * text(`${round(c, 3)}`, 35, 50);
-   * text(`${round(ac, 3)}`, 35, 75);
-   *
-   * describe('The numbers 3.142, -1, and 3.142 written on separate rows.');
-   * </code>
-   * </div>
-   *
-   * <div>
-   * <code>
-   * let a = PI;
-   * let c = cos(a);
-   * let ac = acos(c);
-   * text(`${round(a, 3)}`, 35, 25);
-   * text(`${round(c, 3)}`, 35, 50);
-   * text(`${round(ac, 3)}`, 35, 75);
-   *
-   * describe('The numbers 3.927, -0.707, and 2.356 written on separate rows.');
+   * function setup() {
+   *   createCanvas(100, 100);
+   *
+   *   background(200);
+   *
+   *   // Calculate cos() and acos() values.
+   *   let a = PI;
+   *   let c = cos(a);
+   *   let ac = acos(c);
+   *
+   *   // Display the values.
+   *   text(`${round(a, 3)}`, 35, 25);
+   *   text(`${round(c, 3)}`, 35, 50);
+   *   text(`${round(ac, 3)}`, 35, 75);
+   *
+   *   describe('The numbers 3.142, -1, and 3.142 written on separate rows.');
+   * }
+   * </code>
+   * </div>
+   *
+   * <div>
+   * <code>
+   * function setup() {
+   *   createCanvas(100, 100);
+   *
+   *   background(200);
+   *
+   *   // Calculate cos() and acos() values.
+   *   let a = PI + QUARTER_PI;
+   *   let c = cos(a);
+   *   let ac = acos(c);
+   *
+   *   // Display the values.
+   *   text(`${round(a, 3)}`, 35, 25);
+   *   text(`${round(c, 3)}`, 35, 50);
+   *   text(`${round(ac, 3)}`, 35, 75);
+   *
+   *   describe('The numbers 3.927, -0.707, and 2.356 written on separate rows.');
+   * }
    * </code>
    * </div>
    */
@@ -59,11 +78,12 @@
   };
 
   /**
-   * The inverse of <a href="#/p5/sin">sin()</a>, returns the arc sine of a
-   * value. This function expects input values in the range of -1 to 1. By
-   * default, `asin()` returns values in the range -&pi; &divide; 2
-   * (about -1.57) to &pi; &divide; 2 (about 1.57). If the
-   * <a href="#/p5/angleMode">angleMode()</a> is `DEGREES` then values are
+   * Calculates the arc sine of a number.
+   *
+   * `asin()` is the inverse of <a href="#/p5/sin">sin()</a>. It expects input
+   * values in the range of -1 to 1. By default, `asin()` returns values in the
+   * range -&pi; &divide; 2 (about -1.57) to &pi; &divide; 2 (about 1.57). If
+   * the <a href="#/p5/angleMode">angleMode()</a> is `DEGREES` then values are
    * returned in the range -90 to 90.
    *
    * @method asin
@@ -73,27 +93,45 @@
    * @example
    * <div>
    * <code>
-   * let a = PI / 3;
-   * let s = sin(a);
-   * let as = asin(s);
-   * text(`${round(a, 3)}`, 35, 25);
-   * text(`${round(s, 3)}`, 35, 50);
-   * text(`${round(as, 3)}`, 35, 75);
-   *
-   * describe('The numbers 1.047, 0.866, and 1.047 written on separate rows.');
-   * </code>
-   * </div>
-   *
-   * <div>
-   * <code>
-   * let a = PI + PI / 3;
-   * let s = sin(a);
-   * let as = asin(s);
-   * text(`${round(a, 3)}`, 35, 25);
-   * text(`${round(s, 3)}`, 35, 50);
-   * text(`${round(as, 3)}`, 35, 75);
-   *
-   * describe('The numbers 4.189, -0.866, and -1.047 written on separate rows.');
+   * function setup() {
+   *   createCanvas(100, 100);
+   *
+   *   background(200);
+   *
+   *   // Calculate sin() and asin() values.
+   *   let a = PI / 3;
+   *   let s = sin(a);
+   *   let as = asin(s);
+   *
+   *   // Display the values.
+   *   text(`${round(a, 3)}`, 35, 25);
+   *   text(`${round(s, 3)}`, 35, 50);
+   *   text(`${round(as, 3)}`, 35, 75);
+   *
+   *   describe('The numbers 1.047, 0.866, and 1.047 written on separate rows.');
+   * }
+   * </code>
+   * </div>
+   *
+   * <div>
+   * <code>
+   * function setup() {
+   *   createCanvas(100, 100);
+   *
+   *   background(200);
+   *
+   *   // Calculate sin() and asin() values.
+   *   let a = PI + PI / 3;
+   *   let s = sin(a);
+   *   let as = asin(s);
+   *
+   *   // Display the values.
+   *   text(`${round(a, 3)}`, 35, 25);
+   *   text(`${round(s, 3)}`, 35, 50);
+   *   text(`${round(as, 3)}`, 35, 75);
+   *
+   *   describe('The numbers 4.189, -0.866, and -1.047 written on separate rows.');
+   * }
    * </code>
    * </div>
    */
@@ -102,12 +140,13 @@
   };
 
   /**
-   * The inverse of <a href="#/p5/tan">tan()</a>, returns the arc tangent of a
-   * value. This function expects input values in the range of -Infinity to
-   * Infinity. By default, `atan()` returns values in the range -&pi; &divide; 2
-   * (about -1.57) to &pi; &divide; 2 (about 1.57). If the
-   * <a href="#/p5/angleMode">angleMode()</a> is `DEGREES` then values are
-   * returned in the range -90 to 90.
+   * Calculates the arc tangent of a number.
+   *
+   * `atan()` is the inverse of <a href="#/p5/tan">tan()</a>. It expects input
+   * values in the range of -Infinity to Infinity. By default, `atan()` returns
+   * values in the range -&pi; &divide; 2 (about -1.57) to &pi; &divide; 2
+   * (about 1.57). If the <a href="#/p5/angleMode">angleMode()</a> is `DEGREES`
+   * then values are returned in the range -90 to 90.
    *
    * @method atan
    * @param  {Number} value value whose arc tangent is to be returned.
@@ -116,27 +155,45 @@
    * @example
    * <div>
    * <code>
-   * let a = PI / 3;
-   * let t = tan(a);
-   * let at = atan(t);
-   * text(`${round(a, 3)}`, 35, 25);
-   * text(`${round(t, 3)}`, 35, 50);
-   * text(`${round(at, 3)}`, 35, 75);
-   *
-   * describe('The numbers 1.047, 1.732, and 1.047 written on separate rows.');
-   * </code>
-   * </div>
-   *
-   * <div>
-   * <code>
-   * let a = PI + PI / 3;
-   * let t = tan(a);
-   * let at = atan(t);
-   * text(`${round(a, 3)}`, 35, 25);
-   * text(`${round(t, 3)}`, 35, 50);
-   * text(`${round(at, 3)}`, 35, 75);
-   *
-   * describe('The numbers 4.189, 1.732, and 1.047 written on separate rows.');
+   * function setup() {
+   *   createCanvas(100, 100);
+   *
+   *   background(200);
+   *
+   *   // Calculate tan() and atan() values.
+   *   let a = PI / 3;
+   *   let t = tan(a);
+   *   let at = atan(t);
+   *
+   *   // Display the values.
+   *   text(`${round(a, 3)}`, 35, 25);
+   *   text(`${round(t, 3)}`, 35, 50);
+   *   text(`${round(at, 3)}`, 35, 75);
+   *
+   *   describe('The numbers 1.047, 1.732, and 1.047 written on separate rows.');
+   * }
+   * </code>
+   * </div>
+   *
+   * <div>
+   * <code>
+   * function setup() {
+   *   createCanvas(100, 100);
+   *
+   *   background(200);
+   *
+   *   // Calculate tan() and atan() values.
+   *   let a = PI + PI / 3;
+   *   let t = tan(a);
+   *   let at = atan(t);
+   *
+   *   // Display the values.
+   *   text(`${round(a, 3)}`, 35, 25);
+   *   text(`${round(t, 3)}`, 35, 50);
+   *   text(`${round(at, 3)}`, 35, 75);
+   *
+   *   describe('The numbers 4.189, 1.732, and 1.047 written on separate rows.');
+   * }
    * </code>
    * </div>
    */
@@ -145,15 +202,17 @@
   };
 
   /**
-   * Calculates the angle formed by a specified point, the origin, and the
-   * positive x-axis. By default, `atan2()` returns values in the range
+   * Calculates the angle formed by a point, the origin, and the positive
+   * x-axis.
+   *
+   * `atan2()` is most often used for orienting geometry to the mouse's
+   * position, as in `atan2(mouseY, mouseX)`. The first parameter is the point's
+   * y-coordinate and the second parameter is its x-coordinate.
+   *
+   * By default, `atan2()` returns values in the range
    * -&pi; (about -3.14) to &pi; (3.14). If the
    * <a href="#/p5/angleMode">angleMode()</a> is `DEGREES`, then values are
-   * returned in the range -180 to 180. The `atan2()` function is most often
-   * used for orienting geometry to the mouse's position.
-   *
-   * Note: The y-coordinate of the point is the first parameter and the
-   * x-coordinate is the second parameter.
+   * returned in the range -180 to 180.
    *
    * @method atan2
    * @param  {Number} y y-coordinate of the point.
@@ -163,16 +222,54 @@
    * @example
    * <div>
    * <code>
-   * function draw() {
-   *   background(200);
-   *   translate(width / 2, height / 2);
-   *   let x = mouseX - width / 2;
-   *   let y = mouseY - height / 2;
+   * function setup() {
+   *   createCanvas(100, 100);
+   *
+   *   describe('A rectangle at the top-left of the canvas rotates with mouse movements.');
+   * }
+   *
+   * function draw() {
+   *   background(200);
+   *
+   *   // Calculate the angle between the mouse
+   *   // and the origin.
+   *   let a = atan2(mouseY, mouseX);
+   *
+   *   // Rotate.
+   *   rotate(a);
+   *
+   *   // Draw the shape.
+   *   rect(0, 0, 60, 10);
+   * }
+   * </code>
+   * </div>
+   *
+   * <div>
+   * <code>
+   * function setup() {
+   *   createCanvas(100, 100);
+   *
+   *   describe('A rectangle at the center of the canvas rotates with mouse movements.');
+   * }
+   *
+   * function draw() {
+   *   background(200);
+   *
+   *   // Translate the origin to the center.
+   *   translate(50, 50);
+   *
+   *   // Get the mouse's coordinates relative to the origin.
+   *   let x = mouseX - 50;
+   *   let y = mouseY - 50;
+   *
+   *   // Calculate the angle between the mouse and the origin.
    *   let a = atan2(y, x);
+   *
+   *   // Rotate.
    *   rotate(a);
+   *
+   *   // Draw the shape.
    *   rect(-30, -5, 60, 10);
-   *
-   *   describe('A rectangle at the center of the canvas rotates with mouse movements.');
    * }
    * </code>
    * </div>
@@ -182,10 +279,11 @@
   };
 
   /**
-   * Calculates the cosine of an angle. `cos()` is useful for many geometric
-   * tasks in creative coding. The values returned oscillate between -1 and 1
-   * as the input angle increases. `cos()` takes into account the current
-   * <a href="#/p5/angleMode">angleMode</a>.
+   * Calculates the cosine of an angle.
+   *
+   * `cos()` is useful for many geometric tasks in creative coding. The values
+   * returned oscillate between -1 and 1 as the input angle increases. `cos()`
+   * takes into account the current <a href="#/p5/angleMode">angleMode()</a>.
    *
    * @method cos
    * @param  {Number} angle the angle.
@@ -194,41 +292,64 @@
    * @example
    * <div>
    * <code>
-   * function draw() {
-   *   background(200);
-   *
-   *   let t = frameCount;
-   *   let x = 30 * cos(t * 0.05) + 50;
+   * function setup() {
+   *   createCanvas(100, 100);
+   *
+   *   describe('A white ball on a string oscillates left and right.');
+   * }
+   *
+   * function draw() {
+   *   background(200);
+   *
+   *   // Calculate the coordinates.
+   *   let x = 30 * cos(frameCount * 0.05) + 50;
    *   let y = 50;
+   *
+   *   // Draw the oscillator.
    *   line(50, y, x, y);
    *   circle(x, y, 20);
-   *
-   *   describe('A white ball on a string oscillates left and right.');
-   * }
-   * </code>
-   * </div>
-   *
-   * <div>
-   * <code>
-   * function draw() {
+   * }
+   * </code>
+   * </div>
+   *
+   * <div>
+   * <code>
+   * function setup() {
+   *   createCanvas(100, 100);
+   *
+   *   background(200);
+   *
+   *   describe('A series of black dots form a wave pattern.');
+   * }
+   *
+   * function draw() {
+   *   // Calculate the coordinates.
    *   let x = frameCount;
    *   let y = 30 * cos(x * 0.1) + 50;
+   *
+   *   // Draw the point.
    *   point(x, y);
-   *
-   *   describe('A series of black dots form a wave pattern.');
-   * }
-   * </code>
-   * </div>
-   *
-   * <div>
-   * <code>
-   * function draw() {
-   *   let t = frameCount;
-   *   let x = 30 * cos(t * 0.1) + 50;
-   *   let y = 10 * sin(t * 0.2) + 50;
+   * }
+   * </code>
+   * </div>
+   *
+   * <div>
+   * <code>
+   * function setup() {
+   *   createCanvas(100, 100);
+   *
+   *   background(200);
+   *
+   *   describe('A series of black dots form an infinity symbol.');
+   * }
+   *
+   * function draw() {
+   *   // Calculate the coordinates.
+   *   let x = 30 * cos(frameCount * 0.1) + 50;
+   *   let y = 10 * sin(frameCount * 0.2) + 50;
+   *
+   *   // Draw the point.
    *   point(x, y);
-   *
-   *   describe('A series of black dots form an infinity symbol.');
    * }
    * </code>
    * </div>
@@ -238,10 +359,11 @@
   };
 
   /**
-   * Calculates the sine of an angle. `sin()` is useful for many geometric tasks
-   * in creative coding. The values returned oscillate between -1 and 1 as the
-   * input angle increases. `sin()` takes into account the current
-   * <a href="#/p5/angleMode">angleMode</a>.
+   * Calculates the sine of an angle.
+   *
+   * `sin()` is useful for many geometric tasks in creative coding. The values
+   * returned oscillate between -1 and 1 as the input angle increases. `sin()`
+   * takes into account the current <a href="#/p5/angleMode">angleMode()</a>.
    *
    * @method sin
    * @param  {Number} angle the angle.
@@ -250,41 +372,64 @@
    * @example
    * <div>
    * <code>
-   * function draw() {
-   *   background(200);
-   *
-   *   let t = frameCount;
+   * function setup() {
+   *   createCanvas(100, 100);
+   *
+   *   describe('A white ball on a string oscillates up and down.');
+   * }
+   *
+   * function draw() {
+   *   background(200);
+   *
+   *   // Calculate the coordinates.
    *   let x = 50;
-   *   let y = 30 * sin(t * 0.05) + 50;
-   *   line(x, 50, x, y);
+   *   let y = 30 * sin(frameCount * 0.05) + 50;
+   *
+   *   // Draw the oscillator.
+   *   line(50, y, x, y);
    *   circle(x, y, 20);
-   *
-   *   describe('A white ball on a string oscillates up and down.');
-   * }
-   * </code>
-   * </div>
-   *
-   * <div>
-   * <code>
-   * function draw() {
+   * }
+   * </code>
+   * </div>
+   *
+   * <div>
+   * <code>
+   * function setup() {
+   *   createCanvas(100, 100);
+   *
+   *   background(200);
+   *
+   *   describe('A series of black dots form a wave pattern.');
+   * }
+   *
+   * function draw() {
+   *   // Calculate the coordinates.
    *   let x = frameCount;
    *   let y = 30 * sin(x * 0.1) + 50;
+   *
+   *   // Draw the point.
    *   point(x, y);
-   *
-   *   describe('A series of black dots form a wave pattern.');
-   * }
-   * </code>
-   * </div>
-   *
-   * <div>
-   * <code>
-   * function draw() {
-   *   let t = frameCount;
-   *   let x = 30 * cos(t * 0.1) + 50;
-   *   let y = 10 * sin(t * 0.2) + 50;
+   * }
+   * </code>
+   * </div>
+   *
+   * <div>
+   * <code>
+   * function setup() {
+   *   createCanvas(100, 100);
+   *
+   *   background(200);
+   *
+   *   describe('A series of black dots form an infinity symbol.');
+   * }
+   *
+   * function draw() {
+   *   // Calculate the coordinates.
+   *   let x = 30 * cos(frameCount * 0.1) + 50;
+   *   let y = 10 * sin(frameCount * 0.2) + 50;
+   *
+   *   // Draw the point.
    *   point(x, y);
-   *
-   *   describe('A series of black dots form an infinity symbol.');
    * }
    * </code>
    * </div>
@@ -294,10 +439,12 @@
   };
 
   /**
-   * Calculates the tangent of an angle. `tan()` is useful for many geometric
-   * tasks in creative coding. The values returned range from -Infinity
-   * to Infinity and repeat periodically as the input angle increases. `tan()`
-   * takes into account the current <a href="#/p5/angleMode">angleMode</a>.
+   * Calculates the tangent of an angle.
+   *
+   * `tan()` is useful for many geometric tasks in creative coding. The values
+   * returned range from -Infinity to Infinity and repeat periodically as the
+   * input angle increases. `tan()` takes into account the current
+   * <a href="#/p5/angleMode">angleMode()</a>.
    *
    * @method tan
    * @param  {Number} angle the angle.
@@ -306,12 +453,21 @@
    * @example
    * <div>
    * <code>
-   * function draw() {
+   * function setup() {
+   *   createCanvas(100, 100);
+   *
+   *   background(200);
+   *
+   *   describe('A series of identical curves drawn with black dots. Each curve starts from the top of the canvas, continues down at a slight angle, flattens out at the middle of the canvas, then continues to the bottom.');
+   * }
+   *
+   * function draw() {
+   *   // Calculate the coordinates.
    *   let x = frameCount;
    *   let y = 5 * tan(x * 0.1) + 50;
+   *
+   *   // Draw the point.
    *   point(x, y);
-   *
-   *   describe('A series of identical curves drawn with black dots. Each curve starts from the top of the canvas, continues down at a slight angle, flattens out at the middle of the canvas, then continues to the bottom.');
    * }
    * </code>
    * </div>
@@ -321,12 +477,14 @@
   };
 
   /**
-   * Converts an angle measurement in radians to its corresponding value in
-   * degrees. Degrees and radians are two ways of measuring the same thing.
-   * There are 360 degrees in a circle and 2 &times; &pi; (about 6.28)
-   * radians in a circle. For example, 90° = &pi; &divide; 2 (about 1.57)
-   * radians. This function doesn't take into account the current
-   * <a href="#/p5/angleMode">angleMode()</a>.
+   * Converts an angle measured in radians to its value in degrees.
+   *
+   * Degrees and radians are both units for measuring angles. There are 360˚ in
+   * one full rotation. A full rotation is 2 &times; &pi; (about 6.28) radians.
+   *
+   * The same angle can be expressed in with either unit. For example, 90° is a
+   * quarter of a full rotation. The same angle is 2 &times; &pi; &divide; 4
+   * (about 1.57) radians.
    *
    * @method degrees
    * @param  {Number} radians radians value to convert to degrees.
@@ -335,23 +493,34 @@
    * @example
    * <div>
    * <code>
-   * let rad = QUARTER_PI;
-   * let deg = degrees(rad);
-   * text(`${round(rad, 2)} rad = ${deg}˚`, 10, 50);
-   *
-   * describe('The text "0.79 rad = 45˚".');
+   * function setup() {
+   *   createCanvas(100, 100);
+   *
+   *   background(200);
+   *
+   *   // Calculate the angle conversion.
+   *   let rad = QUARTER_PI;
+   *   let deg = degrees(rad);
+   *
+   *   // Display the conversion.
+   *   text(`${round(rad, 2)} rad = ${deg}˚`, 10, 50);
+   *
+   *   describe('The text "0.79 rad = 45˚".');
+   * }
    * </code>
    * </div>
    */
   fn.degrees = angle => angle * constants.RAD_TO_DEG;
 
   /**
-   * Converts an angle measurement in degrees to its corresponding value in
-   * radians. Degrees and radians are two ways of measuring the same thing.
-   * There are 360 degrees in a circle and 2 &times; &pi; (about 6.28)
-   * radians in a circle. For example, 90° = &pi; &divide; 2 (about 1.57)
-   * radians. This function doesn't take into account the current
-   * <a href="#/p5/angleMode">angleMode()</a>.
+   * Converts an angle measured in degrees to its value in radians.
+   *
+   * Degrees and radians are both units for measuring angles. There are 360˚ in
+   * one full rotation. A full rotation is 2 &times; &pi; (about 6.28) radians.
+   *
+   * The same angle can be expressed in with either unit. For example, 90° is a
+   * quarter of a full rotation. The same angle is 2 &times; &pi; &divide; 4
+   * (about 1.57) radians.
    *
    * @method radians
    * @param  {Number} degrees degree value to convert to radians.
@@ -360,44 +529,210 @@
    * @example
    * <div>
    * <code>
-   * let deg = 45;
-   * let rad = radians(deg);
-   * text(`${deg}˚ = ${round(rad, 3)} rad`, 10, 50);
-   *
-   * describe('The text "45˚ = 0.785 rad".');
+   * function setup() {
+   *   createCanvas(100, 100);
+   *
+   *   background(200);
+   *
+   *   // Caclulate the angle conversion.
+   *   let deg = 45;
+   *   let rad = radians(deg);
+   *
+   *   // Display the angle conversion.
+   *   text(`${deg}˚ = ${round(rad, 3)} rad`, 10, 50);
+   *
+   *   describe('The text "45˚ = 0.785 rad".');
+   * }
    * </code>
    * </div>
    */
   fn.radians = angle => angle * constants.DEG_TO_RAD;
 
   /**
-   * Changes the way trigonometric functions interpret angle values. By default,
-   * the mode is `RADIANS`.
-   *
-   * Calling `angleMode()` with no arguments returns current angle mode.
+   * Changes the unit system used to measure angles.
+   *
+   * Degrees and radians are both units for measuring angles. There are 360˚ in
+   * one full rotation. A full rotation is 2 &times; &pi; (about 6.28) radians.
+   *
+   * Functions such as <a href="#/p5/rotate">rotate()</a> and
+   * <a href="#/p5/sin">sin()</a> expect angles measured radians by default.
+   * Calling `angleMode(DEGREES)` switches to degrees. Calling
+   * `angleMode(RADIANS)` switches back to radians.
+   *
+   * Calling `angleMode()` with no arguments returns current angle mode, which
+   * is either `RADIANS` or `DEGREES`.
+   *
    * @method angleMode
    * @param {Constant} mode either RADIANS or DEGREES.
-   * @example
-   * <div>
-   * <code>
-   * let r = 40;
-   * push();
-   * rotate(PI / 6);
-   * line(0, 0, r, 0);
-   * text('0.524 rad', r, 0);
-   * pop();
-   *
-   * angleMode(DEGREES);
-   * push();
-   * rotate(60);
-   * line(0, 0, r, 0);
-   * text('60˚', r, 0);
-   * pop();
-   *
-   * describe('Two diagonal lines radiating from the top left corner of a square. The lines are oriented 30 degrees from the edges of the square and 30 degrees apart from each other.');
-   * </code>
-   * </div>
-   *
+   *
+   * @example
+   * <div>
+   * <code>
+   * function setup() {
+   *   createCanvas(100, 100);
+   *
+   *   background(200);
+   *
+   *   // Rotate 1/8 turn.
+   *   rotate(QUARTER_PI);
+   *
+   *   // Draw a line.
+   *   line(0, 0, 80, 0);
+   *
+   *   describe('A diagonal line radiating from the top-left corner of a square.');
+   * }
+   * </code>
+   * </div>
+   *
+   * <div>
+   * <code>
+   * function setup() {
+   *   createCanvas(100, 100);
+   *
+   *   background(200);
+   *
+   *   // Use degrees.
+   *   angleMode(DEGREES);
+   *
+   *   // Rotate 1/8 turn.
+   *   rotate(45);
+   *
+   *   // Draw a line.
+   *   line(0, 0, 80, 0);
+   *
+   *   describe('A diagonal line radiating from the top-left corner of a square.');
+   * }
+   * </code>
+   * </div>
+   *
+   * <div>
+   * <code>
+   * function setup() {
+   *   createCanvas(100, 100);
+   *
+   *   background(50);
+   *
+   *   // Calculate the angle to rotate.
+   *   let angle = TWO_PI / 7;
+   *
+   *   // Move the origin to the center.
+   *   translate(50, 50);
+   *
+   *   // Style the flower.
+   *   noStroke();
+   *   fill(255, 50);
+   *
+   *   // Draw the flower.
+   *   for (let i = 0; i < 7; i += 1) {
+   *     ellipse(0, 0, 80, 20);
+   *     rotate(angle);
+   *   }
+   *
+   *   describe('A translucent white flower on a dark background.');
+   * }
+   * </code>
+   * </div>
+   *
+   * <div>
+   * <code>
+   * function setup() {
+   *   createCanvas(100, 100);
+   *
+   *   background(50);
+   *
+   *   // Use degrees.
+   *   angleMode(DEGREES);
+   *
+   *   // Calculate the angle to rotate.
+   *   let angle = 360 / 7;
+   *
+   *   // Move the origin to the center.
+   *   translate(50, 50);
+   *
+   *   // Style the flower.
+   *   noStroke();
+   *   fill(255, 50);
+   *
+   *   // Draw the flower.
+   *   for (let i = 0; i < 7; i += 1) {
+   *     ellipse(0, 0, 80, 20);
+   *     rotate(angle);
+   *   }
+   *
+   *   describe('A translucent white flower on a dark background.');
+   * }
+   * </code>
+   * </div>
+   *
+   * <div>
+   * <code>
+   * function setup() {
+   *   createCanvas(100, 100);
+   *
+   *   describe('A white ball on a string oscillates left and right.');
+   * }
+   *
+   * function draw() {
+   *   background(200);
+   *
+   *   // Calculate the coordinates.
+   *   let x = 30 * cos(frameCount * 0.05) + 50;
+   *   let y = 50;
+   *
+   *   // Draw the oscillator.
+   *   line(50, y, x, y);
+   *   circle(x, y, 20);
+   * }
+   * </code>
+   * </div>
+   *
+   * <div>
+   * <code>
+   * function setup() {
+   *   createCanvas(100, 100);
+   *
+   *   // Use degrees.
+   *   angleMode(DEGREES);
+   *
+   *   describe('A white ball on a string oscillates left and right.');
+   * }
+   *
+   * function draw() {
+   *   background(200);
+   *
+   *   // Calculate the coordinates.
+   *   let x = 30 * cos(frameCount * 2.86) + 50;
+   *   let y = 50;
+   *
+   *   // Draw the oscillator.
+   *   line(50, y, x, y);
+   *   circle(x, y, 20);
+   * }
+   * </code>
+   * </div>
+   *
+   * <div>
+   * <code>
+   * function setup() {
+   *   createCanvas(100, 100);
+   *
+   *   background(200);
+   *
+   *   // Draw the upper line.
+   *   rotate(PI / 6);
+   *   line(0, 0, 80, 0);
+   *
+   *   // Use degrees.
+   *   angleMode(DEGREES);
+   *
+   *   // Draw the lower line.
+   *   rotate(30);
+   *   line(0, 0, 80, 0);
+   *
+   *   describe('Two diagonal lines radiating from the top-left corner of a square. The lines are oriented 30 degrees from the edges of the square and 30 degrees apart from each other.');
+   * }
+   * </code>
+   * </div>
    */
   /**
    * @method angleMode
@@ -409,758 +744,6 @@
       return this._angleMode;
     } else if (mode === constants.DEGREES || mode === constants.RADIANS) {
       const prevMode = this._angleMode;
-=======
-/**
- * Calculates the arc cosine of a number.
- *
- * `acos()` is the inverse of <a href="#/p5/cos">cos()</a>. It expects
- * arguments in the range -1 to 1. By default, `acos()` returns values in the
- * range 0 to &pi; (about 3.14). If the
- * <a href="#/p5/angleMode">angleMode()</a> is `DEGREES`, then values are
- * returned in the range 0 to 180.
- *
- * @method acos
- * @param  {Number} value value whose arc cosine is to be returned.
- * @return {Number}       arc cosine of the given value.
- *
- * @example
- * <div>
- * <code>
- * function setup() {
- *   createCanvas(100, 100);
- *
- *   background(200);
- *
- *   // Calculate cos() and acos() values.
- *   let a = PI;
- *   let c = cos(a);
- *   let ac = acos(c);
- *
- *   // Display the values.
- *   text(`${round(a, 3)}`, 35, 25);
- *   text(`${round(c, 3)}`, 35, 50);
- *   text(`${round(ac, 3)}`, 35, 75);
- *
- *   describe('The numbers 3.142, -1, and 3.142 written on separate rows.');
- * }
- * </code>
- * </div>
- *
- * <div>
- * <code>
- * function setup() {
- *   createCanvas(100, 100);
- *
- *   background(200);
- *
- *   // Calculate cos() and acos() values.
- *   let a = PI + QUARTER_PI;
- *   let c = cos(a);
- *   let ac = acos(c);
- *
- *   // Display the values.
- *   text(`${round(a, 3)}`, 35, 25);
- *   text(`${round(c, 3)}`, 35, 50);
- *   text(`${round(ac, 3)}`, 35, 75);
- *
- *   describe('The numbers 3.927, -0.707, and 2.356 written on separate rows.');
- * }
- * </code>
- * </div>
- */
-p5.prototype.acos = function(ratio) {
-  return this._fromRadians(Math.acos(ratio));
-};
-
-/**
- * Calculates the arc sine of a number.
- *
- * `asin()` is the inverse of <a href="#/p5/sin">sin()</a>. It expects input
- * values in the range of -1 to 1. By default, `asin()` returns values in the
- * range -&pi; &divide; 2 (about -1.57) to &pi; &divide; 2 (about 1.57). If
- * the <a href="#/p5/angleMode">angleMode()</a> is `DEGREES` then values are
- * returned in the range -90 to 90.
- *
- * @method asin
- * @param  {Number} value value whose arc sine is to be returned.
- * @return {Number}       arc sine of the given value.
- *
- * @example
- * <div>
- * <code>
- * function setup() {
- *   createCanvas(100, 100);
- *
- *   background(200);
- *
- *   // Calculate sin() and asin() values.
- *   let a = PI / 3;
- *   let s = sin(a);
- *   let as = asin(s);
- *
- *   // Display the values.
- *   text(`${round(a, 3)}`, 35, 25);
- *   text(`${round(s, 3)}`, 35, 50);
- *   text(`${round(as, 3)}`, 35, 75);
- *
- *   describe('The numbers 1.047, 0.866, and 1.047 written on separate rows.');
- * }
- * </code>
- * </div>
- *
- * <div>
- * <code>
- * function setup() {
- *   createCanvas(100, 100);
- *
- *   background(200);
- *
- *   // Calculate sin() and asin() values.
- *   let a = PI + PI / 3;
- *   let s = sin(a);
- *   let as = asin(s);
- *
- *   // Display the values.
- *   text(`${round(a, 3)}`, 35, 25);
- *   text(`${round(s, 3)}`, 35, 50);
- *   text(`${round(as, 3)}`, 35, 75);
- *
- *   describe('The numbers 4.189, -0.866, and -1.047 written on separate rows.');
- * }
- * </code>
- * </div>
- */
-p5.prototype.asin = function(ratio) {
-  return this._fromRadians(Math.asin(ratio));
-};
-
-/**
- * Calculates the arc tangent of a number.
- *
- * `atan()` is the inverse of <a href="#/p5/tan">tan()</a>. It expects input
- * values in the range of -Infinity to Infinity. By default, `atan()` returns
- * values in the range -&pi; &divide; 2 (about -1.57) to &pi; &divide; 2
- * (about 1.57). If the <a href="#/p5/angleMode">angleMode()</a> is `DEGREES`
- * then values are returned in the range -90 to 90.
- *
- * @method atan
- * @param  {Number} value value whose arc tangent is to be returned.
- * @return {Number}       arc tangent of the given value.
- *
- * @example
- * <div>
- * <code>
- * function setup() {
- *   createCanvas(100, 100);
- *
- *   background(200);
- *
- *   // Calculate tan() and atan() values.
- *   let a = PI / 3;
- *   let t = tan(a);
- *   let at = atan(t);
- *
- *   // Display the values.
- *   text(`${round(a, 3)}`, 35, 25);
- *   text(`${round(t, 3)}`, 35, 50);
- *   text(`${round(at, 3)}`, 35, 75);
- *
- *   describe('The numbers 1.047, 1.732, and 1.047 written on separate rows.');
- * }
- * </code>
- * </div>
- *
- * <div>
- * <code>
- * function setup() {
- *   createCanvas(100, 100);
- *
- *   background(200);
- *
- *   // Calculate tan() and atan() values.
- *   let a = PI + PI / 3;
- *   let t = tan(a);
- *   let at = atan(t);
- *
- *   // Display the values.
- *   text(`${round(a, 3)}`, 35, 25);
- *   text(`${round(t, 3)}`, 35, 50);
- *   text(`${round(at, 3)}`, 35, 75);
- *
- *   describe('The numbers 4.189, 1.732, and 1.047 written on separate rows.');
- * }
- * </code>
- * </div>
- */
-p5.prototype.atan = function(ratio) {
-  return this._fromRadians(Math.atan(ratio));
-};
-
-/**
- * Calculates the angle formed by a point, the origin, and the positive
- * x-axis.
- *
- * `atan2()` is most often used for orienting geometry to the mouse's
- * position, as in `atan2(mouseY, mouseX)`. The first parameter is the point's
- * y-coordinate and the second parameter is its x-coordinate.
- *
- * By default, `atan2()` returns values in the range
- * -&pi; (about -3.14) to &pi; (3.14). If the
- * <a href="#/p5/angleMode">angleMode()</a> is `DEGREES`, then values are
- * returned in the range -180 to 180.
- *
- * @method atan2
- * @param  {Number} y y-coordinate of the point.
- * @param  {Number} x x-coordinate of the point.
- * @return {Number}   arc tangent of the given point.
- *
- * @example
- * <div>
- * <code>
- * function setup() {
- *   createCanvas(100, 100);
- *
- *   describe('A rectangle at the top-left of the canvas rotates with mouse movements.');
- * }
- *
- * function draw() {
- *   background(200);
- *
- *   // Calculate the angle between the mouse
- *   // and the origin.
- *   let a = atan2(mouseY, mouseX);
- *
- *   // Rotate.
- *   rotate(a);
- *
- *   // Draw the shape.
- *   rect(0, 0, 60, 10);
- * }
- * </code>
- * </div>
- *
- * <div>
- * <code>
- * function setup() {
- *   createCanvas(100, 100);
- *
- *   describe('A rectangle at the center of the canvas rotates with mouse movements.');
- * }
- *
- * function draw() {
- *   background(200);
- *
- *   // Translate the origin to the center.
- *   translate(50, 50);
- *
- *   // Get the mouse's coordinates relative to the origin.
- *   let x = mouseX - 50;
- *   let y = mouseY - 50;
- *
- *   // Calculate the angle between the mouse and the origin.
- *   let a = atan2(y, x);
- *
- *   // Rotate.
- *   rotate(a);
- *
- *   // Draw the shape.
- *   rect(-30, -5, 60, 10);
- * }
- * </code>
- * </div>
- */
-p5.prototype.atan2 = function(y, x) {
-  return this._fromRadians(Math.atan2(y, x));
-};
-
-/**
- * Calculates the cosine of an angle.
- *
- * `cos()` is useful for many geometric tasks in creative coding. The values
- * returned oscillate between -1 and 1 as the input angle increases. `cos()`
- * takes into account the current <a href="#/p5/angleMode">angleMode()</a>.
- *
- * @method cos
- * @param  {Number} angle the angle.
- * @return {Number}       cosine of the angle.
- *
- * @example
- * <div>
- * <code>
- * function setup() {
- *   createCanvas(100, 100);
- *
- *   describe('A white ball on a string oscillates left and right.');
- * }
- *
- * function draw() {
- *   background(200);
- *
- *   // Calculate the coordinates.
- *   let x = 30 * cos(frameCount * 0.05) + 50;
- *   let y = 50;
- *
- *   // Draw the oscillator.
- *   line(50, y, x, y);
- *   circle(x, y, 20);
- * }
- * </code>
- * </div>
- *
- * <div>
- * <code>
- * function setup() {
- *   createCanvas(100, 100);
- *
- *   background(200);
- *
- *   describe('A series of black dots form a wave pattern.');
- * }
- *
- * function draw() {
- *   // Calculate the coordinates.
- *   let x = frameCount;
- *   let y = 30 * cos(x * 0.1) + 50;
- *
- *   // Draw the point.
- *   point(x, y);
- * }
- * </code>
- * </div>
- *
- * <div>
- * <code>
- * function setup() {
- *   createCanvas(100, 100);
- *
- *   background(200);
- *
- *   describe('A series of black dots form an infinity symbol.');
- * }
- *
- * function draw() {
- *   // Calculate the coordinates.
- *   let x = 30 * cos(frameCount * 0.1) + 50;
- *   let y = 10 * sin(frameCount * 0.2) + 50;
- *
- *   // Draw the point.
- *   point(x, y);
- * }
- * </code>
- * </div>
- */
-p5.prototype.cos = function(angle) {
-  return Math.cos(this._toRadians(angle));
-};
-
-/**
- * Calculates the sine of an angle.
- *
- * `sin()` is useful for many geometric tasks in creative coding. The values
- * returned oscillate between -1 and 1 as the input angle increases. `sin()`
- * takes into account the current <a href="#/p5/angleMode">angleMode()</a>.
- *
- * @method sin
- * @param  {Number} angle the angle.
- * @return {Number}       sine of the angle.
- *
- * @example
- * <div>
- * <code>
- * function setup() {
- *   createCanvas(100, 100);
- *
- *   describe('A white ball on a string oscillates up and down.');
- * }
- *
- * function draw() {
- *   background(200);
- *
- *   // Calculate the coordinates.
- *   let x = 50;
- *   let y = 30 * sin(frameCount * 0.05) + 50;
- *
- *   // Draw the oscillator.
- *   line(50, y, x, y);
- *   circle(x, y, 20);
- * }
- * </code>
- * </div>
- *
- * <div>
- * <code>
- * function setup() {
- *   createCanvas(100, 100);
- *
- *   background(200);
- *
- *   describe('A series of black dots form a wave pattern.');
- * }
- *
- * function draw() {
- *   // Calculate the coordinates.
- *   let x = frameCount;
- *   let y = 30 * sin(x * 0.1) + 50;
- *
- *   // Draw the point.
- *   point(x, y);
- * }
- * </code>
- * </div>
- *
- * <div>
- * <code>
- * function setup() {
- *   createCanvas(100, 100);
- *
- *   background(200);
- *
- *   describe('A series of black dots form an infinity symbol.');
- * }
- *
- * function draw() {
- *   // Calculate the coordinates.
- *   let x = 30 * cos(frameCount * 0.1) + 50;
- *   let y = 10 * sin(frameCount * 0.2) + 50;
- *
- *   // Draw the point.
- *   point(x, y);
- * }
- * </code>
- * </div>
- */
-p5.prototype.sin = function(angle) {
-  return Math.sin(this._toRadians(angle));
-};
-
-/**
- * Calculates the tangent of an angle.
- *
- * `tan()` is useful for many geometric tasks in creative coding. The values
- * returned range from -Infinity to Infinity and repeat periodically as the
- * input angle increases. `tan()` takes into account the current
- * <a href="#/p5/angleMode">angleMode()</a>.
- *
- * @method tan
- * @param  {Number} angle the angle.
- * @return {Number}       tangent of the angle.
- *
- * @example
- * <div>
- * <code>
- * function setup() {
- *   createCanvas(100, 100);
- *
- *   background(200);
- *
- *   describe('A series of identical curves drawn with black dots. Each curve starts from the top of the canvas, continues down at a slight angle, flattens out at the middle of the canvas, then continues to the bottom.');
- * }
- *
- * function draw() {
- *   // Calculate the coordinates.
- *   let x = frameCount;
- *   let y = 5 * tan(x * 0.1) + 50;
- *
- *   // Draw the point.
- *   point(x, y);
- * }
- * </code>
- * </div>
- */
-p5.prototype.tan = function(angle) {
-  return Math.tan(this._toRadians(angle));
-};
-
-/**
- * Converts an angle measured in radians to its value in degrees.
- *
- * Degrees and radians are both units for measuring angles. There are 360˚ in
- * one full rotation. A full rotation is 2 &times; &pi; (about 6.28) radians.
- *
- * The same angle can be expressed in with either unit. For example, 90° is a
- * quarter of a full rotation. The same angle is 2 &times; &pi; &divide; 4
- * (about 1.57) radians.
- *
- * @method degrees
- * @param  {Number} radians radians value to convert to degrees.
- * @return {Number}         converted angle.
- *
- * @example
- * <div>
- * <code>
- * function setup() {
- *   createCanvas(100, 100);
- *
- *   background(200);
- *
- *   // Calculate the angle conversion.
- *   let rad = QUARTER_PI;
- *   let deg = degrees(rad);
- *
- *   // Display the conversion.
- *   text(`${round(rad, 2)} rad = ${deg}˚`, 10, 50);
- *
- *   describe('The text "0.79 rad = 45˚".');
- * }
- * </code>
- * </div>
- */
-p5.prototype.degrees = angle => angle * constants.RAD_TO_DEG;
-
-/**
- * Converts an angle measured in degrees to its value in radians.
- *
- * Degrees and radians are both units for measuring angles. There are 360˚ in
- * one full rotation. A full rotation is 2 &times; &pi; (about 6.28) radians.
- *
- * The same angle can be expressed in with either unit. For example, 90° is a
- * quarter of a full rotation. The same angle is 2 &times; &pi; &divide; 4
- * (about 1.57) radians.
- *
- * @method radians
- * @param  {Number} degrees degree value to convert to radians.
- * @return {Number}         converted angle.
- *
- * @example
- * <div>
- * <code>
- * function setup() {
- *   createCanvas(100, 100);
- *
- *   background(200);
- *
- *   // Caclulate the angle conversion.
- *   let deg = 45;
- *   let rad = radians(deg);
- *
- *   // Display the angle conversion.
- *   text(`${deg}˚ = ${round(rad, 3)} rad`, 10, 50);
- *
- *   describe('The text "45˚ = 0.785 rad".');
- * }
- * </code>
- * </div>
- */
-p5.prototype.radians = angle => angle * constants.DEG_TO_RAD;
-
-/**
- * Changes the unit system used to measure angles.
- *
- * Degrees and radians are both units for measuring angles. There are 360˚ in
- * one full rotation. A full rotation is 2 &times; &pi; (about 6.28) radians.
- *
- * Functions such as <a href="#/p5/rotate">rotate()</a> and
- * <a href="#/p5/sin">sin()</a> expect angles measured radians by default.
- * Calling `angleMode(DEGREES)` switches to degrees. Calling
- * `angleMode(RADIANS)` switches back to radians.
- *
- * Calling `angleMode()` with no arguments returns current angle mode, which
- * is either `RADIANS` or `DEGREES`.
- *
- * @method angleMode
- * @param {Constant} mode either RADIANS or DEGREES.
- *
- * @example
- * <div>
- * <code>
- * function setup() {
- *   createCanvas(100, 100);
- *
- *   background(200);
- *
- *   // Rotate 1/8 turn.
- *   rotate(QUARTER_PI);
- *
- *   // Draw a line.
- *   line(0, 0, 80, 0);
- *
- *   describe('A diagonal line radiating from the top-left corner of a square.');
- * }
- * </code>
- * </div>
- *
- * <div>
- * <code>
- * function setup() {
- *   createCanvas(100, 100);
- *
- *   background(200);
- *
- *   // Use degrees.
- *   angleMode(DEGREES);
- *
- *   // Rotate 1/8 turn.
- *   rotate(45);
- *
- *   // Draw a line.
- *   line(0, 0, 80, 0);
- *
- *   describe('A diagonal line radiating from the top-left corner of a square.');
- * }
- * </code>
- * </div>
- *
- * <div>
- * <code>
- * function setup() {
- *   createCanvas(100, 100);
- *
- *   background(50);
- *
- *   // Calculate the angle to rotate.
- *   let angle = TWO_PI / 7;
- *
- *   // Move the origin to the center.
- *   translate(50, 50);
- *
- *   // Style the flower.
- *   noStroke();
- *   fill(255, 50);
- *
- *   // Draw the flower.
- *   for (let i = 0; i < 7; i += 1) {
- *     ellipse(0, 0, 80, 20);
- *     rotate(angle);
- *   }
- *
- *   describe('A translucent white flower on a dark background.');
- * }
- * </code>
- * </div>
- *
- * <div>
- * <code>
- * function setup() {
- *   createCanvas(100, 100);
- *
- *   background(50);
- *
- *   // Use degrees.
- *   angleMode(DEGREES);
- *
- *   // Calculate the angle to rotate.
- *   let angle = 360 / 7;
- *
- *   // Move the origin to the center.
- *   translate(50, 50);
- *
- *   // Style the flower.
- *   noStroke();
- *   fill(255, 50);
- *
- *   // Draw the flower.
- *   for (let i = 0; i < 7; i += 1) {
- *     ellipse(0, 0, 80, 20);
- *     rotate(angle);
- *   }
- *
- *   describe('A translucent white flower on a dark background.');
- * }
- * </code>
- * </div>
- *
- * <div>
- * <code>
- * function setup() {
- *   createCanvas(100, 100);
- *
- *   describe('A white ball on a string oscillates left and right.');
- * }
- *
- * function draw() {
- *   background(200);
- *
- *   // Calculate the coordinates.
- *   let x = 30 * cos(frameCount * 0.05) + 50;
- *   let y = 50;
- *
- *   // Draw the oscillator.
- *   line(50, y, x, y);
- *   circle(x, y, 20);
- * }
- * </code>
- * </div>
- *
- * <div>
- * <code>
- * function setup() {
- *   createCanvas(100, 100);
- *
- *   // Use degrees.
- *   angleMode(DEGREES);
- *
- *   describe('A white ball on a string oscillates left and right.');
- * }
- *
- * function draw() {
- *   background(200);
- *
- *   // Calculate the coordinates.
- *   let x = 30 * cos(frameCount * 2.86) + 50;
- *   let y = 50;
- *
- *   // Draw the oscillator.
- *   line(50, y, x, y);
- *   circle(x, y, 20);
- * }
- * </code>
- * </div>
- *
- * <div>
- * <code>
- * function setup() {
- *   createCanvas(100, 100);
- *
- *   background(200);
- *
- *   // Draw the upper line.
- *   rotate(PI / 6);
- *   line(0, 0, 80, 0);
- *
- *   // Use degrees.
- *   angleMode(DEGREES);
- *
- *   // Draw the lower line.
- *   rotate(30);
- *   line(0, 0, 80, 0);
- *
- *   describe('Two diagonal lines radiating from the top-left corner of a square. The lines are oriented 30 degrees from the edges of the square and 30 degrees apart from each other.');
- * }
- * </code>
- * </div>
- */
-/**
- * @method angleMode
- * @return {Constant} mode either RADIANS or DEGREES
- */
-p5.prototype.angleMode = function(mode) {
-  p5._validateParameters('angleMode', arguments);
-  if (typeof mode === 'undefined') {
-    return this._angleMode;
-  } else if (mode === constants.DEGREES || mode === constants.RADIANS) {
-    const prevMode = this._angleMode;
-
-    // No change
-    if(mode === prevMode) return;
-
-    // Otherwise adjust pRotation according to new mode
-    // This is necessary for acceleration events to work properly
-    if(mode === constants.RADIANS) {
-      // Change pRotation to radians
-      this._setProperty('pRotationX', this.pRotationX * constants.DEG_TO_RAD);
-      this._setProperty('pRotationY', this.pRotationY * constants.DEG_TO_RAD);
-      this._setProperty('pRotationZ', this.pRotationZ * constants.DEG_TO_RAD);
-    } else {
-      // Change pRotation to degrees
-      this._setProperty('pRotationX', this.pRotationX * constants.RAD_TO_DEG);
-      this._setProperty('pRotationY', this.pRotationY * constants.RAD_TO_DEG);
-      this._setProperty('pRotationZ', this.pRotationZ * constants.RAD_TO_DEG);
-    }
-
-    this._angleMode = mode;
-  }
-};
->>>>>>> e6053b58
 
       // No change
       if(mode === prevMode) return;
@@ -1246,25 +829,6 @@
 
 export default trigonometry;
 
-<<<<<<< HEAD
 if(typeof p5 !== 'undefined'){
   trigonometry(p5, p5.prototype);
-}
-=======
-/**
- * converts angles from DEGREES into the current angleMode
- *
- * @method _fromDegrees
- * @private
- * @param {Number} angle
- * @returns {Number}
- */
-p5.prototype._fromDegrees = function(angle) {
-  if (this._angleMode === constants.RADIANS) {
-    return angle * constants.DEG_TO_RAD;
-  }
-  return angle;
-};
-
-export default p5;
->>>>>>> e6053b58
+}