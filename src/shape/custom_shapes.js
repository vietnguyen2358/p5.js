--- conflicted
+++ resolved
@@ -1971,11 +1971,7 @@
    * strokeWeight(2);
    * spline(25, 46, 93, 44, 93, 81, 35, 85);
    * ```
-<<<<<<< HEAD
-   *
-=======
    * <img src="assets/roundBulge.png"></img>
->>>>>>> 9438029d
    * Here's the example showing positive value of tightness,
    * which makes the curve tighter and more angular:
    *
@@ -1985,12 +1981,8 @@
    * strokeWeight(2);
    * spline(25, 46, 93, 44, 93, 81, 35, 85);
    * ```
-<<<<<<< HEAD
-   *
-=======
    * <img src="assets/anglurBulge.png"></img>
    * 
->>>>>>> 9438029d
    * In all cases, the splines in p5.js are <a href = "https://en.wikipedia.org/wiki/Cubic_Hermite_spline#Cardinal_spline">cardinal splines</a>.
    * When tightness is 0, these splines are often known as
    * <a href="https://en.wikipedia.org/wiki/Cubic_Hermite_spline#Catmull%E2%80%93Rom_spline">Catmull-Rom splines</a>
