/**
 * This module defines the <a href="#/p5.Font">p5.Font</a> class and functions for
 * drawing text to the display canvas.
 * @module Typography
 * @submodule Loading & Displaying
 * @requires core
 * @requires constants
 */

import p5 from '../core/main';
import * as constants from '../core/constants';

/**
 * A class to describe fonts.
 *
 * @class p5.Font
 * @param {p5} [pInst] pointer to p5 instance.
 * @example
 * <div>
 * <code>
 * let font;
 *
 * function preload() {
 *   // Creates a p5.Font object.
 *   font = loadFont('assets/inconsolata.otf');
 * }
 *
 * function setup() {
 *   createCanvas(100, 100);
 *
 *   // Style the text.
 *   fill('deeppink');
 *   textFont(font);
 *   textSize(36);
 *
 *   // Display the text.
 *   text('p5*js', 10, 50);
 *
 *   describe('The text "p5*js" written in pink on a gray background.');
 * }
 * </code>
 * </div>
 */
p5.Font = class Font {
  constructor(p){
    this.parent = p;

    this.cache = {};

<<<<<<< HEAD
=======
    /**
   * The font's underlying
   * <a href="https://opentype.js.org/" target="_blank">opentype.js</a>
   * font object.
   *
   * @property font
   * @name font
   */
>>>>>>> 2ceea580
    this.font = undefined;
  }

  /**
 * Returns the bounding box for a string of text written using the font.
 *
 * The bounding box is the smallest rectangle that can contain a string of
 * text. `font.textBounds()` returns an object with the bounding box's
 * location and size. For example, calling `font.textBounds('p5*js', 5, 20)`
 * returns an object in the format
 * `{ x: 5.7, y: 12.1 , w: 9.9, h: 28.6 }`. The `x` and `y` properties are
 * always the coordinates of the bounding box's top-left corner.
 *
 * The first parameter, `str`, is a string of text. The second and third
 * parameters, `x` and `y`, are the text's position. By default, they set the
 * coordinates of the bounding box's bottom-left corner. See
 * <a href="#/p5/textAlign">textAlign()</a> for more ways to align text.
 *
 * The fourth parameter, `fontSize`, is optional. It sets the font size used to
 * determine the bounding box. By default, `font.textBounds()` will use the
 * current <a href="#/p5/textSize">textSize()</a>.
 *
 * @param  {String} str        string of text.
 * @param  {Number} x          x-coordinate of the text.
 * @param  {Number} y          y-coordinate of the text.
 * @param  {Number} [fontSize] font size. Defaults to the current
 *                             <a href="#/p5/textSize">textSize()</a>.
 * @return {Object}            object describing the bounding box with
 *                             properties x, y, w, and h.
 *
 * @example
 * <div>
 * <code>
 * let font;
 *
 * function preload() {
 *   font = loadFont('assets/inconsolata.otf');
 * }
 *
 * function setup() {
 *   createCanvas(100, 100);
 *
 *   background(200);
 *
 *   // Display the bounding box.
 *   let bbox = font.textBounds('p5*js', 35, 53);
 *   rect(bbox.x, bbox.y, bbox.w, bbox.h);
 *
 *   // Style the text.
 *   textFont(font);
 *
 *   // Display the text.
 *   text('p5*js', 35, 53);
 *
 *   describe('The text "p5*js" written in black inside a white rectangle.');
 * }
 * </code>
 * </div>
 *
 * <div>
 * <code>
 * let font;
 *
 * function preload() {
 *   font = loadFont('assets/inconsolata.otf');
 * }
 *
 * function setup() {
 *   createCanvas(100, 100);
 *
 *   background(200);
 *
 *   // Style the text.
 *   textFont(font);
 *   textSize(15);
 *   textAlign(CENTER, CENTER);
 *
 *   // Display the bounding box.
 *   let bbox = font.textBounds('p5*js', 50, 50);
 *   rect(bbox.x, bbox.y, bbox.w, bbox.h);
 *
 *   // Display the text.
 *   text('p5*js', 50, 50);
 *
 *   describe('The text "p5*js" written in black inside a white rectangle.');
 * }
 * </code>
 * </div>
 *
 * <div>
 * <code>
 * let font;
 *
 * function preload() {
 *   font = loadFont('assets/inconsolata.otf');
 * }
 *
 * function setup() {
 *   createCanvas(100, 100);
 *
 *   background(200);
 *
 *   // Display the bounding box.
 *   let bbox = font.textBounds('p5*js', 31, 53, 15);
 *   rect(bbox.x, bbox.y, bbox.w, bbox.h);
 *
 *   // Style the text.
 *   textFont(font);
 *   textSize(15);
 *
 *   // Display the text.
 *   text('p5*js', 31, 53);
 *
 *   describe('The text "p5*js" written in black inside a white rectangle.');
 * }
 * </code>
 * </div>
 */
  textBounds(str, x = 0, y = 0, fontSize, opts) {
  // Check cache for existing bounds. Take into consideration the text alignment
  // settings. Default alignment should match opentype's origin: left-aligned &
  // alphabetic baseline.
    const p = (opts && opts.renderer && opts.renderer._pInst) || this.parent;

    const ctx = p._renderer.drawingContext;
    const alignment = ctx.textAlign || constants.LEFT;
    const baseline = ctx.textBaseline || constants.BASELINE;
    const cacheResults = false;
    let result;
    let key;

    fontSize = fontSize || p._renderer._textSize;

    // NOTE: cache disabled for now pending further discussion of #3436
    if (cacheResults) {
      key = cacheKey('textBounds', str, x, y, fontSize, alignment, baseline);
      result = this.cache[key];
    }

    if (!result) {
      let minX = [];
      let minY;
      let maxX = [];
      let maxY;
      let pos;
      const xCoords = [];
      xCoords[0] = [];
      const yCoords = [];
      const scale = this._scale(fontSize);
      const lineHeight = p._renderer.textLeading();
      let lineCount = 0;

      this.font.forEachGlyph(
        str,
        x,
        y,
        fontSize,
        opts,
        (glyph, gX, gY, gFontSize) => {
          const gm = glyph.getMetrics();
          if (glyph.index === 0) {
            lineCount += 1;
            xCoords[lineCount] = [];
          } else {
            xCoords[lineCount].push(gX + gm.xMin * scale);
            xCoords[lineCount].push(gX + gm.xMax * scale);
            yCoords.push(gY + lineCount * lineHeight + -gm.yMin * scale);
            yCoords.push(gY + lineCount * lineHeight + -gm.yMax * scale);
          }
        }
      );

      if (xCoords[lineCount].length > 0) {
        minX[lineCount] = Math.min.apply(null, xCoords[lineCount]);
        maxX[lineCount] = Math.max.apply(null, xCoords[lineCount]);
      }

      let finalMaxX = 0;
      for (let i = 0; i <= lineCount; i++) {
        minX[i] = Math.min.apply(null, xCoords[i]);
        maxX[i] = Math.max.apply(null, xCoords[i]);
        const lineLength = maxX[i] - minX[i];
        if (lineLength > finalMaxX) {
          finalMaxX = lineLength;
        }
      }

      const finalMinX = Math.min.apply(null, minX);
      minY = Math.min.apply(null, yCoords);
      maxY = Math.max.apply(null, yCoords);

      result = {
        x: finalMinX,
        y: minY,
        h: maxY - minY,
        w: finalMaxX,
        advance: finalMinX - x
      };

      // Bounds are now calculated, so shift the x & y to match alignment settings
      pos = this._handleAlignment(
        p._renderer,
        str,
        result.x,
        result.y,
        result.w + result.advance
      );

      result.x = pos.x;
      result.y = pos.y;

      if (cacheResults) {
        this.cache[key] = result;
      }
    }

    return result;
  }

  /**
 * Returns an array of points outlining a string of text written using the
 * font.
 *
 * Each point object in the array has three properties that describe the
 * point's location and orientation, called its path angle. For example,
 * `{ x: 10, y: 20, alpha: 450 }`.
 *
 * The first parameter, `str`, is a string of text. The second and third
 * parameters, `x` and `y`, are the text's position. By default, they set the
 * coordinates of the bounding box's bottom-left corner. See
 * <a href="#/p5/textAlign">textAlign()</a> for more ways to align text.
 *
 * The fourth parameter, `fontSize`, is optional. It sets the text's font
 * size. By default, `font.textToPoints()` will use the current
 * <a href="#/p5/textSize">textSize()</a>.
 *
 * The fifth parameter, `options`, is also optional. `font.textToPoints()`
 * expects an object with the following properties:
 *
 * `sampleFactor` is the ratio of the text's path length to the number of
 * samples. It defaults to 0.1. Higher values produce more points along the
 * path and are more precise.
 *
 * `simplifyThreshold` removes collinear points if it's set to a number other
 * than 0. The value represents the threshold angle to use when determining
 * whether two edges are collinear.
 *
 * @param  {String} str        string of text.
 * @param  {Number} x          x-coordinate of the text.
 * @param  {Number} y          y-coordinate of the text.
 * @param  {Number} [fontSize] font size. Defaults to the current
 *                             <a href="#/p5/textSize">textSize()</a>.
 * @param  {Object} [options]  object with sampleFactor and simplifyThreshold
 *                             properties.
 * @return {Array} array of point objects, each with x, y, and alpha (path angle) properties.
 *
 * @example
 * <div>
 * <code>
 * let font;
 *
 * function preload() {
 *   font = loadFont('assets/inconsolata.otf');
 * }
 *
 * function setup() {
 *   createCanvas(100, 100);
 *
 *   background(200);
 *
 *   // Get the point array.
 *   let points = font.textToPoints('p5*js', 6, 60, 35, { sampleFactor:  0.5 });
 *
 *   // Draw a dot at each point.
 *   for (let p of points) {
 *     point(p.x, p.y);
 *   }
 *
 *   describe('A set of black dots outlining the text "p5*js" on a gray background.');
 * }
 * </code>
 * </div>
 */
  textToPoints(txt, x, y, fontSize, options) {
    const xOriginal = x;
    const result = [];

    let lines = txt.split(/\r?\n|\r|\n/g);
    fontSize = fontSize || this.parent._renderer._textSize;

    function isSpace(i, text, glyphsLine) {
      return (
        (glyphsLine[i].name && glyphsLine[i].name === 'space') ||
        (text.length === glyphsLine.length && text[i] === ' ') //||
        //(glyphs[i].index && glyphs[i].index === 3)
      );
    }

    for (let i = 0; i < lines.length; i++) {
      let xoff = 0;
      x = xOriginal;
      let line = lines[i];

      line = line.replace('\t', '  ');
      const glyphs = this._getGlyphs(line);

      for (let j = 0; j < glyphs.length; j++) {
        if (!isSpace(j, line, glyphs)) {
          // fix to #1817, #2069

          const gpath = glyphs[j].getPath(x, y, fontSize),
            paths = splitPaths(gpath.commands);

          for (let k = 0; k < paths.length; k++) {
            const pts = pathToPoints(paths[k], options);

            for (let l = 0; l < pts.length; l++) {
              pts[l].x += xoff;
              result.push(pts[l]);
            }
          }
        }

        xoff += glyphs[j].advanceWidth * this._scale(fontSize);
      }

      y = y + this.parent._renderer._textLeading;
    }

    return result;
  }

  // ----------------------------- End API ------------------------------

  /**
 * Returns the set of opentype glyphs for the supplied string.
 *
 * Note that there is not a strict one-to-one mapping between characters
 * and glyphs, so the list of returned glyphs can be larger or smaller
 *  than the length of the given string.
 *
 * @private
 * @param  {String} str the string to be converted
 * @return {Array}     the opentype glyphs
 */
  _getGlyphs(str) {
    return this.font.stringToGlyphs(str);
  }

  /**
 * Returns an opentype path for the supplied string and position.
 *
 * @private
 * @param  {String} line     a line of text
 * @param  {Number} x        x-position
 * @param  {Number} y        y-position
 * @param  {Object} options opentype options (optional)
 * @return {Object}     the opentype path
 */
  _getPath(line, x, y, options) {
    const p =
      (options && options.renderer && options.renderer._pInst) || this.parent,
      renderer = p._renderer,
      pos = this._handleAlignment(renderer, line, x, y);

    return this.font.getPath(line, pos.x, pos.y, renderer._textSize, options);
  }

  /*
 * Creates an SVG-formatted path-data string
 * (See http://www.w3.org/TR/SVG/paths.html#PathData)
 * from the given opentype path or string/position
 *
 * @param  {Object} path    an opentype path, OR the following:
 *
 * @param  {String} line     a line of text
 * @param  {Number} x        x-position
 * @param  {Number} y        y-position
 * @param  {Object} options opentype options (optional), set options.decimals
 * to set the decimal precision of the path-data
 *
 * @return {Object}     this p5.Font object
 */
  _getPathData(line, x, y, options) {
    let decimals = 3;

    // create path from string/position
    if (typeof line === 'string' && arguments.length > 2) {
      line = this._getPath(line, x, y, options);
    } else if (typeof x === 'object') {
    // handle options specified in 2nd arg
      options = x;
    }

    // handle svg arguments
    if (options && typeof options.decimals === 'number') {
      decimals = options.decimals;
    }

    return line.toPathData(decimals);
  }

  /*
 * Creates an SVG <path> element, as a string,
 * from the given opentype path or string/position
 *
 * @param  {Object} path    an opentype path, OR the following:
 *
 * @param  {String} line     a line of text
 * @param  {Number} x        x-position
 * @param  {Number} y        y-position
 * @param  {Object} options opentype options (optional), set options.decimals
 * to set the decimal precision of the path-data in the <path> element,
 *  options.fill to set the fill color for the <path> element,
 *  options.stroke to set the stroke color for the <path> element,
 *  options.strokeWidth to set the strokeWidth for the <path> element.
 *
 * @return {Object}     this p5.Font object
 */
  _getSVG(line, x, y, options) {
    let decimals = 3;

    // create path from string/position
    if (typeof line === 'string' && arguments.length > 2) {
      line = this._getPath(line, x, y, options);
    } else if (typeof x === 'object') {
    // handle options specified in 2nd arg
      options = x;
    }

    // handle svg arguments
    if (options) {
      if (typeof options.decimals === 'number') {
        decimals = options.decimals;
      }
      if (typeof options.strokeWidth === 'number') {
        line.strokeWidth = options.strokeWidth;
      }
      if (typeof options.fill !== 'undefined') {
        line.fill = options.fill;
      }
      if (typeof options.stroke !== 'undefined') {
        line.stroke = options.stroke;
      }
    }

    return line.toSVG(decimals);
  }

  /*
 * Renders an opentype path or string/position
 * to the current graphics context
 *
 * @param  {Object} path    an opentype path, OR the following:
 *
 * @param  {String} line     a line of text
 * @param  {Number} x        x-position
 * @param  {Number} y        y-position
 * @param  {Object} options opentype options (optional)
 *
 * @return {p5.Font}     this p5.Font object
 */
  _renderPath(line, x, y, options) {
    let pdata;
    const pg = (options && options.renderer) || this.parent._renderer;
    const ctx = pg.drawingContext;

    if (typeof line === 'object' && line.commands) {
      pdata = line.commands;
    } else {
    //pos = handleAlignment(p, ctx, line, x, y);
      pdata = this._getPath(line, x, y, options).commands;
    }

    ctx.beginPath();

    for (const cmd of pdata) {
      if (cmd.type === 'M') {
        ctx.moveTo(cmd.x, cmd.y);
      } else if (cmd.type === 'L') {
        ctx.lineTo(cmd.x, cmd.y);
      } else if (cmd.type === 'C') {
        ctx.bezierCurveTo(cmd.x1, cmd.y1, cmd.x2, cmd.y2, cmd.x, cmd.y);
      } else if (cmd.type === 'Q') {
        ctx.quadraticCurveTo(cmd.x1, cmd.y1, cmd.x, cmd.y);
      } else if (cmd.type === 'Z') {
        ctx.closePath();
      }
    }

    // only draw stroke if manually set by user
    if (pg._doStroke && pg._strokeSet && !pg._clipping) {
      ctx.stroke();
    }

    if (pg._doFill && !pg._clipping) {
    // if fill hasn't been set by user, use default-text-fill
      if (!pg._fillSet) {
        pg._setFill(constants._DEFAULT_TEXT_FILL);
      }
      ctx.fill();
    }

    return this;
  }

  _textWidth(str, fontSize) {
    return this.font.getAdvanceWidth(str, fontSize);
  }

  _textAscent(fontSize) {
    return this.font.ascender * this._scale(fontSize);
  }

  _textDescent(fontSize) {
    return -this.font.descender * this._scale(fontSize);
  }

  _scale(fontSize) {
    return (
      1 / this.font.unitsPerEm * (fontSize || this.parent._renderer._textSize)
    );
  }

  _handleAlignment(renderer, line, x, y, textWidth) {
    const fontSize = renderer._textSize;

    if (typeof textWidth === 'undefined') {
      textWidth = this._textWidth(line, fontSize);
    }

    switch (renderer._textAlign) {
      case constants.CENTER:
        x -= textWidth / 2;
        break;
      case constants.RIGHT:
        x -= textWidth;
        break;
    }

    switch (renderer._textBaseline) {
      case constants.TOP:
        y += this._textAscent(fontSize);
        break;
      case constants.CENTER:
        y += this._textAscent(fontSize) / 2;
        break;
      case constants.BOTTOM:
        y -= this._textDescent(fontSize);
        break;
    }

    return { x, y };
  }
};

/**
 * Underlying
 * <a href="https://opentype.js.org/" target="_blank">opentype.js</a>
 * font object.
 * @for p5.Font
 * @property font
 * @name font
 */

// path-utils

function pathToPoints(cmds, options) {
  const opts = parseOpts(options, {
    sampleFactor: 0.1,
    simplifyThreshold: 0
  });

  const // total-length
    len = pointAtLength(cmds, 0, 1),
    t = len / (len * opts.sampleFactor),
    pts = [];

  for (let i = 0; i < len; i += t) {
    pts.push(pointAtLength(cmds, i));
  }

  if (opts.simplifyThreshold) {
    simplify(pts, opts.simplifyThreshold);
  }

  return pts;
}

function simplify(pts, angle = 0) {
  let num = 0;
  for (let i = pts.length - 1; pts.length > 3 && i >= 0; --i) {
    if (collinear(at(pts, i - 1), at(pts, i), at(pts, i + 1), angle)) {
      // Remove the middle point
      pts.splice(i % pts.length, 1);
      num++;
    }
  }
  return num;
}

function splitPaths(cmds) {
  const paths = [];
  let current;
  for (let i = 0; i < cmds.length; i++) {
    if (cmds[i].type === 'M') {
      if (current) {
        paths.push(current);
      }
      current = [];
    }
    current.push(cmdToArr(cmds[i]));
  }
  paths.push(current);

  return paths;
}

function cmdToArr(cmd) {
  const arr = [cmd.type];
  if (cmd.type === 'M' || cmd.type === 'L') {
    // moveto or lineto
    arr.push(cmd.x, cmd.y);
  } else if (cmd.type === 'C') {
    arr.push(cmd.x1, cmd.y1, cmd.x2, cmd.y2, cmd.x, cmd.y);
  } else if (cmd.type === 'Q') {
    arr.push(cmd.x1, cmd.y1, cmd.x, cmd.y);
  }
  // else if (cmd.type === 'Z') { /* no-op */ }
  return arr;
}

function parseOpts(options, defaults) {
  if (typeof options !== 'object') {
    options = defaults;
  } else {
    for (const key in defaults) {
      if (typeof options[key] === 'undefined') {
        options[key] = defaults[key];
      }
    }
  }
  return options;
}

//////////////////////// Helpers ////////////////////////////

function at(v, i) {
  const s = v.length;
  return v[i < 0 ? i % s + s : i % s];
}

function collinear(a, b, c, thresholdAngle) {
  if (!thresholdAngle) {
    return areaTriangle(a, b, c) === 0;
  }

  if (typeof collinear.tmpPoint1 === 'undefined') {
    collinear.tmpPoint1 = [];
    collinear.tmpPoint2 = [];
  }

  const ab = collinear.tmpPoint1,
    bc = collinear.tmpPoint2;
  ab.x = b.x - a.x;
  ab.y = b.y - a.y;
  bc.x = c.x - b.x;
  bc.y = c.y - b.y;

  const dot = ab.x * bc.x + ab.y * bc.y,
    magA = Math.sqrt(ab.x * ab.x + ab.y * ab.y),
    magB = Math.sqrt(bc.x * bc.x + bc.y * bc.y),
    angle = Math.acos(dot / (magA * magB));

  return angle < thresholdAngle;
}

function areaTriangle(a, b, c) {
  return (b[0] - a[0]) * (c[1] - a[1]) - (c[0] - a[0]) * (b[1] - a[1]);
}

// Portions of below code copyright 2008 Dmitry Baranovskiy (via MIT license)

function findDotsAtSegment(p1x, p1y, c1x, c1y, c2x, c2y, p2x, p2y, t) {
  const t1 = 1 - t;
  const t13 = Math.pow(t1, 3);
  const t12 = Math.pow(t1, 2);
  const t2 = t * t;
  const t3 = t2 * t;
  const x = t13 * p1x + t12 * 3 * t * c1x + t1 * 3 * t * t * c2x + t3 * p2x;
  const y = t13 * p1y + t12 * 3 * t * c1y + t1 * 3 * t * t * c2y + t3 * p2y;
  const mx = p1x + 2 * t * (c1x - p1x) + t2 * (c2x - 2 * c1x + p1x);
  const my = p1y + 2 * t * (c1y - p1y) + t2 * (c2y - 2 * c1y + p1y);
  const nx = c1x + 2 * t * (c2x - c1x) + t2 * (p2x - 2 * c2x + c1x);
  const ny = c1y + 2 * t * (c2y - c1y) + t2 * (p2y - 2 * c2y + c1y);
  const ax = t1 * p1x + t * c1x;
  const ay = t1 * p1y + t * c1y;
  const cx = t1 * c2x + t * p2x;
  const cy = t1 * c2y + t * p2y;
  let alpha = 90 - Math.atan2(mx - nx, my - ny) * 180 / Math.PI;

  if (mx > nx || my < ny) {
    alpha += 180;
  }

  return {
    x,
    y,
    m: { x: mx, y: my },
    n: { x: nx, y: ny },
    start: { x: ax, y: ay },
    end: { x: cx, y: cy },
    alpha
  };
}

function getPointAtSegmentLength(
  p1x,
  p1y,
  c1x,
  c1y,
  c2x,
  c2y,
  p2x,
  p2y,
  length
) {
  return length == null
    ? bezlen(p1x, p1y, c1x, c1y, c2x, c2y, p2x, p2y)
    : findDotsAtSegment(
      p1x,
      p1y,
      c1x,
      c1y,
      c2x,
      c2y,
      p2x,
      p2y,
      getTatLen(p1x, p1y, c1x, c1y, c2x, c2y, p2x, p2y, length)
    );
}

function pointAtLength(path, length, istotal) {
  path = path2curve(path);
  let x;
  let y;
  let p;
  let l;
  let sp = '';
  const subpaths = {};
  let point;
  let len = 0;
  for (let i = 0, ii = path.length; i < ii; i++) {
    p = path[i];
    if (p[0] === 'M') {
      x = +p[1];
      y = +p[2];
    } else {
      l = getPointAtSegmentLength(x, y, p[1], p[2], p[3], p[4], p[5], p[6]);
      if (len + l > length) {
        if (!istotal) {
          point = getPointAtSegmentLength(
            x,
            y,
            p[1],
            p[2],
            p[3],
            p[4],
            p[5],
            p[6],
            length - len
          );
          return { x: point.x, y: point.y, alpha: point.alpha };
        }
      }
      len += l;
      x = +p[5];
      y = +p[6];
    }
    sp += p.shift() + p;
  }
  subpaths.end = sp;

  point = istotal
    ? len
    : findDotsAtSegment(x, y, p[0], p[1], p[2], p[3], p[4], p[5], 1);

  if (point.alpha) {
    point = { x: point.x, y: point.y, alpha: point.alpha };
  }

  return point;
}

function pathToAbsolute(pathArray) {
  let res = [],
    x = 0,
    y = 0,
    mx = 0,
    my = 0,
    start = 0;
  if (!pathArray) {
    // console.warn("Unexpected state: undefined pathArray"); // shouldn't happen
    return res;
  }
  if (pathArray[0][0] === 'M') {
    x = +pathArray[0][1];
    y = +pathArray[0][2];
    mx = x;
    my = y;
    start++;
    res[0] = ['M', x, y];
  }

  let dots;

  const crz =
    pathArray.length === 3 &&
    pathArray[0][0] === 'M' &&
    pathArray[1][0].toUpperCase() === 'R' &&
    pathArray[2][0].toUpperCase() === 'Z';

  for (let r, pa, i = start, ii = pathArray.length; i < ii; i++) {
    res.push((r = []));
    pa = pathArray[i];
    if (pa[0] !== pa[0].toUpperCase()) {
      r[0] = pa[0].toUpperCase();
      switch (r[0]) {
        case 'A':
          r[1] = pa[1];
          r[2] = pa[2];
          r[3] = pa[3];
          r[4] = pa[4];
          r[5] = pa[5];
          r[6] = +(pa[6] + x);
          r[7] = +(pa[7] + y);
          break;
        case 'V':
          r[1] = +pa[1] + y;
          break;
        case 'H':
          r[1] = +pa[1] + x;
          break;
        case 'R':
          dots = [x, y].concat(pa.slice(1));
          for (let j = 2, jj = dots.length; j < jj; j++) {
            dots[j] = +dots[j] + x;
            dots[++j] = +dots[j] + y;
          }
          res.pop();
          res = res.concat(catmullRom2bezier(dots, crz));
          break;
        case 'M':
          mx = +pa[1] + x;
          my = +pa[2] + y;
          break;
        default:
          for (let j = 1, jj = pa.length; j < jj; j++) {
            r[j] = +pa[j] + (j % 2 ? x : y);
          }
      }
    } else if (pa[0] === 'R') {
      dots = [x, y].concat(pa.slice(1));
      res.pop();
      res = res.concat(catmullRom2bezier(dots, crz));
      r = ['R'].concat(pa.slice(-2));
    } else {
      for (let k = 0, kk = pa.length; k < kk; k++) {
        r[k] = pa[k];
      }
    }
    switch (r[0]) {
      case 'Z':
        x = mx;
        y = my;
        break;
      case 'H':
        x = r[1];
        break;
      case 'V':
        y = r[1];
        break;
      case 'M':
        mx = r[r.length - 2];
        my = r[r.length - 1];
        break;
      default:
        x = r[r.length - 2];
        y = r[r.length - 1];
    }
  }
  return res;
}

function path2curve(path, path2) {
  const p = pathToAbsolute(path),
    p2 = path2 && pathToAbsolute(path2);
  const attrs = { x: 0, y: 0, bx: 0, by: 0, X: 0, Y: 0, qx: null, qy: null };
  const attrs2 = { x: 0, y: 0, bx: 0, by: 0, X: 0, Y: 0, qx: null, qy: null };
  const pcoms1 = []; // path commands of original path p
  const pcoms2 = []; // path commands of original path p2
  let ii;

  const processPath = (path, d, pcom) => {
      let nx;
      let ny;
      const tq = { T: 1, Q: 1 };
      if (!path) {
        return ['C', d.x, d.y, d.x, d.y, d.x, d.y];
      }
      if (!(path[0] in tq)) {
        d.qx = d.qy = null;
      }
      switch (path[0]) {
        case 'M':
          d.X = path[1];
          d.Y = path[2];
          break;
        case 'A':
          path = ['C'].concat(a2c.apply(0, [d.x, d.y].concat(path.slice(1))));
          break;
        case 'S':
          if (pcom === 'C' || pcom === 'S') {
            nx = d.x * 2 - d.bx;
            ny = d.y * 2 - d.by;
          } else {
            nx = d.x;
            ny = d.y;
          }
          path = ['C', nx, ny].concat(path.slice(1));
          break;
        case 'T':
          if (pcom === 'Q' || pcom === 'T') {
            d.qx = d.x * 2 - d.qx;
            d.qy = d.y * 2 - d.qy;
          } else {
            d.qx = d.x;
            d.qy = d.y;
          }
          path = ['C'].concat(q2c(d.x, d.y, d.qx, d.qy, path[1], path[2]));
          break;
        case 'Q':
          d.qx = path[1];
          d.qy = path[2];
          path = ['C'].concat(
            q2c(d.x, d.y, path[1], path[2], path[3], path[4])
          );
          break;
        case 'L':
          path = ['C'].concat(l2c(d.x, d.y, path[1], path[2]));
          break;
        case 'H':
          path = ['C'].concat(l2c(d.x, d.y, path[1], d.y));
          break;
        case 'V':
          path = ['C'].concat(l2c(d.x, d.y, d.x, path[1]));
          break;
        case 'Z':
          path = ['C'].concat(l2c(d.x, d.y, d.X, d.Y));
          break;
      }
      return path;
    },
    fixArc = (pp, i) => {
      if (pp[i].length > 7) {
        pp[i].shift();
        const pi = pp[i];
        while (pi.length) {
          pcoms1[i] = 'A';
          if (p2) {
            pcoms2[i] = 'A';
          }
          pp.splice(i++, 0, ['C'].concat(pi.splice(0, 6)));
        }
        pp.splice(i, 1);
        ii = Math.max(p.length, (p2 && p2.length) || 0);
      }
    },
    fixM = (path1, path2, a1, a2, i) => {
      if (path1 && path2 && path1[i][0] === 'M' && path2[i][0] !== 'M') {
        path2.splice(i, 0, ['M', a2.x, a2.y]);
        a1.bx = 0;
        a1.by = 0;
        a1.x = path1[i][1];
        a1.y = path1[i][2];
        ii = Math.max(p.length, (p2 && p2.length) || 0);
      }
    };

  let pfirst = ''; // temporary holder for original path command
  let pcom = ''; // holder for previous path command of original path

  ii = Math.max(p.length, (p2 && p2.length) || 0);
  for (let i = 0; i < ii; i++) {
    if (p[i]) {
      pfirst = p[i][0];
    } // save current path command

    if (pfirst !== 'C') {
      pcoms1[i] = pfirst; // Save current path command
      if (i) {
        pcom = pcoms1[i - 1];
      } // Get previous path command pcom
    }
    p[i] = processPath(p[i], attrs, pcom);

    if (pcoms1[i] !== 'A' && pfirst === 'C') {
      pcoms1[i] = 'C';
    }

    fixArc(p, i); // fixArc adds also the right amount of A:s to pcoms1

    if (p2) {
      // the same procedures is done to p2
      if (p2[i]) {
        pfirst = p2[i][0];
      }
      if (pfirst !== 'C') {
        pcoms2[i] = pfirst;
        if (i) {
          pcom = pcoms2[i - 1];
        }
      }
      p2[i] = processPath(p2[i], attrs2, pcom);

      if (pcoms2[i] !== 'A' && pfirst === 'C') {
        pcoms2[i] = 'C';
      }

      fixArc(p2, i);
    }
    fixM(p, p2, attrs, attrs2, i);
    fixM(p2, p, attrs2, attrs, i);
    const seg = p[i],
      seg2 = p2 && p2[i],
      seglen = seg.length,
      seg2len = p2 && seg2.length;
    attrs.x = seg[seglen - 2];
    attrs.y = seg[seglen - 1];
    attrs.bx = parseFloat(seg[seglen - 4]) || attrs.x;
    attrs.by = parseFloat(seg[seglen - 3]) || attrs.y;
    attrs2.bx = p2 && (parseFloat(seg2[seg2len - 4]) || attrs2.x);
    attrs2.by = p2 && (parseFloat(seg2[seg2len - 3]) || attrs2.y);
    attrs2.x = p2 && seg2[seg2len - 2];
    attrs2.y = p2 && seg2[seg2len - 1];
  }

  return p2 ? [p, p2] : p;
}

function a2c(x1, y1, rx, ry, angle, lac, sweep_flag, x2, y2, recursive) {
  // for more information of where this Math came from visit:
  // http://www.w3.org/TR/SVG11/implnote.html#ArcImplementationNotes
  const PI = Math.PI;

  const _120 = PI * 120 / 180;
  let f1;
  let f2;
  let cx;
  let cy;
  const rad = PI / 180 * (+angle || 0);
  let res = [];
  let xy;

  const rotate = (x, y, rad) => {
    const X = x * Math.cos(rad) - y * Math.sin(rad),
      Y = x * Math.sin(rad) + y * Math.cos(rad);
    return { x: X, y: Y };
  };

  if (!recursive) {
    xy = rotate(x1, y1, -rad);
    x1 = xy.x;
    y1 = xy.y;
    xy = rotate(x2, y2, -rad);
    x2 = xy.x;
    y2 = xy.y;
    const x = (x1 - x2) / 2;
    const y = (y1 - y2) / 2;
    let h = x * x / (rx * rx) + y * y / (ry * ry);
    if (h > 1) {
      h = Math.sqrt(h);
      rx = h * rx;
      ry = h * ry;
    }
    const rx2 = rx * rx,
      ry2 = ry * ry;
    const k =
      (lac === sweep_flag ? -1 : 1) *
      Math.sqrt(
        Math.abs(
          (rx2 * ry2 - rx2 * y * y - ry2 * x * x) / (rx2 * y * y + ry2 * x * x)
        )
      );

    cx = k * rx * y / ry + (x1 + x2) / 2;
    cy = k * -ry * x / rx + (y1 + y2) / 2;
    f1 = Math.asin(((y1 - cy) / ry).toFixed(9));
    f2 = Math.asin(((y2 - cy) / ry).toFixed(9));

    f1 = x1 < cx ? PI - f1 : f1;
    f2 = x2 < cx ? PI - f2 : f2;

    if (f1 < 0) {
      f1 = PI * 2 + f1;
    }
    if (f2 < 0) {
      f2 = PI * 2 + f2;
    }

    if (sweep_flag && f1 > f2) {
      f1 = f1 - PI * 2;
    }
    if (!sweep_flag && f2 > f1) {
      f2 = f2 - PI * 2;
    }
  } else {
    f1 = recursive[0];
    f2 = recursive[1];
    cx = recursive[2];
    cy = recursive[3];
  }
  let df = f2 - f1;
  if (Math.abs(df) > _120) {
    const f2old = f2,
      x2old = x2,
      y2old = y2;
    f2 = f1 + _120 * (sweep_flag && f2 > f1 ? 1 : -1);
    x2 = cx + rx * Math.cos(f2);
    y2 = cy + ry * Math.sin(f2);
    res = a2c(x2, y2, rx, ry, angle, 0, sweep_flag, x2old, y2old, [
      f2,
      f2old,
      cx,
      cy
    ]);
  }
  df = f2 - f1;
  const c1 = Math.cos(f1),
    s1 = Math.sin(f1),
    c2 = Math.cos(f2),
    s2 = Math.sin(f2),
    t = Math.tan(df / 4),
    hx = 4 / 3 * rx * t,
    hy = 4 / 3 * ry * t,
    m1 = [x1, y1],
    m2 = [x1 + hx * s1, y1 - hy * c1],
    m3 = [x2 + hx * s2, y2 - hy * c2],
    m4 = [x2, y2];
  m2[0] = 2 * m1[0] - m2[0];
  m2[1] = 2 * m1[1] - m2[1];
  if (recursive) {
    return [m2, m3, m4].concat(res);
  } else {
    res = [m2, m3, m4]
      .concat(res)
      .join()
      .split(',');
    const newres = [];
    for (let i = 0, ii = res.length; i < ii; i++) {
      newres[i] =
        i % 2
          ? rotate(res[i - 1], res[i], rad).y
          : rotate(res[i], res[i + 1], rad).x;
    }
    return newres;
  }
}

// http://schepers.cc/getting-to-the-point
function catmullRom2bezier(crp, z) {
  const d = [];
  for (let i = 0, iLen = crp.length; iLen - 2 * !z > i; i += 2) {
    const p = [
      {
        x: +crp[i - 2],
        y: +crp[i - 1]
      },
      {
        x: +crp[i],
        y: +crp[i + 1]
      },
      {
        x: +crp[i + 2],
        y: +crp[i + 3]
      },
      {
        x: +crp[i + 4],
        y: +crp[i + 5]
      }
    ];
    if (z) {
      if (!i) {
        p[0] = {
          x: +crp[iLen - 2],
          y: +crp[iLen - 1]
        };
      } else if (iLen - 4 === i) {
        p[3] = {
          x: +crp[0],
          y: +crp[1]
        };
      } else if (iLen - 2 === i) {
        p[2] = {
          x: +crp[0],
          y: +crp[1]
        };
        p[3] = {
          x: +crp[2],
          y: +crp[3]
        };
      }
    } else {
      if (iLen - 4 === i) {
        p[3] = p[2];
      } else if (!i) {
        p[0] = {
          x: +crp[i],
          y: +crp[i + 1]
        };
      }
    }
    d.push([
      'C',
      (-p[0].x + 6 * p[1].x + p[2].x) / 6,
      (-p[0].y + 6 * p[1].y + p[2].y) / 6,
      (p[1].x + 6 * p[2].x - p[3].x) / 6,
      (p[1].y + 6 * p[2].y - p[3].y) / 6,
      p[2].x,
      p[2].y
    ]);
  }

  return d;
}

function l2c(x1, y1, x2, y2) {
  return [x1, y1, x2, y2, x2, y2];
}

function q2c(x1, y1, ax, ay, x2, y2) {
  const _13 = 1 / 3,
    _23 = 2 / 3;
  return [
    _13 * x1 + _23 * ax,
    _13 * y1 + _23 * ay,
    _13 * x2 + _23 * ax,
    _13 * y2 + _23 * ay,
    x2,
    y2
  ];
}

function bezlen(x1, y1, x2, y2, x3, y3, x4, y4, z) {
  if (z == null) {
    z = 1;
  }
  z = z > 1 ? 1 : z < 0 ? 0 : z;
  const z2 = z / 2;
  const n = 12;
  const Tvalues = [
    -0.1252,
    0.1252,
    -0.3678,
    0.3678,
    -0.5873,
    0.5873,
    -0.7699,
    0.7699,
    -0.9041,
    0.9041,
    -0.9816,
    0.9816
  ];

  let sum = 0;
  const Cvalues = [
    0.2491,
    0.2491,
    0.2335,
    0.2335,
    0.2032,
    0.2032,
    0.1601,
    0.1601,
    0.1069,
    0.1069,
    0.0472,
    0.0472
  ];

  for (let i = 0; i < n; i++) {
    const ct = z2 * Tvalues[i] + z2,
      xbase = base3(ct, x1, x2, x3, x4),
      ybase = base3(ct, y1, y2, y3, y4),
      comb = xbase * xbase + ybase * ybase;
    sum += Cvalues[i] * Math.sqrt(comb);
  }
  return z2 * sum;
}

function getTatLen(x1, y1, x2, y2, x3, y3, x4, y4, ll) {
  if (ll < 0 || bezlen(x1, y1, x2, y2, x3, y3, x4, y4) < ll) {
    return;
  }
  const t = 1;
  let step = t / 2;
  let t2 = t - step;
  let l;
  const e = 0.01;
  l = bezlen(x1, y1, x2, y2, x3, y3, x4, y4, t2);
  while (Math.abs(l - ll) > e) {
    step /= 2;
    t2 += (l < ll ? 1 : -1) * step;
    l = bezlen(x1, y1, x2, y2, x3, y3, x4, y4, t2);
  }
  return t2;
}

function base3(t, p1, p2, p3, p4) {
  const t1 = -3 * p1 + 9 * p2 - 9 * p3 + 3 * p4,
    t2 = t * t1 + 6 * p1 - 12 * p2 + 6 * p3;
  return t * t2 - 3 * p1 + 3 * p2;
}

function cacheKey(...args) {
  let hash = '';
  for (let i = args.length - 1; i >= 0; --i) {
    hash += `？${args[i]}`;
  }
  return hash;
}

export default p5;<|MERGE_RESOLUTION|>--- conflicted
+++ resolved
@@ -47,17 +47,6 @@
 
     this.cache = {};
 
-<<<<<<< HEAD
-=======
-    /**
-   * The font's underlying
-   * <a href="https://opentype.js.org/" target="_blank">opentype.js</a>
-   * font object.
-   *
-   * @property font
-   * @name font
-   */
->>>>>>> 2ceea580
     this.font = undefined;
   }
 
@@ -615,9 +604,10 @@
 };
 
 /**
- * Underlying
+ * The font's underlying
  * <a href="https://opentype.js.org/" target="_blank">opentype.js</a>
  * font object.
+ *
  * @for p5.Font
  * @property font
  * @name font
