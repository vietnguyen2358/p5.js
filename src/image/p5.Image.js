--- conflicted
+++ resolved
@@ -111,83 +111,7 @@
  */
 p5.Image = class Image {
   constructor(width, height) {
-<<<<<<< HEAD
     this.width = width;
-=======
-    /**
-     * The image's width in pixels.
-     *
-     * @type {Number}
-     * @property {Number} width
-     * @name width
-     * @readOnly
-     *
-     * @example
-     * <div>
-     * <code>
-     * let img;
-     *
-     * // Load the image.
-     * function preload() {
-     *   img = loadImage('assets/rockies.jpg');
-     * }
-     *
-     * function setup() {
-     *   createCanvas(100, 100);
-     *
-     *   // Display the image.
-     *   image(img, 0, 0);
-     *
-     *   // Calculate the center coordinates.
-     *   let x = img.width / 2;
-     *   let y = img.height / 2;
-     *
-     *   // Draw a circle at the image's center.
-     *   circle(x, y, 20);
-     *
-     *   describe('An image of a mountain landscape with a white circle drawn in the middle.');
-     * }
-     * </code>
-     * </div>
-     */
-    this.width = width;
-    /**
-     * The image's height in pixels.
-     *
-     * @type {Number}
-     * @property height
-     * @name height
-     * @readOnly
-     *
-     * @example
-     * <div>
-     * <code>
-     * let img;
-     *
-     * // Load the image.
-     * function preload() {
-     *   img = loadImage('assets/rockies.jpg');
-     * }
-     *
-     * function setup() {
-     *   createCanvas(100, 100);
-     *
-     *   // Display the image.
-     *   image(img, 0, 0);
-     *
-     *   // Calculate the center coordinates.
-     *   let x = img.width / 2;
-     *   let y = img.height / 2;
-     *
-     *   // Draw a circle at the image's center.
-     *   circle(x, y, 20);
-     *
-     *   describe('An image of a mountain landscape with a white circle drawn in the middle.');
-     * }
-     * </code>
-     * </div>
-     */
->>>>>>> 2ceea580
     this.height = height;
     this.canvas = document.createElement('canvas');
     this.canvas.width = this.width;
@@ -199,36 +123,130 @@
     this.gifProperties = null;
     //For WebGL Texturing only: used to determine whether to reupload texture to GPU
     this._modified = false;
-<<<<<<< HEAD
-=======
-    /**
-     * An array containing the color of each pixel in the image.
-     *
-     * Colors are stored as numbers representing red, green, blue, and alpha
-     * (RGBA) values. `img.pixels` is a one-dimensional array for performance
-     * reasons.
-     *
-     * Each pixel occupies four elements in the pixels array, one for each
-     * RGBA value. For example, the pixel at coordinates (0, 0) stores its
-     * RGBA values at `img.pixels[0]`, `img.pixels[1]`, `img.pixels[2]`,
-     * and `img.pixels[3]`, respectively. The next pixel at coordinates (1, 0)
-     * stores its RGBA values at `img.pixels[4]`, `img.pixels[5]`,
-     * `img.pixels[6]`, and `img.pixels[7]`. And so on. The `img.pixels` array
-     * for a 100×100 <a href="#/p5.Image">p5.Image</a> object has
-     * 100 × 100 × 4 = 40,000 elements.
-     *
-     * Accessing the RGBA values for a pixel in the image requires a little
-     * math as shown in the examples below. The
-     * <a href="#/p5.Image/loadPixels">img.loadPixels()</a>
-     * method must be called before accessing the `img.pixels` array. The
-     * <a href="#/p5.Image/updatePixels">img.updatePixels()</a> method must be
-     * called after any changes are made.
-     *
-     * @property {Number[]} pixels
-     * @name pixels
-     *
-     * @example
-     * <div>
+    this.pixels = [];
+  }
+
+  /**
+ * Gets or sets the pixel density for high pixel density displays.
+ *
+ * By default, the density will be set to 1.
+ *
+ * Call this method with no arguments to get the default density, or pass
+ * in a number to set the density. If a non-positive number is provided,
+ * it defaults to 1.
+ *
+ * @param {Number} [density] A scaling factor for the number of pixels per
+ * side
+ * @returns {Number} The current density if called without arguments, or the instance for chaining if setting density.
+ */
+  pixelDensity(density) {
+    if (typeof density !== 'undefined') {
+    // Setter: set the density and handle resize
+      if (density <= 0) {
+        const errorObj = {
+          type: 'INVALID_VALUE',
+          format: { types: ['Number'] },
+          position: 1
+        };
+
+        p5._friendlyParamError(errorObj, 'pixelDensity');
+
+        // Default to 1 in case of an invalid value
+        density = 1;
+      }
+
+      this._pixelDensity = density;
+
+      // Adjust canvas dimensions based on pixel density
+      this.width /= density;
+      this.height /= density;
+
+      return this; // Return the image instance for chaining if needed
+    } else {
+    // Getter: return the default density
+      return this._pixelDensity;
+    }
+  }
+
+  /**
+   * Helper function for animating GIF-based images with time
+   */
+  _animateGif(pInst) {
+    const props = this.gifProperties;
+    const curTime = pInst._lastRealFrameTime || window.performance.now();
+    if (props.lastChangeTime === 0) {
+      props.lastChangeTime = curTime;
+    }
+    if (props.playing) {
+      props.timeDisplayed = curTime - props.lastChangeTime;
+      const curDelay = props.frames[props.displayIndex].delay;
+      if (props.timeDisplayed >= curDelay) {
+        //GIF is bound to 'realtime' so can skip frames
+        const skips = Math.floor(props.timeDisplayed / curDelay);
+        props.timeDisplayed = 0;
+        props.lastChangeTime = curTime;
+        props.displayIndex += skips;
+        props.loopCount = Math.floor(props.displayIndex / props.numFrames);
+        if (props.loopLimit !== null && props.loopCount >= props.loopLimit) {
+          props.playing = false;
+        } else {
+          const ind = props.displayIndex % props.numFrames;
+          this.drawingContext.putImageData(props.frames[ind].image, 0, 0);
+          props.displayIndex = ind;
+          this.setModified(true);
+        }
+      }
+    }
+  }
+
+  /**
+   * Helper fxn for sharing pixel methods
+   */
+  _setProperty(prop, value) {
+    this[prop] = value;
+    this.setModified(true);
+  }
+
+  /**
+   * Loads the current value of each pixel in the image into the `img.pixels`
+   * array.
+   *
+   * `img.loadPixels()` must be called before reading or modifying pixel
+   * values.
+   *
+   * @example
+   * <div>
+   * <code>
+   * function setup() {
+   *   createCanvas(100, 100);
+   *
+   *   background(200);
+   *
+   *   // Create a p5.Image object.
+   *   let img = createImage(66, 66);
+   *
+   *   // Load the image's pixels.
+   *   img.loadPixels();
+   *
+   *   // Set the pixels to black.
+   *   for (let x = 0; x < img.width; x += 1) {
+   *     for (let y = 0; y < img.height; y += 1) {
+   *       img.set(x, y, 0);
+   *     }
+   *   }
+   *
+   *   // Update the image.
+   *   img.updatePixels();
+   *
+   *   // Display the image.
+   *   image(img, 17, 17);
+   *
+   *   describe('A black square drawn in the middle of a gray square.');
+   * }
+   * </code>
+   * </div>
+   *
+   * <div>
      * <code>
      * function setup() {
      *   createCanvas(100, 100);
@@ -262,206 +280,6 @@
      * }
      * </code>
      * </div>
-     *
-     * <div>
-     * <code>
-     * function setup() {
-     *   createCanvas(100, 100);
-     *
-     *   background(200);
-     *
-     *   // Create a p5.Image object.
-     *   let img = createImage(66, 66);
-     *
-     *   // Load the image's pixels.
-     *   img.loadPixels();
-     *
-     *   // Set the pixels to red.
-     *   for (let i = 0; i < img.pixels.length; i += 4) {
-     *     // Red.
-     *     img.pixels[i] = 255;
-     *     // Green.
-     *     img.pixels[i + 1] = 0;
-     *     // Blue.
-     *     img.pixels[i + 2] = 0;
-     *     // Alpha.
-     *     img.pixels[i + 3] = 255;
-     *   }
-     *
-     *   // Update the image.
-     *   img.updatePixels();
-     *
-     *   // Display the image.
-     *   image(img, 17, 17);
-     *
-     *   describe('A red square drawn in the middle of a gray square.');
-     * }
-     * </code>
-     * </div>
-     */
->>>>>>> 2ceea580
-    this.pixels = [];
-  }
-
-  /**
- * Gets or sets the pixel density for high pixel density displays.
- *
- * By default, the density will be set to 1.
- *
- * Call this method with no arguments to get the default density, or pass
- * in a number to set the density. If a non-positive number is provided,
- * it defaults to 1.
- *
- * @param {Number} [density] A scaling factor for the number of pixels per
- * side
- * @returns {Number} The current density if called without arguments, or the instance for chaining if setting density.
- */
-  pixelDensity(density) {
-    if (typeof density !== 'undefined') {
-    // Setter: set the density and handle resize
-      if (density <= 0) {
-        const errorObj = {
-          type: 'INVALID_VALUE',
-          format: { types: ['Number'] },
-          position: 1
-        };
-
-        p5._friendlyParamError(errorObj, 'pixelDensity');
-
-        // Default to 1 in case of an invalid value
-        density = 1;
-      }
-
-      this._pixelDensity = density;
-
-      // Adjust canvas dimensions based on pixel density
-      this.width /= density;
-      this.height /= density;
-
-      return this; // Return the image instance for chaining if needed
-    } else {
-    // Getter: return the default density
-      return this._pixelDensity;
-    }
-  }
-
-  /**
-   * Helper function for animating GIF-based images with time
-   */
-  _animateGif(pInst) {
-    const props = this.gifProperties;
-    const curTime = pInst._lastRealFrameTime || window.performance.now();
-    if (props.lastChangeTime === 0) {
-      props.lastChangeTime = curTime;
-    }
-    if (props.playing) {
-      props.timeDisplayed = curTime - props.lastChangeTime;
-      const curDelay = props.frames[props.displayIndex].delay;
-      if (props.timeDisplayed >= curDelay) {
-        //GIF is bound to 'realtime' so can skip frames
-        const skips = Math.floor(props.timeDisplayed / curDelay);
-        props.timeDisplayed = 0;
-        props.lastChangeTime = curTime;
-        props.displayIndex += skips;
-        props.loopCount = Math.floor(props.displayIndex / props.numFrames);
-        if (props.loopLimit !== null && props.loopCount >= props.loopLimit) {
-          props.playing = false;
-        } else {
-          const ind = props.displayIndex % props.numFrames;
-          this.drawingContext.putImageData(props.frames[ind].image, 0, 0);
-          props.displayIndex = ind;
-          this.setModified(true);
-        }
-      }
-    }
-  }
-
-  /**
-   * Helper fxn for sharing pixel methods
-   */
-  _setProperty(prop, value) {
-    this[prop] = value;
-    this.setModified(true);
-  }
-
-  /**
-   * Loads the current value of each pixel in the image into the `img.pixels`
-   * array.
-   *
-   * `img.loadPixels()` must be called before reading or modifying pixel
-   * values.
-   *
-<<<<<<< HEAD
-=======
-   * @method loadPixels
-   *
->>>>>>> 2ceea580
-   * @example
-   * <div>
-   * <code>
-   * function setup() {
-   *   createCanvas(100, 100);
-   *
-   *   background(200);
-   *
-   *   // Create a p5.Image object.
-   *   let img = createImage(66, 66);
-   *
-   *   // Load the image's pixels.
-   *   img.loadPixels();
-   *
-   *   // Set the pixels to black.
-   *   for (let x = 0; x < img.width; x += 1) {
-   *     for (let y = 0; y < img.height; y += 1) {
-   *       img.set(x, y, 0);
-   *     }
-   *   }
-   *
-   *   // Update the image.
-   *   img.updatePixels();
-   *
-   *   // Display the image.
-   *   image(img, 17, 17);
-   *
-   *   describe('A black square drawn in the middle of a gray square.');
-   * }
-   * </code>
-   * </div>
-   *
-   * <div>
-     * <code>
-     * function setup() {
-     *   createCanvas(100, 100);
-     *
-     *   background(200);
-     *
-     *   // Create a p5.Image object.
-     *   let img = createImage(66, 66);
-     *
-     *   // Load the image's pixels.
-     *   img.loadPixels();
-     *
-     *   for (let i = 0; i < img.pixels.length; i += 4) {
-     *     // Red.
-     *     img.pixels[i] = 0;
-     *     // Green.
-     *     img.pixels[i + 1] = 0;
-     *     // Blue.
-     *     img.pixels[i + 2] = 0;
-     *     // Alpha.
-     *     img.pixels[i + 3] = 255;
-     *   }
-     *
-     *   // Update the image.
-     *   img.updatePixels();
-     *
-     *   // Display the image.
-     *   image(img, 17, 17);
-     *
-     *   describe('A black square drawn in the middle of a gray square.');
-     * }
-     * </code>
-     * </div>
    */
   loadPixels() {
     p5.Renderer2D.prototype.loadPixels.call(this);
@@ -1613,13 +1431,6 @@
    * from a GIF file. See <a href="#/p5/saveGif">saveGif()</a> to create new
    * GIFs.
    *
-<<<<<<< HEAD
-   * The image will only be downloaded as an animated GIF if the
-   * <a href="#/p5.Image">p5.Image</a> object was loaded from a GIF file.
-   * See <a href="#/p5/saveGif">saveGif()</a> to create new GIFs.
-=======
-   * @method save
->>>>>>> 2ceea580
    * @param {String} filename filename. Defaults to 'untitled'.
    * @param  {String} [extension] file extension, either 'png' or 'jpg'.
    *                            Defaults to 'png'.
@@ -1668,11 +1479,6 @@
   /**
    * Restarts an animated GIF at its first frame.
    *
-<<<<<<< HEAD
-=======
-   * @method reset
-   *
->>>>>>> 2ceea580
    * @example
    * <div>
    * <code>
@@ -2034,27 +1840,36 @@
 };
 
 /**
- * Image width.
+ * The image's width in pixels.
+ *
  * @type {Number}
+ * @property {Number} width
  * @for p5.Image
- * @property {Number} width
  * @name width
  * @readOnly
+ *
  * @example
  * <div>
  * <code>
  * let img;
  *
+ * // Load the image.
  * function preload() {
  *   img = loadImage('assets/rockies.jpg');
  * }
  *
  * function setup() {
+ *   createCanvas(100, 100);
+ *
+ *   // Display the image.
  *   image(img, 0, 0);
+ *
+ *   // Calculate the center coordinates.
  *   let x = img.width / 2;
  *   let y = img.height / 2;
- *   let d = 20;
- *   circle(x, y, d);
+ *
+ *   // Draw a circle at the image's center.
+ *   circle(x, y, 20);
  *
  *   describe('An image of a mountain landscape with a white circle drawn in the middle.');
  * }
@@ -2063,27 +1878,36 @@
  */
 
 /**
- * Image height.
+ * The image's height in pixels.
+ *
  * @type {Number}
+ * @property height
  * @for p5.Image
- * @property height
  * @name height
  * @readOnly
+ *
  * @example
  * <div>
  * <code>
  * let img;
  *
+ * // Load the image.
  * function preload() {
  *   img = loadImage('assets/rockies.jpg');
  * }
  *
  * function setup() {
+ *   createCanvas(100, 100);
+ *
+ *   // Display the image.
  *   image(img, 0, 0);
+ *
+ *   // Calculate the center coordinates.
  *   let x = img.width / 2;
  *   let y = img.height / 2;
- *   let d = 20;
- *   circle(x, y, d);
+ *
+ *   // Draw a circle at the image's center.
+ *   circle(x, y, 20);
  *
  *   describe('An image of a mountain landscape with a white circle drawn in the middle.');
  * }
@@ -2092,10 +1916,11 @@
  */
 
 /**
- * An array containing the color of each pixel in the
- * <a href="#/p5.Image">p5.Image</a> object. Colors are stored as numbers
- * representing red, green, blue, and alpha (RGBA) values. `img.pixels` is a
- * one-dimensional array for performance reasons.
+ * An array containing the color of each pixel in the image.
+ *
+ * Colors are stored as numbers representing red, green, blue, and alpha
+ * (RGBA) values. `img.pixels` is a one-dimensional array for performance
+ * reasons.
  *
  * Each pixel occupies four elements in the pixels array, one for each
  * RGBA value. For example, the pixel at coordinates (0, 0) stores its
@@ -2106,58 +1931,86 @@
  * for a 100×100 <a href="#/p5.Image">p5.Image</a> object has
  * 100 × 100 × 4 = 40,000 elements.
  *
- * Accessing the RGBA values for a pixel in the
- * <a href="#/p5.Image">p5.Image</a> object requires a little math as
- * shown below. The <a href="#/p5.Image/loadPixels">img.loadPixels()</a>
+ * Accessing the RGBA values for a pixel in the image requires a little
+ * math as shown in the examples below. The
+ * <a href="#/p5.Image/loadPixels">img.loadPixels()</a>
  * method must be called before accessing the `img.pixels` array. The
  * <a href="#/p5.Image/updatePixels">img.updatePixels()</a> method must be
  * called after any changes are made.
  *
+ * @property {Number[]} pixels
  * @for p5.Image
- * @property {Number[]} pixels
  * @name pixels
+ *
  * @example
  * <div>
  * <code>
- * let img = createImage(66, 66);
- * img.loadPixels();
- * let numPixels = 4 * img.width * img.height;
- * for (let i = 0; i < numPixels; i += 4) {
- *   // Red.
- *   img.pixels[i] = 0;
- *   // Green.
- *   img.pixels[i + 1] = 0;
- *   // Blue.
- *   img.pixels[i + 2] = 0;
- *   // Alpha.
- *   img.pixels[i + 3] = 255;
+ * function setup() {
+ *   createCanvas(100, 100);
+ *
+ *   background(200);
+ *
+ *   // Create a p5.Image object.
+ *   let img = createImage(66, 66);
+ *
+ *   // Load the image's pixels.
+ *   img.loadPixels();
+ *
+ *   for (let i = 0; i < img.pixels.length; i += 4) {
+ *     // Red.
+ *     img.pixels[i] = 0;
+ *     // Green.
+ *     img.pixels[i + 1] = 0;
+ *     // Blue.
+ *     img.pixels[i + 2] = 0;
+ *     // Alpha.
+ *     img.pixels[i + 3] = 255;
+ *   }
+ *
+ *   // Update the image.
+ *   img.updatePixels();
+ *
+ *   // Display the image.
+ *   image(img, 17, 17);
+ *
+ *   describe('A black square drawn in the middle of a gray square.');
  * }
- * img.updatePixels();
- * image(img, 17, 17);
- *
- * describe('A black square drawn in the middle of a gray square.');
  * </code>
  * </div>
  *
  * <div>
  * <code>
- * let img = createImage(66, 66);
- * img.loadPixels();
- * let numPixels = 4 * img.width * img.height;
- * for (let i = 0; i < numPixels; i += 4) {
- *   // Red.
- *   img.pixels[i] = 255;
- *   // Green.
- *   img.pixels[i + 1] = 0;
- *   // Blue.
- *   img.pixels[i + 2] = 0;
- *   // Alpha.
- *   img.pixels[i + 3] = 255;
+ * function setup() {
+ *   createCanvas(100, 100);
+ *
+ *   background(200);
+ *
+ *   // Create a p5.Image object.
+ *   let img = createImage(66, 66);
+ *
+ *   // Load the image's pixels.
+ *   img.loadPixels();
+ *
+ *   // Set the pixels to red.
+ *   for (let i = 0; i < img.pixels.length; i += 4) {
+ *     // Red.
+ *     img.pixels[i] = 255;
+ *     // Green.
+ *     img.pixels[i + 1] = 0;
+ *     // Blue.
+ *     img.pixels[i + 2] = 0;
+ *     // Alpha.
+ *     img.pixels[i + 3] = 255;
+ *   }
+ *
+ *   // Update the image.
+ *   img.updatePixels();
+ *
+ *   // Display the image.
+ *   image(img, 17, 17);
+ *
+ *   describe('A red square drawn in the middle of a gray square.');
  * }
- * img.updatePixels();
- * image(img, 17, 17);
- *
- * describe('A red square drawn in the middle of a gray square.');
  * </code>
  * </div>
  */
