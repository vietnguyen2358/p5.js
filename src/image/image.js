--- conflicted
+++ resolved
@@ -99,17 +99,10 @@
  *  file immediately or prompt the user with a dialogue window.
  *
  *  @method saveCanvas
-<<<<<<< HEAD
- *  @param  {p5.Graphics|p5.Element|HTMLCanvasElement} selectedCanvas   a variable
- *                                  representing a specific html5 canvas (optional)
- *  @param  {String} [filename]
- *  @param  {String} [extension]      'jpg' or 'png'
-=======
- *  @param  {p5.Element|HTMLCanvasElement} selectedCanvas   reference to a
+ *  @param  {p5.Graphics|p5.Element|HTMLCanvasElement} selectedCanvas   reference to a
  *                                                          specific HTML5 canvas element.
  *  @param  {String} [filename]  file name. Defaults to 'untitled'.
  *  @param  {String} [extension] file extension, either 'jpg' or 'png'. Defaults to 'png'.
->>>>>>> 611941ae
  *
  *  @example
  * <div class='norender'>
