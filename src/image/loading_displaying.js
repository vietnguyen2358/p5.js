--- conflicted
+++ resolved
@@ -234,15 +234,10 @@
   function(img, dx, dy, dWidth, dHeight, sx, sy, sWidth, sHeight) {
     // set defaults per spec: https://goo.gl/3ykfOq
 
-<<<<<<< HEAD
-  p5._validateParameters('image', arguments);
-
-  var defW = img.width;
-  var defH = img.height;
-=======
+    p5._validateParameters('image', arguments);
+
     var defW = img.width;
     var defH = img.height;
->>>>>>> 54cb10bf
 
     if (img.elt && img.elt.videoWidth && !img.canvas) { // video no canvas
       defW = img.elt.videoWidth;
