/**
 * @module Events
 * @submodule Keyboard
 * @for p5
 * @requires core
 */
export function isCode(input) {
  if (typeof input !== 'string') {
    return false;
  }
  return input.length > 1;
}
function keyboard(p5, fn){
  /**
   * A `Boolean` system variable that's `true` if any key is currently pressed
   * and `false` if not.
   *
   * @property {Boolean} keyIsPressed
   * @readOnly
   *
   * @example
   * <div>
   * <code>
   * // Click on the canvas to begin detecting key presses.
   *
   * function setup() {
   *   createCanvas(100, 100);
   *
   *   describe(
   *     'A gray square with a white square at its center. The white square turns black when the user presses a key.'
   *   );
   * }
   *
   * function draw() {
   *   background(200);
   *
   *   // Style the square.
   *   if (keyIsPressed === true) {
   *     fill(0);
   *   } else {
   *     fill(255);
   *   }
   *
   *   // Draw the square.
   *   square(25, 25, 50);
   * }
   * </code>
   * </div>
   *
   * <div>
   * <code>
   * // Click on the canvas to begin detecting key presses.
   *
   * function setup() {
   *   createCanvas(100, 100);
   *
   *   describe(
   *     'A gray square with a white square at its center. The white square turns black when the user presses a key.'
   *   );
   * }
   *
   * function draw() {
   *   background(200);
   *
   *   // Style the square.
   *   if (keyIsPressed) {
   *     fill(0);
   *   } else {
   *     fill(255);
   *   }
   *
   *   // Draw the square.
   *   square(25, 25, 50);
   * }
   * </code>
   * </div>
   *
   * <div>
   * <code>
   * // Click on the canvas to begin detecting key presses.
   *
   * function setup() {
   *   createCanvas(100, 100);
   *
   *   describe(
   *     'A gray square with the word "false" at its center. The word switches to "true" when the user presses a key.'
   *   );
   * }
   *
   * function draw() {
   *   background(200);
   *
   *   // Style the text.
   *   textAlign(CENTER);
   *   textSize(16);
   *
   *   // Display the value of keyIsPressed.
   *   text(keyIsPressed, 50, 50);
   * }
   * </code>
   * </div>
   */

  fn.keyIsPressed = false;
  fn.code = null;

  /**
   * A `String` system variable that contains the value of the last key typed.
   *
   * The key variable is helpful for checking whether an
   * <a href="https://en.wikipedia.org/wiki/ASCII#Printable_characters" target="_blank">ASCII</a>
   * key has been typed. For example, the expression `key === "a"` evaluates to
   * `true` if the `a` key was typed and `false` if not. `key` doesn’t update
   * for special keys such as `LEFT_ARROW` and `ENTER`. Use keyCode instead for
   * special keys. The <a href="#/p5/keyIsDown">keyIsDown()</a> function should
   * be used to check for multiple different key presses at the same time.
   *
   * @property {String} key
   * @readOnly
   *
   * @example
   * <div>
   * <code>
   * // Click on the canvas to begin detecting key presses.
   *
   * function setup() {
   *   createCanvas(100, 100);
   *
   *   describe(
   *     'A gray square. The last key pressed is displayed at the center.'
   *   );
   * }
   *
   * function draw() {
   *   background(200);
   *
   *   // Style the text.
   *   textAlign(CENTER);
   *   textSize(16);
   *
   *   // Display the last key pressed.
   *   text(key, 50, 50);
   * }
   * </code>
   * </div>
   *
   * <div>
   * <code>
   * // Click on the canvas to begin detecting key presses.
   *
   * let x = 50;
   * let y = 50;
   *
   * function setup() {
   *   createCanvas(100, 100);
   *
   *   background(200);
   *
   *   describe(
   *     'A gray square with a black circle at its center. The circle moves when the user presses the keys "w", "a", "s", or "d". It leaves a trail as it moves.'
   *   );
   * }
   *
   * function draw() {
   *   // Update x and y if a key is pressed.
   *   if (keyIsPressed === true) {
   *     if (key === 'w') {
   *       y -= 1;
   *     } else if (key === 's') {
   *       y += 1;
   *     } else if (key === 'a') {
   *       x -= 1;
   *     } else if (key === 'd') {
   *       x += 1;
   *     }
   *   }
   *
   *   // Style the circle.
   *   fill(0);
   *
   *   // Draw the circle at (x, y).
   *   circle(x, y, 5);
   * }
   * </code>
   * </div>
   */
  fn.key = '';

  /**
   * A `Number` system variable that contains the code of the last key typed.
   *
   * All keys have a `keyCode`. For example, the `a` key has the `keyCode` 65.
   * The `keyCode` variable is helpful for checking whether a special key has
   * been typed. For example, the following conditional checks whether the enter
   * key has been typed:
   *
   * ```js
   * if (keyCode === 13) {
   *   // Code to run if the enter key was pressed.
   * }
   * ```
   *
   * The same code can be written more clearly using the system variable `ENTER`
   * which has a value of 13:
   *
   * ```js
   * if (keyCode === ENTER) {
   *   // Code to run if the enter key was pressed.
   * }
   * ```
   *
   * The system variables `BACKSPACE`, `DELETE`, `ENTER`, `RETURN`, `TAB`,
   * `ESCAPE`, `SHIFT`, `CONTROL`, `OPTION`, `ALT`, `UP_ARROW`, `DOWN_ARROW`,
   * `LEFT_ARROW`, and `RIGHT_ARROW` are all helpful shorthands the key codes of
   * special keys. Key codes can be found on websites such as
   * <a href="http://keycode.info/">keycode.info</a>.
   *
   * @property {Integer} keyCode
   * @readOnly
   *
   * @example
   * <div>
   * <code>
   * // Click on the canvas to begin detecting key presses.
   *
   * function setup() {
   *   createCanvas(100, 100);
   *
   *   describe(
   *     'A gray square. The last key pressed and its code are displayed at the center.'
   *   );
   * }
   *
   * function draw() {
   *   background(200);
   *
   *   // Style the text.
   *   textAlign(CENTER);
   *   textSize(16);
   *
   *   // Display the last key pressed and its code.
   *   text(`${key} : ${keyCode}`, 50, 50);
   * }
   * </code>
   * </div>
   *
   * <div>
   * <code>
   * // Click on the canvas to begin detecting key presses.
   *
   * let x = 50;
   * let y = 50;
   *
   * function setup() {
   *   createCanvas(100, 100);
   *
   *   background(200);
   *
   *   describe(
   *     'A gray square with a black circle at its center. The circle moves when the user presses an arrow key. It leaves a trail as it moves.'
   *   );
   * }
   *
   * function draw() {
   *   // Update x and y if an arrow key is pressed.
   *   if (keyIsPressed === true) {
   *     if (keyCode === UP_ARROW) {
   *       y -= 1;
   *     } else if (keyCode === DOWN_ARROW) {
   *       y += 1;
   *     } else if (keyCode === LEFT_ARROW) {
   *       x -= 1;
   *     } else if (keyCode === RIGHT_ARROW) {
   *       x += 1;
   *     }
   *   }
   *
   *   // Style the circle.
   *   fill(0);
   *
   *   // Draw the circle at (x, y).
   *   circle(x, y, 5);
   * }
   * </code>
   * </div>
   */
  fn.keyCode = 0;

  /**
   * A function that's called once when any key is pressed.
   *
   * Declaring the function `keyPressed()` sets a code block to run once
   * automatically when the user presses any key:
   *
   * ```js
   * function keyPressed() {
   *   // Code to run.
   * }
   * ```
   *
   * The <a href="#/p5/key">key</a> and <a href="#/p5/keyCode">keyCode</a>
   * variables will be updated with the most recently typed value when
   * `keyPressed()` is called by p5.js:
   *
   * ```js
   * function keyPressed() {
   *   if (key === 'c') {
   *     // Code to run.
   *   }
   *
   *   if (keyCode === ENTER) {
   *     // Code to run.
   *   }
   * }
   * ```
   *
   * The parameter, `event`, is optional. `keyPressed()` is always passed a
   * <a href="https://developer.mozilla.org/en-US/docs/Web/API/KeyboardEvent" target="_blank">KeyboardEvent</a>
   * object with properties that describe the key press event:
   *
   * ```js
   * function keyPressed(event) {
   *   // Code to run that uses the event.
   *   console.log(event);
   * }
   * ```
   *
   * Browsers may have default behaviors attached to various key events. For
   * example, some browsers may jump to the bottom of a web page when the
   * `SPACE` key is pressed. To prevent any default behavior for this event, add
   * `return false;` to the end of the function.
   *
   * @method keyPressed
   * @param  {KeyboardEvent} [event] optional `KeyboardEvent` callback argument.
   *
   * @example
   * <div>
   * <code>
   * // Click on the canvas to begin detecting key presses.
   *
   * let value = 0;
   *
   * function setup() {
   *   createCanvas(100, 100);
   *
   *   describe(
   *     'A gray square with a black square at its center. The inner square changes color when the user presses a key.'
   *   );
   * }
   *
   * function draw() {
   *   background(200);
   *
   *   // Style the square.
   *   fill(value);
   *
   *   // Draw the square.
   *   square(25, 25, 50);
   * }
   *
   * // Toggle the background color when the user presses a key.
   * function keyPressed() {
   *   if (value === 0) {
   *     value = 255;
   *   } else {
   *     value = 0;
   *   }
   *   // Uncomment to prevent any default behavior.
   *   // return false;
   * }
   * </code>
   * </div>
   *
   * <div>
   * <code>
   * // Click on the canvas to begin detecting key presses.
   *
   * let value = 0;
   *
   * function setup() {
   *   createCanvas(100, 100);
   *
   *   describe(
   *     'A gray square with a white square at its center. The inner square turns black when the user presses the "b" key. It turns white when the user presses the "a" key.'
   *   );
   * }
   *
   * function draw() {
   *   background(200);
   *
   *   // Style the square.
   *   fill(value);
   *
   *   // Draw the square.
   *   square(25, 25, 50);
   * }
   *
   * // Reassign value when the user presses the 'a' or 'b' key.
   * function keyPressed() {
   *   if (key === 'a') {
   *     value = 255;
   *   } else if (key === 'b') {
   *     value = 0;
   *   }
   *   // Uncomment to prevent any default behavior.
   *   // return false;
   * }
   * </code>
   * </div>
   *
   * <div>
   * <code>
   * // Click on the canvas to begin detecting key presses.
   *
   * let value = 0;
   *
   * function setup() {
   *   createCanvas(100, 100);
   *
   *   describe(
   *     'A gray square with a black square at its center. The inner square turns white when the user presses the left arrow key. It turns black when the user presses the right arrow key.'
   *   );
   * }
   *
   * function draw() {
   *   background(200);
   *
   *   // Style the square.
   *   fill(value);
   *
   *   // Draw the square.
   *   square(25, 25, 50);
   * }
   *
   * // Toggle the background color when the user presses an arrow key.
   * function keyPressed() {
   *   if (keyCode === LEFT_ARROW) {
   *     value = 255;
   *   } else if (keyCode === RIGHT_ARROW) {
   *     value = 0;
   *   }
   *   // Uncomment to prevent any default behavior.
   *   // return false;
   * }
   * </code>
   * </div>
   */
  fn._onkeydown = function(e) {
<<<<<<< HEAD
    if (this._downKeys[e.code]) {
=======
    if (e.repeat) {
      // Ignore repeated key events when holding down a key
>>>>>>> 6d9e6287
      return;
    }

    this.keyIsPressed = true;
    this.keyCode = e.which;
<<<<<<< HEAD
    this.key = e.key;
    this.code = e.code;
    this._downKeyCodes[e.code] = true;
    this._downKeys[e.key] = true;
=======
    this._downKeys[e.which] = true;
    this.key = e.key || String.fromCharCode(e.which) || e.which;

    // Track keys pressed with meta key
    if (e.metaKey) {
      if (!this._metaKeys) {
        this._metaKeys = [];
      }
      this._metaKeys.push(e.which);
    }

>>>>>>> 6d9e6287
    const context = this._isGlobal ? window : this;
    if (typeof context.keyPressed === 'function' && !e.charCode) {
      const executeDefault = context.keyPressed(e);
      if (executeDefault === false) {
        e.preventDefault();
      }
    }
  };

  /**
   * A function that's called once when any key is released.
   *
   * Declaring the function `keyReleased()` sets a code block to run once
   * automatically when the user releases any key:
   *
   * ```js
   * function keyReleased() {
   *   // Code to run.
   * }
   * ```
   *
   * The <a href="#/p5/key">key</a> and <a href="#/p5/keyCode">keyCode</a>
   * variables will be updated with the most recently released value when
   * `keyReleased()` is called by p5.js:
   *
   * ```js
   * function keyReleased() {
   *   if (key === 'c') {
   *     // Code to run.
   *   }
   *
   *   if (keyCode === ENTER) {
   *     // Code to run.
   *   }
   * }
   * ```
   *
   * The parameter, `event`, is optional. `keyReleased()` is always passed a
   * <a href="https://developer.mozilla.org/en-US/docs/Web/API/KeyboardEvent" target="_blank">KeyboardEvent</a>
   * object with properties that describe the key press event:
   *
   * ```js
   * function keyReleased(event) {
   *   // Code to run that uses the event.
   *   console.log(event);
   * }
   * ```
   *
   * Browsers may have default behaviors attached to various key events. To
   * prevent any default behavior for this event, add `return false;` to the end
   * of the function.
   *
   * @method keyReleased
   * @param  {KeyboardEvent} [event] optional `KeyboardEvent` callback argument.
   *
   * @example
   * <div>
   * <code>
   * // Click on the canvas to begin detecting key presses.
   *
   * let value = 0;
   *
   * function setup() {
   *   createCanvas(100, 100);
   *
   *   describe(
   *     'A gray square with a black square at its center. The inner square changes color when the user releases a key.'
   *   );
   * }
   *
   * function draw() {
   *   background(200);
   *
   *   // Style the square.
   *   fill(value);
   *
   *   // Draw the square.
   *   square(25, 25, 50);
   * }
   *
   * // Toggle value when the user releases a key.
   * function keyReleased() {
   *   if (value === 0) {
   *     value = 255;
   *   } else {
   *     value = 0;
   *   }
   *   // Uncomment to prevent any default behavior.
   *   // return false;
   * }
   * </code>
   * </div>
   *
   * <div>
   * <code>
   * // Click on the canvas to begin detecting key presses.
   *
   * let value = 0;
   *
   * function setup() {
   *   createCanvas(100, 100);
   *
   *   describe(
   *     'A gray square with a black square at its center. The inner square becomes white when the user releases the "w" key.'
   *   );
   * }
   *
   * function draw() {
   *   background(200);
   *
   *   // Style the square.
   *   fill(value);
   *
   *   // Draw the square.
   *   square(25, 25, 50);
   * }
   *
   * // Set value to 255 the user releases the 'w' key.
   * function keyReleased() {
   *   if (key === 'w') {
   *     value = 255;
   *   }
   *   // Uncomment to prevent any default behavior.
   *   // return false;
   * }
   * </code>
   * </div>
   *
   * <div>
   * <code>
   * // Click on the canvas to begin detecting key presses.
   *
   * let value = 0;
   *
   * function setup() {
   *   createCanvas(100, 100);
   *
   *   describe(
   *     'A gray square with a black square at its center. The inner square turns white when the user presses and releases the left arrow key. It turns black when the user presses and releases the right arrow key.'
   *   );
   * }
   *
   * function draw() {
   *   background(200);
   *
   *   // Style the square.
   *   fill(value);
   *
   *   // Draw the square.
   *   square(25, 25, 50);
   * }
   *
   * // Toggle the background color when the user releases an arrow key.
   * function keyReleased() {
   *   if (keyCode === LEFT_ARROW) {
   *     value = 255;
   *   } else if (keyCode === RIGHT_ARROW) {
   *     value = 0;
   *   }
   *   // Uncomment to prevent any default behavior.
   *   // return false;
   * }
   * </code>
   * </div>
   */
  fn._onkeyup = function(e) {
<<<<<<< HEAD
    delete this._downKeyCodes[e.code];
    delete this._downKeys[e.key];


    if (!this._areDownKeys()) {
      this.keyIsPressed = false;
      this.key = '';
      this.code = null;
    } else {
      // If other keys are still pressed, update code to the last pressed key
      const lastPressedCode = Object.keys(this._downKeyCodes).pop();
      this.code = lastPressedCode;
      const lastPressedKey = Object.keys(this._downKeys).pop();
      this.key = lastPressedKey;
=======
    this._downKeys[e.which] = false;
    this.keyIsPressed = false;
    this._lastKeyCodeTyped = null;

    if (e.key === 'Meta') { // Meta key codes
      // When meta key is released, clear all keys pressed with it
      if (this._metaKeys) {
        this._metaKeys.forEach(key => {
          this._downKeys[key] = false;
        });
        this._metaKeys = [];
      }
>>>>>>> 6d9e6287
    }

    const context = this._isGlobal ? window : this;
    if (typeof context.keyReleased === 'function') {
      const executeDefault = context.keyReleased(e);
      if (executeDefault === false) {
        e.preventDefault();
      }
    }
  };

  /**
   * A function that's called once when keys with printable characters are pressed.
   *
   * Declaring the function `keyTyped()` sets a code block to run once
   * automatically when the user presses any key with a printable character such
   * as `a` or 1. Modifier keys such as `SHIFT`, `CONTROL`, and the arrow keys
   * will be ignored:
   *
   * ```js
   * function keyTyped() {
   *   // Code to run.
   * }
   * ```
   *
   * The <a href="#/p5/key">key</a> and <a href="#/p5/keyCode">keyCode</a>
   * variables will be updated with the most recently released value when
   * `keyTyped()` is called by p5.js:
   *
   * ```js
   * function keyTyped() {
   *   // Check for the "c" character using key.
   *   if (key === 'c') {
   *     // Code to run.
   *   }
   *
   *   // Check for "c" using keyCode.
   *   if (keyCode === 67) {
   *     // Code to run.
   *   }
   * }
   * ```
   *
   * The parameter, `event`, is optional. `keyTyped()` is always passed a
   * <a href="https://developer.mozilla.org/en-US/docs/Web/API/KeyboardEvent" target="_blank">KeyboardEvent</a>
   * object with properties that describe the key press event:
   *
   * ```js
   * function keyReleased(event) {
   *   // Code to run that uses the event.
   *   console.log(event);
   * }
   * ```
   *
   * Note: Use the <a href="#/p5/keyPressed">keyPressed()</a> function and
   * <a href="#/p5/keyCode">keyCode</a> system variable to respond to modifier
   * keys such as `ALT`.
   *
   * Browsers may have default behaviors attached to various key events. To
   * prevent any default behavior for this event, add `return false;` to the end
   * of the function.
   *
   * @method keyTyped
   * @param  {KeyboardEvent} [event] optional `KeyboardEvent` callback argument.
   *
   * @example
   * <div>
   * <code>
   * // Click on the canvas to begin detecting key presses.
   * // Note: Pressing special keys such as SPACE have no effect.
   *
   * let value = 0;
   *
   * function setup() {
   *   createCanvas(100, 100);
   *
   *   describe(
   *     'A gray square with a white square at its center. The inner square changes color when the user presses a key.'
   *   );
   * }
   *
   * function draw() {
   *   background(200);
   *
   *   // Style the square.
   *   fill(value);
   *
   *   // Draw the square.
   *   square(25, 25, 50);
   * }
   *
   * // Toggle the square's color when the user types a printable key.
   * function keyTyped() {
   *   if (value === 0) {
   *     value = 255;
   *   } else {
   *     value = 0;
   *   }
   *   // Uncomment to prevent any default behavior.
   *   // return false;
   * }
   * </code>
   * </div>
   *
   * <div>
   * <code>
   * // Click on the canvas to begin detecting key presses.
   *
   * let value = 0;
   *
   * function setup() {
   *   createCanvas(100, 100);
   *
   *   describe(
   *     'A gray square with a white square at its center. The inner square turns black when the user types the "b" key. It turns white when the user types the "a" key.'
   *   );
   * }
   *
   * function draw() {
   *   background(200);
   *
   *   // Style the square.
   *   fill(value);
   *
   *   // Draw the square.
   *   square(25, 25, 50);
   * }
   *
   * // Reassign value when the user types the 'a' or 'b' key.
   * function keyTyped() {
   *   if (key === 'a') {
   *     value = 255;
   *   } else if (key === 'b') {
   *     value = 0;
   *   }
   *   // Uncomment to prevent any default behavior.
   *   // return false;
   * }
   * </code>
   * </div>
   */
  fn._onkeypress = function(e) {
    if (e.which === this._lastKeyCodeTyped) {
      // prevent multiple firings
      return;
    }
    this._lastKeyCodeTyped = e.which; // track last keyCode
    this.key = e.key || String.fromCharCode(e.which) || e.which;

    const context = this._isGlobal ? window : this;
    if (typeof context.keyTyped === 'function') {
      const executeDefault = context.keyTyped(e);
      if (executeDefault === false) {
        e.preventDefault();
      }
    }
  };
  /**
   * The onblur function is called when the user is no longer focused
   * on the p5 element. Because the keyup events will not fire if the user is
   * not focused on the element we must assume all keys currently down have
   * been released.
   */
  fn._onblur = function(e) {
    this._downKeys = {};
  };

  /**
   * Returns `true` if the key it’s checking is pressed and `false` if not.
   *
   * `keyIsDown()` is helpful when checking for multiple different key presses.
   * For example, `keyIsDown()` can be used to check if both `LEFT_ARROW` and
   * `UP_ARROW` are pressed:
   *
   * ```js
   * if (keyIsDown(LEFT_ARROW) && keyIsDown(UP_ARROW)) {
   *   // Move diagonally.
   * }
   * ```
   *
   * `keyIsDown()` can check for key presses using
   * <a href="#/p5/keyCode">keyCode</a> values, as in `keyIsDown(37)` or
   * `keyIsDown(LEFT_ARROW)`. Key codes can be found on websites such as
   * <a href="https://keycode.info" target="_blank">keycode.info</a>.
   *
   * @method keyIsDown
   * @param {Number|String}   code key to check.
   * @return {Boolean}        whether the key is down or not.
   *
   * @example
   * <div>
   * <code>
   * // Click on the canvas to begin detecting key presses.
   *
   * let x = 50;
   * let y = 50;
   *
   * function setup() {
   *   createCanvas(100, 100);
   *
   *   background(200);
   *
   *   describe(
   *     'A gray square with a black circle at its center. The circle moves when the user presses an arrow key. It leaves a trail as it moves.'
   *   );
   * }
   *
   * function draw() {
   *   // Update x and y if an arrow key is pressed.
   *   if (keyIsDown(LEFT_ARROW) === true) {
   *     x -= 1;
   *   }
   *
   *   if (keyIsDown(RIGHT_ARROW) === true) {
   *     x += 1;
   *   }
   *
   *   if (keyIsDown(UP_ARROW) === true) {
   *     y -= 1;
   *   }
   *
   *   if (keyIsDown(DOWN_ARROW) === true) {
   *     y += 1;
   *   }
   *
   *   // Style the circle.
   *   fill(0);
   *
   *   // Draw the circle.
   *   circle(x, y, 5);
   * }
   * </code>
   * </div>
   *
   * <div>
   * <code>
   * // Click on the canvas to begin detecting key presses.
   *
   * let x = 50;
   * let y = 50;
   *
   * function setup() {
   *   createCanvas(100, 100);
   *
   *   background(200);
   *
   *   describe(
   *     'A gray square with a black circle at its center. The circle moves when the user presses an arrow key. It leaves a trail as it moves.'
   *   );
   * }
   *
   * function draw() {
   *   // Update x and y if an arrow key is pressed.
   *   if (keyIsDown(37) === true) {
   *     x -= 1;
   *   }
   *
   *   if (keyIsDown(39) === true) {
   *     x += 1;
   *   }
   *
   *   if (keyIsDown(38) === true) {
   *     y -= 1;
   *   }
   *
   *   if (keyIsDown(40) === true) {
   *     y += 1;
   *   }
   *
   *   // Style the circle.
   *   fill(0);
   *
   *   // Draw the circle.
   *   circle(x, y, 5);
   * }
   * </code>
   * </div>
   */
  function isCode(input) {
    if (typeof input !== 'string') {
      return false;
    }
    return input.length > 1;
  }

  fn.keyIsDown = function(input) {
    if (isCode(input)) {
      return this._downKeyCodes[input] || this._downKeys[input] || false;
    } else {
      return this._downKeys[input] || this._downKeyCodes[input] || false;
    }
  }
  /**
   * The _areDownKeys function returns a boolean true if any keys pressed
   * and a false if no keys are currently pressed.

   * Helps avoid instances where multiple keys are pressed simultaneously and
   * releasing a single key will then switch the
   * keyIsPressed property to true.
   * @private
  **/
  fn._areDownKeys = function() {
    for (const key in this._downKeys) {
      if (this._downKeys.hasOwnProperty(key) && this._downKeys[key] === true) {
        return true;
      }
    }
    return false;
  };
}

export default keyboard;

if(typeof p5 !== 'undefined'){
  keyboard(p5, p5.prototype);
}<|MERGE_RESOLUTION|>--- conflicted
+++ resolved
@@ -446,35 +446,17 @@
    * </div>
    */
   fn._onkeydown = function(e) {
-<<<<<<< HEAD
     if (this._downKeys[e.code]) {
-=======
-    if (e.repeat) {
-      // Ignore repeated key events when holding down a key
->>>>>>> 6d9e6287
       return;
     }
 
     this.keyIsPressed = true;
     this.keyCode = e.which;
-<<<<<<< HEAD
     this.key = e.key;
     this.code = e.code;
     this._downKeyCodes[e.code] = true;
     this._downKeys[e.key] = true;
-=======
-    this._downKeys[e.which] = true;
-    this.key = e.key || String.fromCharCode(e.which) || e.which;
-
-    // Track keys pressed with meta key
-    if (e.metaKey) {
-      if (!this._metaKeys) {
-        this._metaKeys = [];
-      }
-      this._metaKeys.push(e.which);
-    }
-
->>>>>>> 6d9e6287
+
     const context = this._isGlobal ? window : this;
     if (typeof context.keyPressed === 'function' && !e.charCode) {
       const executeDefault = context.keyPressed(e);
@@ -641,7 +623,6 @@
    * </div>
    */
   fn._onkeyup = function(e) {
-<<<<<<< HEAD
     delete this._downKeyCodes[e.code];
     delete this._downKeys[e.key];
 
@@ -656,20 +637,6 @@
       this.code = lastPressedCode;
       const lastPressedKey = Object.keys(this._downKeys).pop();
       this.key = lastPressedKey;
-=======
-    this._downKeys[e.which] = false;
-    this.keyIsPressed = false;
-    this._lastKeyCodeTyped = null;
-
-    if (e.key === 'Meta') { // Meta key codes
-      // When meta key is released, clear all keys pressed with it
-      if (this._metaKeys) {
-        this._metaKeys.forEach(key => {
-          this._downKeys[key] = false;
-        });
-        this._metaKeys = [];
-      }
->>>>>>> 6d9e6287
     }
 
     const context = this._isGlobal ? window : this;
