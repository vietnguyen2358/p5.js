/**
 * @module Color
 * @submodule Setting
 * @for p5
 * @requires core
 * @requires constants
 */

import p5 from '../core/main';
import * as constants from '../core/constants';
import './p5.Color';

/**
 * The <a href="#/p5/background">background()</a> function sets the color used
 * for the background of the p5.js canvas. The default background is transparent.
 * This function is typically used within <a href="#/p5/draw">draw()</a> to clear
 * the display window at the beginning of each frame, but it can be used inside
 * <a href="#/p5/setup">setup()</a> to set the background on the first frame of
 * animation or if the background need only be set once.
 *
 * The color is either specified in terms of the RGB, HSB, or HSL color depending
 * on the current <a href="#/p5/colorMode">colorMode</a>. (The default color space
 * is RGB, with each value in the range from 0 to 255). The alpha range by default
 * is also 0 to 255.<br><br>
 *
 * If a single string argument is provided, RGB, RGBA and Hex CSS color strings
 * and all named color strings are supported. In this case, an alpha number
 * value as a second argument is not supported, the RGBA form should be used.
 *
 * A <a href="#/p5.Color">p5.Color</a> object can also be provided to set the background color.
 *
 * A <a href="#/p5.Image">p5.Image</a> can also be provided to set the background image.
 *
 * @method background
 * @param {p5.Color} color  any value created by the <a href="#/p5/color">color()</a> function
 * @chainable
 *
 * @example
 * <div>
 * <code>
 * // Grayscale integer value
 * background(51);
<<<<<<< HEAD
 * describe('canvas with darkest charcoal grey background.');
=======
 * describe('canvas with darkest charcoal grey background');
>>>>>>> 52a20ba2
 * </code>
 * </div>
 *
 * <div>
 * <code>
 * // R, G & B integer values
 * background(255, 204, 0);
<<<<<<< HEAD
 * describe('canvas with yellow background.');
=======
 * describe('canvas with yellow background');
>>>>>>> 52a20ba2
 * </code>
 * </div>
 *
 * <div>
 * <code>
 * // H, S & B integer values
 * colorMode(HSB);
 * background(255, 204, 100);
<<<<<<< HEAD
 * describe('canvas with royal blue background.');
=======
 * describe('canvas with royal blue background');
>>>>>>> 52a20ba2
 * </code>
 * </div>
 *
 * <div>
 * <code>
 * // Named SVG/CSS color string
 * background('red');
<<<<<<< HEAD
 * describe('canvas with red background.');
=======
 * describe('canvas with red background');
>>>>>>> 52a20ba2
 * </code>
 * </div>
 *
 * <div>
 * <code>
 * // three-digit hexadecimal RGB notation
 * background('#fae');
<<<<<<< HEAD
 * describe('canvas with pink background.');
=======
 * describe('canvas with pink background');
>>>>>>> 52a20ba2
 * </code>
 * </div>
 *
 * <div>
 * <code>
 * // six-digit hexadecimal RGB notation
 * background('#222222');
<<<<<<< HEAD
 * describe('canvas with black background.');
=======
 * describe('canvas with black background');
>>>>>>> 52a20ba2
 * </code>
 * </div>
 *
 * <div>
 * <code>
 * // integer RGB notation
 * background('rgb(0,255,0)');
<<<<<<< HEAD
 * describe('canvas with bright green background.');
=======
 * describe('canvas with bright green background');
>>>>>>> 52a20ba2
 * </code>
 * </div>
 *
 * <div>
 * <code>
 * // integer RGBA notation
 * background('rgba(0,255,0, 0.25)');
<<<<<<< HEAD
 * describe('canvas with soft green background.');
=======
 * describe('canvas with soft green background');
>>>>>>> 52a20ba2
 * </code>
 * </div>
 *
 * <div>
 * <code>
 * // percentage RGB notation
 * background('rgb(100%,0%,10%)');
<<<<<<< HEAD
 * describe('canvas with red background.');
=======
 * describe('canvas with red background');
>>>>>>> 52a20ba2
 * </code>
 * </div>
 *
 * <div>
 * <code>
 * // percentage RGBA notation
 * background('rgba(100%,0%,100%,0.5)');
<<<<<<< HEAD
 * describe('canvas with light purple background.');
=======
 * describe('canvas with light purple background');
>>>>>>> 52a20ba2
 * </code>
 * </div>
 *
 * <div>
 * <code>
 * // p5 Color object
 * background(color(0, 0, 255));
<<<<<<< HEAD
 * describe('canvas with blue background.');
 * </code>
 * </div>
=======
 * describe('canvas with blue background');
 * </code>
 * </div>
 *
>>>>>>> 52a20ba2
 */

/**
 * @method background
 * @param {String} colorstring color string, possible formats include: integer
 *                         rgb() or rgba(), percentage rgb() or rgba(),
 *                         3-digit hex, 6-digit hex
 * @param {Number} [a]         opacity of the background relative to current
 *                             color range (default is 0-255)
 * @chainable
 */

/**
 * @method background
 * @param {Number} gray   specifies a value between white and black
 * @param {Number} [a]
 * @chainable
 */

/**
 * @method background
 * @param {Number} v1     red or hue value (depending on the current color
 *                        mode)
 * @param {Number} v2     green or saturation value (depending on the current
 *                        color mode)
 * @param {Number} v3     blue or brightness value (depending on the current
 *                        color mode)
 * @param  {Number} [a]
 * @chainable
 */

/**
 * @method background
 * @param  {Number[]}      values  an array containing the red, green, blue
 *                                 and alpha components of the color
 * @chainable
 */

/**
 * @method background
 * @param {p5.Image} image     image created with <a href="#/p5/loadImage">loadImage()</a> or <a href="#/p5/createImage">createImage()</a>,
 *                             to set as background
 *                             (must be same size as the sketch window)
 * @param  {Number}  [a]
 * @chainable
 */
p5.prototype.background = function(...args) {
  this._renderer.background(...args);
  return this;
};

/**
 * Clears the pixels within a buffer. This function only clears the canvas.
 * It will not clear objects created by createX() methods such as
 * <a href="#/p5/createVideo">createVideo()</a> or <a href="#/p5/createDiv">createDiv()</a>.
 * Unlike the main graphics context, pixels in additional graphics areas created
 * with <a href="#/p5/createGraphics">createGraphics()</a> can be entirely
 * or partially transparent. This function clears everything to make all of
 * the pixels 100% transparent.
 *
 * Note: In WebGL mode, this function can be passed normalized RGBA color values in
 * order to clear the screen to a specific color. In addition to color, it will also
 * clear the depth buffer. If you are not using the webGL renderer
 * these color values will have no effect.
 *
 * @method clear
 * @chainable
 * @example
 * <div>
 * <code>
 * // Clear the screen on mouse press.
 * function draw() {
 *   ellipse(mouseX, mouseY, 20, 20);
<<<<<<< HEAD
 *   describe(`small white ellipses are continually drawn at mouse’s x and y
 *   coordinates.`);
=======
 *   describe(
 *     'small white ellipses are continually drawn at mouse x and y coordinates'
 *   );
>>>>>>> 52a20ba2
 * }
 * function mousePressed() {
 *   clear();
 *   background(128);
 *   describe(
 *     'canvas is cleared, small white ellipse is drawn at mouse X and mouse Y'
 *   );
 * }
 * </code>
 * </div>
 *
<<<<<<< HEAD
 *
=======
>>>>>>> 52a20ba2
 * @param {Number} r normalized red val.
 * @param {Number} g normalized green val.
 * @param {Number} b normalized blue val.
 * @param {Number} a normalized alpha val.
 */
p5.prototype.clear = function(...args) {
  const _r = args[0] || 0;
  const _g = args[1] || 0;
  const _b = args[2] || 0;
  const _a = args[3] || 0;

  this._renderer.clear(_r, _g, _b, _a);
  return this;
};

/**
 * <a href="#/p5/colorMode">colorMode()</a> changes the way p5.js interprets
 * color data. By default, the parameters for <a href="#/p5/fill">fill()</a>,
 * <a href="#/p5/stroke">stroke()</a>, <a href="#/p5/background">background()</a>,
 * and <a href="#/p5/color">color()</a> are defined by values between 0 and 255
 * using the RGB color model. This is equivalent to setting colorMode(RGB, 255).
 * Setting colorMode(HSB) lets you use the HSB system instead. By default, this
 * is colorMode(HSB, 360, 100, 100, 1). You can also use HSL.
 *
 * Note: existing color objects remember the mode that they were created in,
 * so you can change modes as you like without affecting their appearance.
 *
 * @method colorMode
 * @param {Constant} mode   either RGB, HSB or HSL, corresponding to
 *                          Red/Green/Blue and Hue/Saturation/Brightness
 *                          (or Lightness)
 * @param {Number}  [max]  range for all values
 * @chainable
 *
 * @example
 * <div>
 * <code>
 * noStroke();
 * colorMode(RGB, 100);
 * for (let i = 0; i < 100; i++) {
 *   for (let j = 0; j < 100; j++) {
 *     stroke(i, j, 0);
 *     point(i, j);
 *   }
 * }
<<<<<<< HEAD
 * describe(`Green to red gradient from bottom L to top R.
 * Shading originates from top left.`);
=======
 * describe(
 *   'Green to red gradient from bottom left to top red with shading from top left'
 * );
>>>>>>> 52a20ba2
 * </code>
 * </div>
 *
 * <div>
 * <code>
 * noStroke();
 * colorMode(HSB, 100);
 * for (let i = 0; i < 100; i++) {
 *   for (let j = 0; j < 100; j++) {
 *     stroke(i, j, 100);
 *     point(i, j);
 *   }
 * }
<<<<<<< HEAD
 * describe(`Rainbow gradient from left to right.
 * Brightness increasing to white at top.`);
=======
 * describe(
 *   'Rainbow gradient from left to right, brightness increasing to white at top'
 * );
>>>>>>> 52a20ba2
 * </code>
 * </div>
 *
 * <div>
 * <code>
 * colorMode(RGB, 255);
 * let c = color(127, 255, 0);
 * colorMode(RGB, 1);
 * let myColor = c._getRed();
 * text(myColor, 10, 10, 80, 80);
<<<<<<< HEAD
 * describe('unknown image.');
=======
 * describe('value of color red 0.4980... written on canvas');
>>>>>>> 52a20ba2
 * </code>
 * </div>
 *
 * <div>
 * <code>
 * noFill();
 * colorMode(RGB, 255, 255, 255, 1);
 * background(255);
 * strokeWeight(4);
 * stroke(255, 0, 10, 0.3);
 * ellipse(40, 40, 50, 50);
 * ellipse(50, 50, 40, 40);
<<<<<<< HEAD
 * describe(`50×50 ellipse at middle L & 40×40 ellipse at center.
 * Translucent pink outlines.`);
 * </code>
 * </div>

=======
 * describe('two translucent pink ellipse outlines at middle left and at center');
 * </code>
 * </div>
 *
>>>>>>> 52a20ba2
 */

/**
 * @method colorMode
 * @param {Constant} mode
 * @param {Number} max1     range for the red or hue depending on the
 *                              current color mode
 * @param {Number} max2     range for the green or saturation depending
 *                              on the current color mode
 * @param {Number} max3     range for the blue or brightness/lightness
 *                              depending on the current color mode
 * @param {Number} [maxA]   range for the alpha
 * @chainable
 */
p5.prototype.colorMode = function(mode, max1, max2, max3, maxA) {
  p5._validateParameters('colorMode', arguments);
  if (
    mode === constants.RGB ||
    mode === constants.HSB ||
    mode === constants.HSL
  ) {
    // Set color mode.
    this._colorMode = mode;

    // Set color maxes.
    const maxes = this._colorMaxes[mode];
    if (arguments.length === 2) {
      maxes[0] = max1; // Red
      maxes[1] = max1; // Green
      maxes[2] = max1; // Blue
      maxes[3] = max1; // Alpha
    } else if (arguments.length === 4) {
      maxes[0] = max1; // Red
      maxes[1] = max2; // Green
      maxes[2] = max3; // Blue
    } else if (arguments.length === 5) {
      maxes[0] = max1; // Red
      maxes[1] = max2; // Green
      maxes[2] = max3; // Blue
      maxes[3] = maxA; // Alpha
    }
  }

  return this;
};

/**
 * Sets the color used to fill shapes. For example, if you run fill(204, 102, 0),
 * all shapes drawn after the fill command will be filled with the color orange.
 * This color is either specified in terms of the RGB or HSB color depending on
 * the current <a href="#/p5/colorMode">colorMode()</a>. (The default color space
 * is RGB, with each value in the range from 0 to 255). The alpha range by default
 * is also 0 to 255.
 *
 * If a single string argument is provided, RGB, RGBA and Hex CSS color strings
 * and all named color strings are supported. In this case, an alpha number
 * value as a second argument is not supported, the RGBA form should be used.
 *
 * A p5 <a href="#/p5.Color">Color</a> object can also be provided to set the fill color.
 *
 * @method fill
 * @param  {Number}        v1      red or hue value relative to
 *                                 the current color range
 * @param  {Number}        v2      green or saturation value
 *                                 relative to the current color range
 * @param  {Number}        v3      blue or brightness value
 *                                 relative to the current color range
 * @param  {Number}        [alpha]
 * @chainable
 * @example
 * <div>
 * <code>
 * // Grayscale integer value
 * fill(51);
 * rect(20, 20, 60, 60);
<<<<<<< HEAD
 * describe(`60×60 dark charcoal grey rect with black outline in center
 * of canvas.`);
=======
 * describe('dark charcoal grey rect with black outline in center of canvas');
>>>>>>> 52a20ba2
 * </code>
 * </div>
 *
 * <div>
 * <code>
 * // R, G & B integer values
 * fill(255, 204, 0);
 * rect(20, 20, 60, 60);
<<<<<<< HEAD
 * describe('60×60 yellow rect with black outline in center of canvas.');
=======
 * describe('yellow rect with black outline in center of canvas');
>>>>>>> 52a20ba2
 * </code>
 * </div>
 *
 * <div>
 * <code>
 * // H, S & B integer values
 * colorMode(HSB);
 * fill(255, 204, 100);
 * rect(20, 20, 60, 60);
<<<<<<< HEAD
 * describe('60×60 royal blue rect with black outline in center of canvas.');
=======
 * describe('royal blue rect with black outline in center of canvas');
>>>>>>> 52a20ba2
 * </code>
 * </div>
 *
 * <div>
 * <code>
 * // Named SVG/CSS color string
 * fill('red');
 * rect(20, 20, 60, 60);
<<<<<<< HEAD
 * describe('60×60 red rect with black outline in center of canvas.');
=======
 * describe('red rect with black outline in center of canvas');
>>>>>>> 52a20ba2
 * </code>
 * </div>
 *
 * <div>
 * <code>
 * // three-digit hexadecimal RGB notation
 * fill('#fae');
 * rect(20, 20, 60, 60);
<<<<<<< HEAD
 * describe('60×60 pink rect with black outline in center of canvas.');
=======
 * describe('pink rect with black outline in center of canvas');
>>>>>>> 52a20ba2
 * </code>
 * </div>
 *
 * <div>
 * <code>
 * // six-digit hexadecimal RGB notation
 * fill('#222222');
 * rect(20, 20, 60, 60);
<<<<<<< HEAD
 * describe('60×60 black rect with black outline in center of canvas.');
=======
 * describe('black rect with black outline in center of canvas');
>>>>>>> 52a20ba2
 * </code>
 * </div>
 *
 * <div>
 * <code>
 * // integer RGB notation
 * fill('rgb(0,255,0)');
 * rect(20, 20, 60, 60);
<<<<<<< HEAD
 * describe('60×60 light green rect with black outline in center of canvas.');
=======
 * describe('bright green rect with black outline in center of canvas');
>>>>>>> 52a20ba2
 * </code>
 * </div>
 *
 * <div>
 * <code>
 * // integer RGBA notation
 * fill('rgba(0,255,0, 0.25)');
 * rect(20, 20, 60, 60);
<<<<<<< HEAD
 * describe('60×60 soft green rect with black outline in center of canvas.');
=======
 * describe('soft green rect with black outline in center of canvas');
>>>>>>> 52a20ba2
 * </code>
 * </div>
 *
 * <div>
 * <code>
 * // percentage RGB notation
 * fill('rgb(100%,0%,10%)');
 * rect(20, 20, 60, 60);
<<<<<<< HEAD
 * describe('60×60 red rect with black outline in center of canvas.');
=======
 * describe('red rect with black outline in center of canvas');
>>>>>>> 52a20ba2
 * </code>
 * </div>
 *
 * <div>
 * <code>
 * // percentage RGBA notation
 * fill('rgba(100%,0%,100%,0.5)');
 * rect(20, 20, 60, 60);
<<<<<<< HEAD
 * describe('60×60 dark fuchsia rect with black outline in center of canvas.');
=======
 * describe('dark fuchsia rect with black outline in center of canvas');
>>>>>>> 52a20ba2
 * </code>
 * </div>
 *
 * <div>
 * <code>
 * // p5 Color object
 * fill(color(0, 0, 255));
 * rect(20, 20, 60, 60);
<<<<<<< HEAD
 * describe('60×60 blue rect with black outline in center of canvas.');
 * </code>
 * </div>
=======
 * describe('blue rect with black outline in center of canvas');
 * </code>
 * </div>
 *
>>>>>>> 52a20ba2
 */

/**
 * @method fill
 * @param  {String}        value   a color string
 * @chainable
 */

/**
 * @method fill
 * @param  {Number}        gray   a gray value
 * @param  {Number}        [alpha]
 * @chainable
 */

/**
 * @method fill
 * @param  {Number[]}      values  an array containing the red,green,blue &
 *                                 and alpha components of the color
 * @chainable
 */

/**
 * @method fill
 * @param  {p5.Color}      color   the fill color
 * @chainable
 */
p5.prototype.fill = function(...args) {
  this._renderer._setProperty('_fillSet', true);
  this._renderer._setProperty('_doFill', true);
  this._renderer.fill(...args);
  return this;
};

/**
 * Disables filling geometry. If both <a href="#/p5/noStroke">noStroke()</a> and <a href="#/p5/noFill">noFill()</a> are called,
 * nothing will be drawn to the screen.
 *
 * @method noFill
 * @chainable
 * @example
 * <div>
 * <code>
 * rect(15, 10, 55, 55);
 * noFill();
 * rect(20, 20, 60, 60);
<<<<<<< HEAD
 * describe(`White rect at top middle and noFill rect center,
 * both with black outlines.`);
=======
 * describe('noFill rect center over white rect. Both 60x60 with black outlines');
>>>>>>> 52a20ba2
 * </code>
 * </div>
 *
 * <div modernizr='webgl'>
 * <code>
 * function setup() {
 *   createCanvas(100, 100, WEBGL);
 * }
 *
 * function draw() {
 *   background(0);
 *   noFill();
 *   stroke(100, 100, 240);
 *   rotateX(frameCount * 0.01);
 *   rotateY(frameCount * 0.01);
 *   box(45, 45, 45);
 *   describe('black canvas with purple cube wireframe spinning');
 * }
 * </code>
 * </div>
<<<<<<< HEAD
=======
 *
>>>>>>> 52a20ba2
 */
p5.prototype.noFill = function() {
  this._renderer._setProperty('_doFill', false);
  return this;
};

/**
 * Disables drawing the stroke (outline). If both <a href="#/p5/noStroke">noStroke()</a> and <a href="#/p5/noFill">noFill()</a>
 * are called, nothing will be drawn to the screen.
 *
 * @method noStroke
 * @chainable
 * @example
 * <div>
 * <code>
 * noStroke();
 * rect(20, 20, 60, 60);
<<<<<<< HEAD
 * describe('White rect at center; no outline.');
=======
 * describe('60x60 white rect at center. no outline');
>>>>>>> 52a20ba2
 * </code>
 * </div>
 *
 * <div modernizr='webgl'>
 * <code>
 * function setup() {
 *   createCanvas(100, 100, WEBGL);
 * }
 *
 * function draw() {
 *   background(0);
 *   noStroke();
 *   fill(240, 150, 150);
 *   rotateX(frameCount * 0.01);
 *   rotateY(frameCount * 0.01);
 *   box(45, 45, 45);
 *   describe('black canvas with pink cube spinning');
 * }
 * </code>
 * </div>
<<<<<<< HEAD
=======
 *
>>>>>>> 52a20ba2
 */
p5.prototype.noStroke = function() {
  this._renderer._setProperty('_doStroke', false);
  return this;
};

/**
 * Sets the color used to draw lines and borders around shapes. This color
 * is either specified in terms of the RGB or HSB color depending on the
 * current <a href="#/p5/colorMode">colorMode()</a> (the default color space
 * is RGB, with each value in the range from 0 to 255). The alpha range by
 * default is also 0 to 255.
 *
 * If a single string argument is provided, RGB, RGBA and Hex CSS color
 * strings and all named color strings are supported. In this case, an alpha
 * number value as a second argument is not supported, the RGBA form should be
 * used.
 *
 * A p5 <a href="#/p5.Color">Color</a> object can also be provided to set the stroke color.
 *
 * @method stroke
 * @param  {Number}        v1      red or hue value relative to
 *                                 the current color range
 * @param  {Number}        v2      green or saturation value
 *                                 relative to the current color range
 * @param  {Number}        v3      blue or brightness value
 *                                 relative to the current color range
 * @param  {Number}        [alpha]
 * @chainable
 *
 * @example
 * <div>
 * <code>
 * // Grayscale integer value
 * strokeWeight(4);
 * stroke(51);
 * rect(20, 20, 60, 60);
<<<<<<< HEAD
 * describe('White rect at center with dark charcoal grey outline.');
=======
 * describe('60x60 white rect at center. Dark charcoal grey outline');
>>>>>>> 52a20ba2
 * </code>
 * </div>
 *
 * <div>
 * <code>
 * // R, G & B integer values
 * stroke(255, 204, 0);
 * strokeWeight(4);
 * rect(20, 20, 60, 60);
<<<<<<< HEAD
 * describe('White rect at center with yellow outline.');
=======
 * describe('60x60 white rect at center. Yellow outline');
>>>>>>> 52a20ba2
 * </code>
 * </div>
 *
 * <div>
 * <code>
 * // H, S & B integer values
 * colorMode(HSB);
 * strokeWeight(4);
 * stroke(255, 204, 100);
 * rect(20, 20, 60, 60);
<<<<<<< HEAD
 * describe('White rect at center with royal blue outline.');
=======
 * describe('60x60 white rect at center. Royal blue outline');
>>>>>>> 52a20ba2
 * </code>
 * </div>
 *
 * <div>
 * <code>
 * // Named SVG/CSS color string
 * stroke('red');
 * strokeWeight(4);
 * rect(20, 20, 60, 60);
<<<<<<< HEAD
 * describe('White rect at center with red outline.');
=======
 * describe('60x60 white rect at center. Red outline');
>>>>>>> 52a20ba2
 * </code>
 * </div>
 *
 * <div>
 * <code>
 * // three-digit hexadecimal RGB notation
 * stroke('#fae');
 * strokeWeight(4);
 * rect(20, 20, 60, 60);
<<<<<<< HEAD
 * describe('White rect at center with pink outline.');
=======
 * describe('60x60 white rect at center. Pink outline');
>>>>>>> 52a20ba2
 * </code>
 * </div>
 *
 * <div>
 * <code>
 * // six-digit hexadecimal RGB notation
 * stroke('#222222');
 * strokeWeight(4);
 * rect(20, 20, 60, 60);
<<<<<<< HEAD
 * describe('White rect at center with black outline.');
=======
 * describe('60x60 white rect at center. Black outline');
>>>>>>> 52a20ba2
 * </code>
 * </div>
 *
 * <div>
 * <code>
 * // integer RGB notation
 * stroke('rgb(0,255,0)');
 * strokeWeight(4);
 * rect(20, 20, 60, 60);
<<<<<<< HEAD
 * describe('White rect at center with bright green outline.');
=======
 * describe('60x60 white rect at center. Bright green outline');
>>>>>>> 52a20ba2
 * </code>
 * </div>
 *
 * <div>
 * <code>
 * // integer RGBA notation
 * stroke('rgba(0,255,0,0.25)');
 * strokeWeight(4);
 * rect(20, 20, 60, 60);
<<<<<<< HEAD
 * describe('White rect at center with soft green outline.');
=======
 * describe('60x60 white rect at center. Soft green outline');
>>>>>>> 52a20ba2
 * </code>
 * </div>
 *
 * <div>
 * <code>
 * // percentage RGB notation
 * stroke('rgb(100%,0%,10%)');
 * strokeWeight(4);
 * rect(20, 20, 60, 60);
<<<<<<< HEAD
 * describe('White rect at center with red outline.');
=======
 * describe('60x60 white rect at center. Red outline');
>>>>>>> 52a20ba2
 * </code>
 * </div>
 *
 * <div>
 * <code>
 * // percentage RGBA notation
 * stroke('rgba(100%,0%,100%,0.5)');
 * strokeWeight(4);
 * rect(20, 20, 60, 60);
<<<<<<< HEAD
 * describe('White rect at center with dark fuchsia outline.');
=======
 * describe('60x60 white rect at center. Dark fuchsia outline');
>>>>>>> 52a20ba2
 * </code>
 * </div>
 *
 * <div>
 * <code>
 * // p5 Color object
 * stroke(color(0, 0, 255));
 * strokeWeight(4);
 * rect(20, 20, 60, 60);
<<<<<<< HEAD
 * describe('White rect at center with blue outline.');
 * </code>
 * </div>
=======
 * describe('60x60 white rect at center. Blue outline');
 * </code>
 * </div>
 *
>>>>>>> 52a20ba2
 */

/**
 * @method stroke
 * @param  {String}        value   a color string
 * @chainable
 */

/**
 * @method stroke
 * @param  {Number}        gray   a gray value
 * @param  {Number}        [alpha]
 * @chainable
 */

/**
 * @method stroke
 * @param  {Number[]}      values  an array containing the red,green,blue &
 *                                 and alpha components of the color
 * @chainable
 */

/**
 * @method stroke
 * @param  {p5.Color}      color   the stroke color
 * @chainable
 */

p5.prototype.stroke = function(...args) {
  this._renderer._setProperty('_strokeSet', true);
  this._renderer._setProperty('_doStroke', true);
  this._renderer.stroke(...args);
  return this;
};

/**
 * All drawing that follows <a href="#/p5/erase">erase()</a> will subtract from
 * the canvas.Erased areas will reveal the web page underneath the canvas.Erasing
 * can be canceled with <a href="#/p5/noErase">noErase()</a>.
 *
 * Drawing done with <a href="#/p5/image">image()</a> and <a href="#/p5/background">
 * background()</a> in between <a href="#/p5/erase">erase()</a> and
 * <a href="#/p5/noErase">noErase()</a> will not erase the canvas but works as usual.
 *
 * @method erase
 * @param  {Number}   [strengthFill]      A number (0-255) for the strength of erasing for a shape's fill.
 *                                        This will default to 255 when no argument is given, which
 *                                        is full strength.
 * @param  {Number}   [strengthStroke]    A number (0-255) for the strength of erasing for a shape's stroke.
 *                                        This will default to 255 when no argument is given, which
 *                                        is full strength.
 *
 * @chainable
 * @example
 * <div>
 * <code>
 * background(100, 100, 250);
 * fill(250, 100, 100);
 * rect(20, 20, 60, 60);
 * erase();
 * ellipse(25, 30, 30);
 * noErase();
<<<<<<< HEAD
 * describe(`60×60 centered pink rect, purple background.
 * Elliptical area in top-left of rect is erased white.`);
=======
 * describe(
 *   'centered pink rect over purple background. Elliptical area in top-left of rect is erased white'
 * );
>>>>>>> 52a20ba2
 * </code>
 * </div>
 *
 * <div>
 * <code>
 * background(150, 250, 150);
 * fill(100, 100, 250);
 * rect(20, 20, 60, 60);
 * strokeWeight(5);
 * erase(150, 255);
 * triangle(50, 10, 70, 50, 90, 10);
 * noErase();
<<<<<<< HEAD
 * describe(`60×60 centered purple rect, mint green background.
 * Triangle in top-right is partially erased with fully erased outline.`);
=======
 * describe(
 *   'purple rect centered over mint green background. Triangle in top-right is partially erased with fully erased outline'
 * );
>>>>>>> 52a20ba2
 * </code>
 * </div>
 *
 * <div>
 * <code>
 * function setup() {
 *   smooth();
 *   createCanvas(100, 100, WEBGL);
 *   // Make a &lt;p&gt; element and put it behind the canvas
 *   let p = createP('I am a dom element');
 *   p.center();
 *   p.style('font-size', '20px');
 *   p.style('text-align', 'center');
 *   p.style('z-index', '-9999');
 * }
 *
 * function draw() {
 *   background(250, 250, 150);
 *   fill(15, 195, 185);
 *   noStroke();
 *   sphere(30);
 *   erase();
 *   rotateY(frameCount * 0.02);
 *   translate(0, 0, 40);
 *   torus(15, 5);
 *   noErase();
<<<<<<< HEAD
 *   describe(`60×60 centered teal sphere, yellow background.
 *   Torus rotating around sphere erases to reveal black text underneath.`);
 * }
 * </code>
 * </div>
=======
 *   describe(
 *     'teal sphere centered over yellow background. Torus rotating around sphere erases to reveal black text underneath'
 *   );
 * }
 * </code>
 * </div>
 *
>>>>>>> 52a20ba2
 */
p5.prototype.erase = function(opacityFill = 255, opacityStroke = 255) {
  this._renderer.erase(opacityFill, opacityStroke);

  return this;
};

/**
 * Ends erasing that was started with <a href="#/p5/erase">erase()</a>.
 * The <a href="#/p5/fill">fill()</a>, <a href="#/p5/stroke">stroke()</a>, and
 * <a href="#/p5/blendMode">blendMode()</a> settings will return to what they were
 * prior to calling <a href="#/p5/erase">erase()</a>.
 *
 * @method noErase
 * @chainable
 * @example
 * <div>
 * <code>
 * background(235, 145, 15);
 * noStroke();
 * fill(30, 45, 220);
 * rect(30, 10, 10, 80);
 * erase();
 * ellipse(50, 50, 60);
 * noErase();
 * rect(70, 10, 10, 80);
<<<<<<< HEAD
 * describe(`Orange background, with two tall blue rectangles.
 * A centered ellipse erased the first blue rect but not the second.`);
 * </code>
 * </div>
=======
 * describe(
 *   'Orange background, with two tall blue rectangles. A centered ellipse erased the first blue rect but not the second'
 * );
 * </code>
 * </div>
 *
>>>>>>> 52a20ba2
 */

p5.prototype.noErase = function() {
  this._renderer.noErase();
  return this;
};

export default p5;<|MERGE_RESOLUTION|>--- conflicted
+++ resolved
@@ -40,11 +40,7 @@
  * <code>
  * // Grayscale integer value
  * background(51);
-<<<<<<< HEAD
- * describe('canvas with darkest charcoal grey background.');
-=======
  * describe('canvas with darkest charcoal grey background');
->>>>>>> 52a20ba2
  * </code>
  * </div>
  *
@@ -52,11 +48,7 @@
  * <code>
  * // R, G & B integer values
  * background(255, 204, 0);
-<<<<<<< HEAD
- * describe('canvas with yellow background.');
-=======
  * describe('canvas with yellow background');
->>>>>>> 52a20ba2
  * </code>
  * </div>
  *
@@ -65,11 +57,7 @@
  * // H, S & B integer values
  * colorMode(HSB);
  * background(255, 204, 100);
-<<<<<<< HEAD
- * describe('canvas with royal blue background.');
-=======
  * describe('canvas with royal blue background');
->>>>>>> 52a20ba2
  * </code>
  * </div>
  *
@@ -77,11 +65,7 @@
  * <code>
  * // Named SVG/CSS color string
  * background('red');
-<<<<<<< HEAD
- * describe('canvas with red background.');
-=======
  * describe('canvas with red background');
->>>>>>> 52a20ba2
  * </code>
  * </div>
  *
@@ -89,11 +73,7 @@
  * <code>
  * // three-digit hexadecimal RGB notation
  * background('#fae');
-<<<<<<< HEAD
- * describe('canvas with pink background.');
-=======
  * describe('canvas with pink background');
->>>>>>> 52a20ba2
  * </code>
  * </div>
  *
@@ -101,11 +81,7 @@
  * <code>
  * // six-digit hexadecimal RGB notation
  * background('#222222');
-<<<<<<< HEAD
- * describe('canvas with black background.');
-=======
  * describe('canvas with black background');
->>>>>>> 52a20ba2
  * </code>
  * </div>
  *
@@ -113,11 +89,7 @@
  * <code>
  * // integer RGB notation
  * background('rgb(0,255,0)');
-<<<<<<< HEAD
- * describe('canvas with bright green background.');
-=======
  * describe('canvas with bright green background');
->>>>>>> 52a20ba2
  * </code>
  * </div>
  *
@@ -125,11 +97,7 @@
  * <code>
  * // integer RGBA notation
  * background('rgba(0,255,0, 0.25)');
-<<<<<<< HEAD
- * describe('canvas with soft green background.');
-=======
  * describe('canvas with soft green background');
->>>>>>> 52a20ba2
  * </code>
  * </div>
  *
@@ -137,11 +105,7 @@
  * <code>
  * // percentage RGB notation
  * background('rgb(100%,0%,10%)');
-<<<<<<< HEAD
- * describe('canvas with red background.');
-=======
  * describe('canvas with red background');
->>>>>>> 52a20ba2
  * </code>
  * </div>
  *
@@ -149,11 +113,7 @@
  * <code>
  * // percentage RGBA notation
  * background('rgba(100%,0%,100%,0.5)');
-<<<<<<< HEAD
- * describe('canvas with light purple background.');
-=======
  * describe('canvas with light purple background');
->>>>>>> 52a20ba2
  * </code>
  * </div>
  *
@@ -161,16 +121,10 @@
  * <code>
  * // p5 Color object
  * background(color(0, 0, 255));
-<<<<<<< HEAD
- * describe('canvas with blue background.');
- * </code>
- * </div>
-=======
  * describe('canvas with blue background');
  * </code>
  * </div>
  *
->>>>>>> 52a20ba2
  */
 
 /**
@@ -244,14 +198,8 @@
  * // Clear the screen on mouse press.
  * function draw() {
  *   ellipse(mouseX, mouseY, 20, 20);
-<<<<<<< HEAD
  *   describe(`small white ellipses are continually drawn at mouse’s x and y
  *   coordinates.`);
-=======
- *   describe(
- *     'small white ellipses are continually drawn at mouse x and y coordinates'
- *   );
->>>>>>> 52a20ba2
  * }
  * function mousePressed() {
  *   clear();
@@ -263,10 +211,6 @@
  * </code>
  * </div>
  *
-<<<<<<< HEAD
- *
-=======
->>>>>>> 52a20ba2
  * @param {Number} r normalized red val.
  * @param {Number} g normalized green val.
  * @param {Number} b normalized blue val.
@@ -312,14 +256,9 @@
  *     point(i, j);
  *   }
  * }
-<<<<<<< HEAD
- * describe(`Green to red gradient from bottom L to top R.
- * Shading originates from top left.`);
-=======
  * describe(
- *   'Green to red gradient from bottom left to top red with shading from top left'
+ *   'Green to red gradient from bottom left to top right with shading from top left'
  * );
->>>>>>> 52a20ba2
  * </code>
  * </div>
  *
@@ -333,14 +272,8 @@
  *     point(i, j);
  *   }
  * }
-<<<<<<< HEAD
  * describe(`Rainbow gradient from left to right.
  * Brightness increasing to white at top.`);
-=======
- * describe(
- *   'Rainbow gradient from left to right, brightness increasing to white at top'
- * );
->>>>>>> 52a20ba2
  * </code>
  * </div>
  *
@@ -351,11 +284,7 @@
  * colorMode(RGB, 1);
  * let myColor = c._getRed();
  * text(myColor, 10, 10, 80, 80);
-<<<<<<< HEAD
- * describe('unknown image.');
-=======
  * describe('value of color red 0.4980... written on canvas');
->>>>>>> 52a20ba2
  * </code>
  * </div>
  *
@@ -368,18 +297,10 @@
  * stroke(255, 0, 10, 0.3);
  * ellipse(40, 40, 50, 50);
  * ellipse(50, 50, 40, 40);
-<<<<<<< HEAD
- * describe(`50×50 ellipse at middle L & 40×40 ellipse at center.
- * Translucent pink outlines.`);
- * </code>
- * </div>
-
-=======
  * describe('two translucent pink ellipse outlines at middle left and at center');
  * </code>
  * </div>
  *
->>>>>>> 52a20ba2
  */
 
 /**
@@ -455,12 +376,7 @@
  * // Grayscale integer value
  * fill(51);
  * rect(20, 20, 60, 60);
-<<<<<<< HEAD
- * describe(`60×60 dark charcoal grey rect with black outline in center
- * of canvas.`);
-=======
  * describe('dark charcoal grey rect with black outline in center of canvas');
->>>>>>> 52a20ba2
  * </code>
  * </div>
  *
@@ -469,11 +385,7 @@
  * // R, G & B integer values
  * fill(255, 204, 0);
  * rect(20, 20, 60, 60);
-<<<<<<< HEAD
- * describe('60×60 yellow rect with black outline in center of canvas.');
-=======
  * describe('yellow rect with black outline in center of canvas');
->>>>>>> 52a20ba2
  * </code>
  * </div>
  *
@@ -483,11 +395,7 @@
  * colorMode(HSB);
  * fill(255, 204, 100);
  * rect(20, 20, 60, 60);
-<<<<<<< HEAD
- * describe('60×60 royal blue rect with black outline in center of canvas.');
-=======
  * describe('royal blue rect with black outline in center of canvas');
->>>>>>> 52a20ba2
  * </code>
  * </div>
  *
@@ -496,11 +404,7 @@
  * // Named SVG/CSS color string
  * fill('red');
  * rect(20, 20, 60, 60);
-<<<<<<< HEAD
- * describe('60×60 red rect with black outline in center of canvas.');
-=======
  * describe('red rect with black outline in center of canvas');
->>>>>>> 52a20ba2
  * </code>
  * </div>
  *
@@ -509,11 +413,7 @@
  * // three-digit hexadecimal RGB notation
  * fill('#fae');
  * rect(20, 20, 60, 60);
-<<<<<<< HEAD
- * describe('60×60 pink rect with black outline in center of canvas.');
-=======
  * describe('pink rect with black outline in center of canvas');
->>>>>>> 52a20ba2
  * </code>
  * </div>
  *
@@ -522,11 +422,7 @@
  * // six-digit hexadecimal RGB notation
  * fill('#222222');
  * rect(20, 20, 60, 60);
-<<<<<<< HEAD
- * describe('60×60 black rect with black outline in center of canvas.');
-=======
  * describe('black rect with black outline in center of canvas');
->>>>>>> 52a20ba2
  * </code>
  * </div>
  *
@@ -535,11 +431,7 @@
  * // integer RGB notation
  * fill('rgb(0,255,0)');
  * rect(20, 20, 60, 60);
-<<<<<<< HEAD
- * describe('60×60 light green rect with black outline in center of canvas.');
-=======
  * describe('bright green rect with black outline in center of canvas');
->>>>>>> 52a20ba2
  * </code>
  * </div>
  *
@@ -548,11 +440,7 @@
  * // integer RGBA notation
  * fill('rgba(0,255,0, 0.25)');
  * rect(20, 20, 60, 60);
-<<<<<<< HEAD
- * describe('60×60 soft green rect with black outline in center of canvas.');
-=======
  * describe('soft green rect with black outline in center of canvas');
->>>>>>> 52a20ba2
  * </code>
  * </div>
  *
@@ -561,11 +449,7 @@
  * // percentage RGB notation
  * fill('rgb(100%,0%,10%)');
  * rect(20, 20, 60, 60);
-<<<<<<< HEAD
- * describe('60×60 red rect with black outline in center of canvas.');
-=======
  * describe('red rect with black outline in center of canvas');
->>>>>>> 52a20ba2
  * </code>
  * </div>
  *
@@ -574,11 +458,7 @@
  * // percentage RGBA notation
  * fill('rgba(100%,0%,100%,0.5)');
  * rect(20, 20, 60, 60);
-<<<<<<< HEAD
- * describe('60×60 dark fuchsia rect with black outline in center of canvas.');
-=======
  * describe('dark fuchsia rect with black outline in center of canvas');
->>>>>>> 52a20ba2
  * </code>
  * </div>
  *
@@ -587,16 +467,9 @@
  * // p5 Color object
  * fill(color(0, 0, 255));
  * rect(20, 20, 60, 60);
-<<<<<<< HEAD
- * describe('60×60 blue rect with black outline in center of canvas.');
- * </code>
- * </div>
-=======
  * describe('blue rect with black outline in center of canvas');
  * </code>
  * </div>
- *
->>>>>>> 52a20ba2
  */
 
 /**
@@ -643,12 +516,8 @@
  * rect(15, 10, 55, 55);
  * noFill();
  * rect(20, 20, 60, 60);
-<<<<<<< HEAD
  * describe(`White rect at top middle and noFill rect center,
  * both with black outlines.`);
-=======
- * describe('noFill rect center over white rect. Both 60x60 with black outlines');
->>>>>>> 52a20ba2
  * </code>
  * </div>
  *
@@ -669,10 +538,6 @@
  * }
  * </code>
  * </div>
-<<<<<<< HEAD
-=======
- *
->>>>>>> 52a20ba2
  */
 p5.prototype.noFill = function() {
   this._renderer._setProperty('_doFill', false);
@@ -690,11 +555,7 @@
  * <code>
  * noStroke();
  * rect(20, 20, 60, 60);
-<<<<<<< HEAD
  * describe('White rect at center; no outline.');
-=======
- * describe('60x60 white rect at center. no outline');
->>>>>>> 52a20ba2
  * </code>
  * </div>
  *
@@ -715,10 +576,6 @@
  * }
  * </code>
  * </div>
-<<<<<<< HEAD
-=======
- *
->>>>>>> 52a20ba2
  */
 p5.prototype.noStroke = function() {
   this._renderer._setProperty('_doStroke', false);
@@ -756,11 +613,7 @@
  * strokeWeight(4);
  * stroke(51);
  * rect(20, 20, 60, 60);
-<<<<<<< HEAD
  * describe('White rect at center with dark charcoal grey outline.');
-=======
- * describe('60x60 white rect at center. Dark charcoal grey outline');
->>>>>>> 52a20ba2
  * </code>
  * </div>
  *
@@ -770,11 +623,7 @@
  * stroke(255, 204, 0);
  * strokeWeight(4);
  * rect(20, 20, 60, 60);
-<<<<<<< HEAD
  * describe('White rect at center with yellow outline.');
-=======
- * describe('60x60 white rect at center. Yellow outline');
->>>>>>> 52a20ba2
  * </code>
  * </div>
  *
@@ -785,11 +634,7 @@
  * strokeWeight(4);
  * stroke(255, 204, 100);
  * rect(20, 20, 60, 60);
-<<<<<<< HEAD
  * describe('White rect at center with royal blue outline.');
-=======
- * describe('60x60 white rect at center. Royal blue outline');
->>>>>>> 52a20ba2
  * </code>
  * </div>
  *
@@ -799,11 +644,7 @@
  * stroke('red');
  * strokeWeight(4);
  * rect(20, 20, 60, 60);
-<<<<<<< HEAD
  * describe('White rect at center with red outline.');
-=======
- * describe('60x60 white rect at center. Red outline');
->>>>>>> 52a20ba2
  * </code>
  * </div>
  *
@@ -813,11 +654,7 @@
  * stroke('#fae');
  * strokeWeight(4);
  * rect(20, 20, 60, 60);
-<<<<<<< HEAD
  * describe('White rect at center with pink outline.');
-=======
- * describe('60x60 white rect at center. Pink outline');
->>>>>>> 52a20ba2
  * </code>
  * </div>
  *
@@ -827,11 +664,7 @@
  * stroke('#222222');
  * strokeWeight(4);
  * rect(20, 20, 60, 60);
-<<<<<<< HEAD
  * describe('White rect at center with black outline.');
-=======
- * describe('60x60 white rect at center. Black outline');
->>>>>>> 52a20ba2
  * </code>
  * </div>
  *
@@ -841,11 +674,7 @@
  * stroke('rgb(0,255,0)');
  * strokeWeight(4);
  * rect(20, 20, 60, 60);
-<<<<<<< HEAD
  * describe('White rect at center with bright green outline.');
-=======
- * describe('60x60 white rect at center. Bright green outline');
->>>>>>> 52a20ba2
  * </code>
  * </div>
  *
@@ -855,11 +684,7 @@
  * stroke('rgba(0,255,0,0.25)');
  * strokeWeight(4);
  * rect(20, 20, 60, 60);
-<<<<<<< HEAD
  * describe('White rect at center with soft green outline.');
-=======
- * describe('60x60 white rect at center. Soft green outline');
->>>>>>> 52a20ba2
  * </code>
  * </div>
  *
@@ -869,11 +694,7 @@
  * stroke('rgb(100%,0%,10%)');
  * strokeWeight(4);
  * rect(20, 20, 60, 60);
-<<<<<<< HEAD
  * describe('White rect at center with red outline.');
-=======
- * describe('60x60 white rect at center. Red outline');
->>>>>>> 52a20ba2
  * </code>
  * </div>
  *
@@ -883,11 +704,7 @@
  * stroke('rgba(100%,0%,100%,0.5)');
  * strokeWeight(4);
  * rect(20, 20, 60, 60);
-<<<<<<< HEAD
  * describe('White rect at center with dark fuchsia outline.');
-=======
- * describe('60x60 white rect at center. Dark fuchsia outline');
->>>>>>> 52a20ba2
  * </code>
  * </div>
  *
@@ -897,16 +714,9 @@
  * stroke(color(0, 0, 255));
  * strokeWeight(4);
  * rect(20, 20, 60, 60);
-<<<<<<< HEAD
  * describe('White rect at center with blue outline.');
  * </code>
  * </div>
-=======
- * describe('60x60 white rect at center. Blue outline');
- * </code>
- * </div>
- *
->>>>>>> 52a20ba2
  */
 
 /**
@@ -969,14 +779,8 @@
  * erase();
  * ellipse(25, 30, 30);
  * noErase();
-<<<<<<< HEAD
  * describe(`60×60 centered pink rect, purple background.
  * Elliptical area in top-left of rect is erased white.`);
-=======
- * describe(
- *   'centered pink rect over purple background. Elliptical area in top-left of rect is erased white'
- * );
->>>>>>> 52a20ba2
  * </code>
  * </div>
  *
@@ -989,14 +793,8 @@
  * erase(150, 255);
  * triangle(50, 10, 70, 50, 90, 10);
  * noErase();
-<<<<<<< HEAD
  * describe(`60×60 centered purple rect, mint green background.
  * Triangle in top-right is partially erased with fully erased outline.`);
-=======
- * describe(
- *   'purple rect centered over mint green background. Triangle in top-right is partially erased with fully erased outline'
- * );
->>>>>>> 52a20ba2
  * </code>
  * </div>
  *
@@ -1023,21 +821,11 @@
  *   translate(0, 0, 40);
  *   torus(15, 5);
  *   noErase();
-<<<<<<< HEAD
  *   describe(`60×60 centered teal sphere, yellow background.
  *   Torus rotating around sphere erases to reveal black text underneath.`);
  * }
  * </code>
  * </div>
-=======
- *   describe(
- *     'teal sphere centered over yellow background. Torus rotating around sphere erases to reveal black text underneath'
- *   );
- * }
- * </code>
- * </div>
- *
->>>>>>> 52a20ba2
  */
 p5.prototype.erase = function(opacityFill = 255, opacityStroke = 255) {
   this._renderer.erase(opacityFill, opacityStroke);
@@ -1064,19 +852,10 @@
  * ellipse(50, 50, 60);
  * noErase();
  * rect(70, 10, 10, 80);
-<<<<<<< HEAD
  * describe(`Orange background, with two tall blue rectangles.
  * A centered ellipse erased the first blue rect but not the second.`);
  * </code>
  * </div>
-=======
- * describe(
- *   'Orange background, with two tall blue rectangles. A centered ellipse erased the first blue rect but not the second'
- * );
- * </code>
- * </div>
- *
->>>>>>> 52a20ba2
  */
 
 p5.prototype.noErase = function() {
