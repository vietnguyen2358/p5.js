--- conflicted
+++ resolved
@@ -450,25 +450,19 @@
   // Prevent extrapolation.
   amt = Math.max(Math.min(amt, 1), 0);
 
-<<<<<<< HEAD
-  // Define lerp here itself
-  this._lerp = function (start, stop, amt) {
-    return amt*(stop-start)+start;
-=======
   // Define lerp here itself if user isn't using math module.
   // Maintains the definition as found in math/calculation.js
   if(typeof this.lerp === 'undefined') {
     this.lerp = function (start, stop, amt) {
       return amt*(stop-start)+start;
     };
->>>>>>> 503081b1
   }
 
   // Perform interpolation.
-  l0 = this._lerp(fromArray[0], toArray[0], amt);
-  l1 = this._lerp(fromArray[1], toArray[1], amt);
-  l2 = this._lerp(fromArray[2], toArray[2], amt);
-  l3 = this._lerp(fromArray[3], toArray[3], amt);
+  l0 = this.lerp(fromArray[0], toArray[0], amt);
+  l1 = this.lerp(fromArray[1], toArray[1], amt);
+  l2 = this.lerp(fromArray[2], toArray[2], amt);
+  l3 = this.lerp(fromArray[3], toArray[3], amt);
 
   // Scale components.
   l0 *= maxes[mode][0];
