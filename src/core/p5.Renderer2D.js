import p5 from './main';
import * as constants from './constants';

import './p5.Renderer';

/**
 * p5.Renderer2D
 * The 2D graphics canvas renderer class.
 * extends p5.Renderer
 */
const styleEmpty = 'rgba(0,0,0,0)';
// const alphaThreshold = 0.00125; // minimum visible

class Renderer2D extends p5.Renderer {
  constructor(elt, pInst, isMainCanvas) {
    super(elt, pInst, isMainCanvas);
    this.drawingContext = this.canvas.getContext('2d');
    this._pInst._setProperty('drawingContext', this.drawingContext);
  }

  getFilterGraphicsLayer() {
    // create hidden webgl renderer if it doesn't exist
    if (!this.filterGraphicsLayer) {
      // the real _pInst is buried when this is a secondary p5.Graphics
      const pInst =
        this._pInst instanceof p5.Graphics ?
          this._pInst._pInst :
          this._pInst;

      // create secondary layer
      this.filterGraphicsLayer =
        new p5.Graphics(
          this.width,
          this.height,
          constants.WEBGL,
          pInst
        );
    }
    if (
      this.filterGraphicsLayer.width !== this.width ||
      this.filterGraphicsLayer.height !== this.height
    ) {
      // Resize the graphics layer
      this.filterGraphicsLayer.resizeCanvas(this.width, this.height);
    }
    if (
      this.filterGraphicsLayer.pixelDensity() !== this._pInst.pixelDensity()
    ) {
      this.filterGraphicsLayer.pixelDensity(this._pInst.pixelDensity());
    }
    return this.filterGraphicsLayer;
  }

  _applyDefaults() {
    this._cachedFillStyle = this._cachedStrokeStyle = undefined;
    this._cachedBlendMode = constants.BLEND;
    this._setFill(constants._DEFAULT_FILL);
    this._setStroke(constants._DEFAULT_STROKE);
    this.drawingContext.lineCap = constants.ROUND;
    this.drawingContext.font = 'normal 12px sans-serif';
  }

  resize(w, h) {
    super.resize(w, h);
    this.drawingContext.scale(
      this._pInst._pixelDensity,
      this._pInst._pixelDensity
    );
  }

  //////////////////////////////////////////////
  // COLOR | Setting
  //////////////////////////////////////////////

  background(...args) {
    this.drawingContext.save();
    this.resetMatrix();

    if (args[0] instanceof p5.Image) {
      if (args[1] >= 0) {
        // set transparency of background
        const img = args[0];
        this.drawingContext.globalAlpha = args[1] / 255;
        this._pInst.image(img, 0, 0, this.width, this.height);
      } else {
        this._pInst.image(args[0], 0, 0, this.width, this.height);
      }
    } else {
      const curFill = this._getFill();
      // create background rect
      const color = this._pInst.color(...args);

      //accessible Outputs
      if (this._pInst._addAccsOutput()) {
        this._pInst._accsBackground(color.levels);
      }

      const newFill = color.toString();
      this._setFill(newFill);

      if (this._isErasing) {
        this.blendMode(this._cachedBlendMode);
      }

      this.drawingContext.fillRect(0, 0, this.width, this.height);
      // reset fill
      this._setFill(curFill);

      if (this._isErasing) {
        this._pInst.erase();
      }
    }
    this.drawingContext.restore();
  }

  clear() {
    this.drawingContext.save();
    this.resetMatrix();
    this.drawingContext.clearRect(0, 0, this.width, this.height);
    this.drawingContext.restore();
  }

  fill(...args) {
    const color = this._pInst.color(...args);
    this._setFill(color.toString());

    //accessible Outputs
    if (this._pInst._addAccsOutput()) {
      this._pInst._accsCanvasColors('fill', color.levels);
    }
  }

  stroke(...args) {
    const color = this._pInst.color(...args);
    this._setStroke(color.toString());

    //accessible Outputs
    if (this._pInst._addAccsOutput()) {
      this._pInst._accsCanvasColors('stroke', color.levels);
    }
  }

  erase(opacityFill, opacityStroke) {
    if (!this._isErasing) {
      // cache the fill style
      this._cachedFillStyle = this.drawingContext.fillStyle;
      const newFill = this._pInst.color(255, opacityFill).toString();
      this.drawingContext.fillStyle = newFill;

      // cache the stroke style
      this._cachedStrokeStyle = this.drawingContext.strokeStyle;
      const newStroke = this._pInst.color(255, opacityStroke).toString();
      this.drawingContext.strokeStyle = newStroke;

      // cache blendMode
      const tempBlendMode = this._cachedBlendMode;
      this.blendMode(constants.REMOVE);
      this._cachedBlendMode = tempBlendMode;

      this._isErasing = true;
    }
  }

  noErase() {
    if (this._isErasing) {
      this.drawingContext.fillStyle = this._cachedFillStyle;
      this.drawingContext.strokeStyle = this._cachedStrokeStyle;

      this.blendMode(this._cachedBlendMode);
      this._isErasing = false;
    }
  }

  beginClip(options = {}) {
    super.beginClip(options);

    // cache the fill style
    this._cachedFillStyle = this.drawingContext.fillStyle;
    const newFill = this._pInst.color(255, 0).toString();
    this.drawingContext.fillStyle = newFill;

    // cache the stroke style
    this._cachedStrokeStyle = this.drawingContext.strokeStyle;
    const newStroke = this._pInst.color(255, 0).toString();
    this.drawingContext.strokeStyle = newStroke;

    // cache blendMode
    const tempBlendMode = this._cachedBlendMode;
    this.blendMode(constants.BLEND);
    this._cachedBlendMode = tempBlendMode;

    // Start a new path. Everything from here on out should become part of this
    // one path so that we can clip to the whole thing.
    this.drawingContext.beginPath();

    if (this._clipInvert) {
      // Slight hack: draw a big rectangle over everything with reverse winding
      // order. This is hopefully large enough to cover most things.
      this.drawingContext.moveTo(
        -2 * this.width,
        -2 * this.height
      );
      this.drawingContext.lineTo(
        -2 * this.width,
        2 * this.height
      );
      this.drawingContext.lineTo(
        2 * this.width,
        2 * this.height
      );
      this.drawingContext.lineTo(
        2 * this.width,
        -2 * this.height
      );
      this.drawingContext.closePath();
    }
  }

  endClip() {
    this._doFillStrokeClose();
    this.drawingContext.clip();

    super.endClip();

    this.drawingContext.fillStyle = this._cachedFillStyle;
    this.drawingContext.strokeStyle = this._cachedStrokeStyle;

    this.blendMode(this._cachedBlendMode);
  }

  //////////////////////////////////////////////
  // IMAGE | Loading & Displaying
  //////////////////////////////////////////////

  image(
    img,
    sx,
    sy,
    sWidth,
    sHeight,
    dx,
    dy,
    dWidth,
    dHeight
  ) {
    let cnv;
    if (img.gifProperties) {
      img._animateGif(this._pInst);
    }

    try {
      if (p5.MediaElement && img instanceof p5.MediaElement) {
        img._ensureCanvas();
      }
      if (this._tint && img.canvas) {
        cnv = this._getTintedImageCanvas(img);
      }
      if (!cnv) {
        cnv = img.canvas || img.elt;
      }
      let s = 1;
      if (img.width && img.width > 0) {
        s = cnv.width / img.width;
      }
      if (this._isErasing) {
        this.blendMode(this._cachedBlendMode);
      }
      this.drawingContext.drawImage(
        cnv,
        s * sx,
        s * sy,
        s * sWidth,
        s * sHeight,
        dx,
        dy,
        dWidth,
        dHeight
      );
      if (this._isErasing) {
        this._pInst.erase();
      }
    } catch (e) {
      if (e.name !== 'NS_ERROR_NOT_AVAILABLE') {
        throw e;
      }
    }
  }

  _getTintedImageCanvas(img) {
    if (!img.canvas) {
      return img;
    }

    if (!img.tintCanvas) {
      // Once an image has been tinted, keep its tint canvas
      // around so we don't need to re-incur the cost of
      // creating a new one for each tint
      img.tintCanvas = document.createElement('canvas');
    }

    // Keep the size of the tint canvas up-to-date
    if (img.tintCanvas.width !== img.canvas.width) {
      img.tintCanvas.width = img.canvas.width;
    }
    if (img.tintCanvas.height !== img.canvas.height) {
      img.tintCanvas.height = img.canvas.height;
    }

    // Goal: multiply the r,g,b,a values of the source by
    // the r,g,b,a values of the tint color
    const ctx = img.tintCanvas.getContext('2d');

    ctx.save();
    ctx.clearRect(0, 0, img.canvas.width, img.canvas.height);

    if (this._tint[0] < 255 || this._tint[1] < 255 || this._tint[2] < 255) {
      // Color tint: we need to use the multiply blend mode to change the colors.
      // However, the canvas implementation of this destroys the alpha channel of
      // the image. To accommodate, we first get a version of the image with full
      // opacity everywhere, tint using multiply, and then use the destination-in
      // blend mode to restore the alpha channel again.

      // Start with the original image
      ctx.drawImage(img.canvas, 0, 0);

      // This blend mode makes everything opaque but forces the luma to match
      // the original image again
      ctx.globalCompositeOperation = 'luminosity';
      ctx.drawImage(img.canvas, 0, 0);

      // This blend mode forces the hue and chroma to match the original image.
      // After this we should have the original again, but with full opacity.
      ctx.globalCompositeOperation = 'color';
      ctx.drawImage(img.canvas, 0, 0);

      // Apply color tint
      ctx.globalCompositeOperation = 'multiply';
      ctx.fillStyle = `rgb(${this._tint.slice(0, 3).join(', ')})`;
      ctx.fillRect(0, 0, img.canvas.width, img.canvas.height);

      // Replace the alpha channel with the original alpha * the alpha tint
      ctx.globalCompositeOperation = 'destination-in';
      ctx.globalAlpha = this._tint[3] / 255;
      ctx.drawImage(img.canvas, 0, 0);
    } else {
      // If we only need to change the alpha, we can skip all the extra work!
      ctx.globalAlpha = this._tint[3] / 255;
      ctx.drawImage(img.canvas, 0, 0);
    }

    ctx.restore();
    return img.tintCanvas;
  }

  //////////////////////////////////////////////
  // IMAGE | Pixels
  //////////////////////////////////////////////

  blendMode(mode) {
    if (mode === constants.SUBTRACT) {
      console.warn('blendMode(SUBTRACT) only works in WEBGL mode.');
    } else if (
      mode === constants.BLEND ||
      mode === constants.REMOVE ||
      mode === constants.DARKEST ||
      mode === constants.LIGHTEST ||
      mode === constants.DIFFERENCE ||
      mode === constants.MULTIPLY ||
      mode === constants.EXCLUSION ||
      mode === constants.SCREEN ||
      mode === constants.REPLACE ||
      mode === constants.OVERLAY ||
      mode === constants.HARD_LIGHT ||
      mode === constants.SOFT_LIGHT ||
      mode === constants.DODGE ||
      mode === constants.BURN ||
      mode === constants.ADD
    ) {
      this._cachedBlendMode = mode;
      this.drawingContext.globalCompositeOperation = mode;
    } else {
      throw new Error(`Mode ${mode} not recognized.`);
    }
  }

  blend(...args) {
    const currBlend = this.drawingContext.globalCompositeOperation;
    const blendMode = args[args.length - 1];

    const copyArgs = Array.prototype.slice.call(args, 0, args.length - 1);

    this.drawingContext.globalCompositeOperation = blendMode;

    p5.prototype.copy.apply(this, copyArgs);

    this.drawingContext.globalCompositeOperation = currBlend;
  }

  // p5.Renderer2D.prototype.get = p5.Renderer.prototype.get;
  // .get() is not overridden

  // x,y are canvas-relative (pre-scaled by _pixelDensity)
  _getPixel(x, y) {
    let imageData, index;
    imageData = this.drawingContext.getImageData(x, y, 1, 1).data;
    index = 0;
    return [
      imageData[index + 0],
      imageData[index + 1],
      imageData[index + 2],
      imageData[index + 3]
    ];
  }

  loadPixels() {
    const pixelsState = this._pixelsState; // if called by p5.Image

    const pd = pixelsState._pixelDensity;
    const w = this.width * pd;
    const h = this.height * pd;
    const imageData = this.drawingContext.getImageData(0, 0, w, h);
    // @todo this should actually set pixels per object, so diff buffers can
    // have diff pixel arrays.
    pixelsState._setProperty('imageData', imageData);
    pixelsState._setProperty('pixels', imageData.data);
  }

  set(x, y, imgOrCol) {
    // round down to get integer numbers
    x = Math.floor(x);
    y = Math.floor(y);
    const pixelsState = this._pixelsState;
    if (imgOrCol instanceof p5.Image) {
      this.drawingContext.save();
      this.drawingContext.setTransform(1, 0, 0, 1, 0, 0);
      this.drawingContext.scale(
        pixelsState._pixelDensity,
        pixelsState._pixelDensity
      );
      this.drawingContext.clearRect(x, y, imgOrCol.width, imgOrCol.height);
      this.drawingContext.drawImage(imgOrCol.canvas, x, y);
      this.drawingContext.restore();
    } else {
      let r = 0,
        g = 0,
        b = 0,
        a = 0;
      let idx =
        4 *
        (y *
          pixelsState._pixelDensity *
          (this.width * pixelsState._pixelDensity) +
          x * pixelsState._pixelDensity);
      if (!pixelsState.imageData) {
        pixelsState.loadPixels.call(pixelsState);
      }
      if (typeof imgOrCol === 'number') {
        if (idx < pixelsState.pixels.length) {
          r = imgOrCol;
          g = imgOrCol;
          b = imgOrCol;
          a = 255;
          //this.updatePixels.call(this);
        }
      } else if (imgOrCol instanceof Array) {
        if (imgOrCol.length < 4) {
          throw new Error('pixel array must be of the form [R, G, B, A]');
        }
        if (idx < pixelsState.pixels.length) {
          r = imgOrCol[0];
          g = imgOrCol[1];
          b = imgOrCol[2];
          a = imgOrCol[3];
          //this.updatePixels.call(this);
        }
      } else if (imgOrCol instanceof p5.Color) {
        if (idx < pixelsState.pixels.length) {
          r = imgOrCol.levels[0];
          g = imgOrCol.levels[1];
          b = imgOrCol.levels[2];
          a = imgOrCol.levels[3];
          //this.updatePixels.call(this);
        }
      }
      // loop over pixelDensity * pixelDensity
      for (let i = 0; i < pixelsState._pixelDensity; i++) {
        for (let j = 0; j < pixelsState._pixelDensity; j++) {
          // loop over
          idx =
            4 *
            ((y * pixelsState._pixelDensity + j) *
              this.width *
              pixelsState._pixelDensity +
              (x * pixelsState._pixelDensity + i));
          pixelsState.pixels[idx] = r;
          pixelsState.pixels[idx + 1] = g;
          pixelsState.pixels[idx + 2] = b;
          pixelsState.pixels[idx + 3] = a;
        }
      }
    }
  }

  updatePixels(x, y, w, h) {
    const pixelsState = this._pixelsState;
    const pd = pixelsState._pixelDensity;
    if (
      x === undefined &&
      y === undefined &&
      w === undefined &&
      h === undefined
    ) {
      x = 0;
      y = 0;
      w = this.width;
      h = this.height;
    }
    x *= pd;
    y *= pd;
    w *= pd;
    h *= pd;

    if (this.gifProperties) {
      this.gifProperties.frames[this.gifProperties.displayIndex].image =
        pixelsState.imageData;
    }

    this.drawingContext.putImageData(pixelsState.imageData, x, y, 0, 0, w, h);
  }

  //////////////////////////////////////////////
  // SHAPE | 2D Primitives
  //////////////////////////////////////////////

  /**
 * Generate a cubic Bezier representing an arc on the unit circle of total
 * angle `size` radians, beginning `start` radians above the x-axis. Up to
 * four of these curves are combined to make a full arc.
 *
 * See ecridge.com/bezier.pdf for an explanation of the method.
 */
  _acuteArcToBezier(
    start,
    size
  ) {
    // Evaluate constants.
    const alpha = size / 2.0,
      cos_alpha = Math.cos(alpha),
      sin_alpha = Math.sin(alpha),
      cot_alpha = 1.0 / Math.tan(alpha),
      // This is how far the arc needs to be rotated.
      phi = start + alpha,
      cos_phi = Math.cos(phi),
      sin_phi = Math.sin(phi),
      lambda = (4.0 - cos_alpha) / 3.0,
      mu = sin_alpha + (cos_alpha - lambda) * cot_alpha;

    // Return rotated waypoints.
    return {
      ax: Math.cos(start).toFixed(7),
      ay: Math.sin(start).toFixed(7),
      bx: (lambda * cos_phi + mu * sin_phi).toFixed(7),
      by: (lambda * sin_phi - mu * cos_phi).toFixed(7),
      cx: (lambda * cos_phi - mu * sin_phi).toFixed(7),
      cy: (lambda * sin_phi + mu * cos_phi).toFixed(7),
      dx: Math.cos(start + size).toFixed(7),
      dy: Math.sin(start + size).toFixed(7)
    };
  }

  /*
 * This function requires that:
 *
 *   0 <= start < TWO_PI
 *
 *   start <= stop < start + TWO_PI
 */
  arc(x, y, w, h, start, stop, mode) {
    const ctx = this.drawingContext;
    const rx = w / 2.0;
    const ry = h / 2.0;
    const epsilon = 0.00001; // Smallest visible angle on displays up to 4K.
    let arcToDraw = 0;
    const curves = [];

    x += rx;
    y += ry;

    // Create curves
    while (stop - start >= epsilon) {
      arcToDraw = Math.min(stop - start, constants.HALF_PI);
      curves.push(this._acuteArcToBezier(start, arcToDraw));
      start += arcToDraw;
    }

    // Fill curves
    if (this._doFill) {
      if (!this._clipping) ctx.beginPath();
      curves.forEach((curve, index) => {
        if (index === 0) {
          ctx.moveTo(x + curve.ax * rx, y + curve.ay * ry);
        }
        /* eslint-disable indent */
        ctx.bezierCurveTo(x + curve.bx * rx, y + curve.by * ry,
          x + curve.cx * rx, y + curve.cy * ry,
          x + curve.dx * rx, y + curve.dy * ry);
        /* eslint-enable indent */
      });
      if (mode === constants.PIE || mode == null) {
        ctx.lineTo(x, y);
      }
      ctx.closePath();
      if (!this._clipping) ctx.fill();
    }

    // Stroke curves
    if (this._doStroke) {
      if (!this._clipping) ctx.beginPath();
      curves.forEach((curve, index) => {
        if (index === 0) {
          ctx.moveTo(x + curve.ax * rx, y + curve.ay * ry);
        }
        /* eslint-disable indent */
        ctx.bezierCurveTo(x + curve.bx * rx, y + curve.by * ry,
          x + curve.cx * rx, y + curve.cy * ry,
          x + curve.dx * rx, y + curve.dy * ry);
        /* eslint-enable indent */
      });
      if (mode === constants.PIE) {
        ctx.lineTo(x, y);
        ctx.closePath();
      } else if (mode === constants.CHORD) {
        ctx.closePath();
      }
      if (!this._clipping) ctx.stroke();
    }
    return this;
  }

  ellipse(args) {
    const ctx = this.drawingContext;
    const doFill = this._doFill,
      doStroke = this._doStroke;
    const x = parseFloat(args[0]),
      y = parseFloat(args[1]),
      w = parseFloat(args[2]),
      h = parseFloat(args[3]);
    if (doFill && !doStroke) {
      if (this._getFill() === styleEmpty) {
        return this;
      }
    } else if (!doFill && doStroke) {
      if (this._getStroke() === styleEmpty) {
        return this;
      }
    }
    const kappa = 0.5522847498,
      // control point offset horizontal
      ox = w / 2 * kappa,
      // control point offset vertical
      oy = h / 2 * kappa,
      // x-end
      xe = x + w,
      // y-end
      ye = y + h,
      // x-middle
      xm = x + w / 2,
      ym = y + h / 2; // y-middle
    if (!this._clipping) ctx.beginPath();
    ctx.moveTo(x, ym);
    ctx.bezierCurveTo(x, ym - oy, xm - ox, y, xm, y);
    ctx.bezierCurveTo(xm + ox, y, xe, ym - oy, xe, ym);
    ctx.bezierCurveTo(xe, ym + oy, xm + ox, ye, xm, ye);
    ctx.bezierCurveTo(xm - ox, ye, x, ym + oy, x, ym);
    if (!this._clipping && doFill) {
      ctx.fill();
    }
    if (!this._clipping && doStroke) {
      ctx.stroke();
    }
  }

  line(x1, y1, x2, y2) {
    const ctx = this.drawingContext;
    if (!this._doStroke) {
      return this;
    } else if (this._getStroke() === styleEmpty) {
      return this;
    }
    if (!this._clipping) ctx.beginPath();
    ctx.moveTo(x1, y1);
    ctx.lineTo(x2, y2);
    ctx.stroke();
    return this;
  }

  point(x, y) {
    const ctx = this.drawingContext;
    if (!this._doStroke) {
      return this;
    } else if (this._getStroke() === styleEmpty) {
      return this;
    }
    const s = this._getStroke();
    const f = this._getFill();
    if (!this._clipping) {
      // swapping fill color to stroke and back after for correct point rendering
      this._setFill(s);
    }
    if (!this._clipping) ctx.beginPath();
    ctx.arc(x, y, ctx.lineWidth / 2, 0, constants.TWO_PI, false);
    if (!this._clipping) {
      ctx.fill();
      this._setFill(f);
    }
  }

  quad(x1, y1, x2, y2, x3, y3, x4, y4) {
    const ctx = this.drawingContext;
    const doFill = this._doFill,
      doStroke = this._doStroke;
    if (doFill && !doStroke) {
      if (this._getFill() === styleEmpty) {
        return this;
      }
    } else if (!doFill && doStroke) {
      if (this._getStroke() === styleEmpty) {
        return this;
      }
    }
    if (!this._clipping) ctx.beginPath();
    ctx.moveTo(x1, y1);
    ctx.lineTo(x2, y2);
    ctx.lineTo(x3, y3);
    ctx.lineTo(x4, y4);
    ctx.closePath();
    if (!this._clipping && doFill) {
      ctx.fill();
    }
    if (!this._clipping && doStroke) {
      ctx.stroke();
    }
    return this;
  }

  rect(args) {
    const x = args[0];
    const y = args[1];
    const w = args[2];
    const h = args[3];
    let tl = args[4];
    let tr = args[5];
    let br = args[6];
    let bl = args[7];
    const ctx = this.drawingContext;
    const doFill = this._doFill,
      doStroke = this._doStroke;
    if (doFill && !doStroke) {
      if (this._getFill() === styleEmpty) {
        return this;
      }
    } else if (!doFill && doStroke) {
      if (this._getStroke() === styleEmpty) {
        return this;
      }
    }
    if (!this._clipping) ctx.beginPath();

    if (typeof tl === 'undefined') {
      // No rounded corners
      ctx.rect(x, y, w, h);
    } else {
      // At least one rounded corner
      // Set defaults when not specified
      if (typeof tr === 'undefined') {
        tr = tl;
      }
      if (typeof br === 'undefined') {
        br = tr;
      }
      if (typeof bl === 'undefined') {
        bl = br;
      }

      // corner rounding must always be positive
      const absW = Math.abs(w);
      const absH = Math.abs(h);
      const hw = absW / 2;
      const hh = absH / 2;

      // Clip radii
      if (absW < 2 * tl) {
        tl = hw;
      }
      if (absH < 2 * tl) {
        tl = hh;
      }
      if (absW < 2 * tr) {
        tr = hw;
      }
      if (absH < 2 * tr) {
        tr = hh;
      }
      if (absW < 2 * br) {
        br = hw;
      }
      if (absH < 2 * br) {
        br = hh;
      }
      if (absW < 2 * bl) {
        bl = hw;
      }
      if (absH < 2 * bl) {
        bl = hh;
      }

      // Draw shape
      if (!this._clipping) ctx.beginPath();
      ctx.moveTo(x + tl, y);
      ctx.arcTo(x + w, y, x + w, y + h, tr);
      ctx.arcTo(x + w, y + h, x, y + h, br);
      ctx.arcTo(x, y + h, x, y, bl);
      ctx.arcTo(x, y, x + w, y, tl);
      ctx.closePath();
    }
    if (!this._clipping && this._doFill) {
      ctx.fill();
    }
    if (!this._clipping && this._doStroke) {
      ctx.stroke();
    }
    return this;
  }


  triangle(args) {
    const ctx = this.drawingContext;
    const doFill = this._doFill,
      doStroke = this._doStroke;
    const x1 = args[0],
      y1 = args[1];
    const x2 = args[2],
      y2 = args[3];
    const x3 = args[4],
      y3 = args[5];
    if (doFill && !doStroke) {
      if (this._getFill() === styleEmpty) {
        return this;
      }
    } else if (!doFill && doStroke) {
      if (this._getStroke() === styleEmpty) {
        return this;
      }
    }
    if (!this._clipping) ctx.beginPath();
    ctx.moveTo(x1, y1);
    ctx.lineTo(x2, y2);
    ctx.lineTo(x3, y3);
    ctx.closePath();
    if (!this._clipping && doFill) {
      ctx.fill();
    }
    if (!this._clipping && doStroke) {
      ctx.stroke();
    }
  }

  endShape(
    mode,
    vertices,
    isCurve,
    isBezier,
    isQuadratic,
    isContour,
    shapeKind
  ) {
    if (vertices.length === 0) {
      return this;
    }
    if (!this._doStroke && !this._doFill) {
      return this;
    }
    const closeShape = mode === constants.CLOSE;
    let v;
    if (closeShape && !isContour) {
      vertices.push(vertices[0]);
    }
    let i, j;
    const numVerts = vertices.length;
    if (isCurve && shapeKind === null) {
      if (numVerts > 3) {
        const b = [],
          s = 1 - this._curveTightness;
        if (!this._clipping) this.drawingContext.beginPath();
        this.drawingContext.moveTo(vertices[1][0], vertices[1][1]);
        for (i = 1; i + 2 < numVerts; i++) {
          v = vertices[i];
          b[0] = [v[0], v[1]];
          b[1] = [
            v[0] + (s * vertices[i + 1][0] - s * vertices[i - 1][0]) / 6,
            v[1] + (s * vertices[i + 1][1] - s * vertices[i - 1][1]) / 6
          ];
          b[2] = [
            vertices[i + 1][0] +
            (s * vertices[i][0] - s * vertices[i + 2][0]) / 6,
            vertices[i + 1][1] +
            (s * vertices[i][1] - s * vertices[i + 2][1]) / 6
          ];
          b[3] = [vertices[i + 1][0], vertices[i + 1][1]];
          this.drawingContext.bezierCurveTo(
            b[1][0],
            b[1][1],
            b[2][0],
            b[2][1],
            b[3][0],
            b[3][1]
          );
        }
        if (closeShape) {
          this.drawingContext.lineTo(vertices[i + 1][0], vertices[i + 1][1]);
        }
        this._doFillStrokeClose(closeShape);
      }
    } else if (
      isBezier &&
<<<<<<< HEAD
      shapeKind === null
=======
      (shapeKind === constants.POLYGON || shapeKind === null)
>>>>>>> a5fa2924
    ) {
      if (!this._clipping) this.drawingContext.beginPath();
      for (i = 0; i < numVerts; i++) {
        if (vertices[i].isVert) {
          if (vertices[i].moveTo) {
            this.drawingContext.moveTo(vertices[i][0], vertices[i][1]);
          } else {
            this.drawingContext.lineTo(vertices[i][0], vertices[i][1]);
          }
        } else {
          this.drawingContext.bezierCurveTo(
            vertices[i][0],
            vertices[i][1],
            vertices[i][2],
            vertices[i][3],
            vertices[i][4],
            vertices[i][5]
          );
        }
      }
      this._doFillStrokeClose(closeShape);
    } else if (
      isQuadratic &&
<<<<<<< HEAD
      shapeKind === null
=======
      (shapeKind === constants.POLYGON || shapeKind === null)
>>>>>>> a5fa2924
    ) {
      if (!this._clipping) this.drawingContext.beginPath();
      for (i = 0; i < numVerts; i++) {
        if (vertices[i].isVert) {
          if (vertices[i].moveTo) {
            this.drawingContext.moveTo(vertices[i][0], vertices[i][1]);
          } else {
            this.drawingContext.lineTo(vertices[i][0], vertices[i][1]);
          }
        } else {
          this.drawingContext.quadraticCurveTo(
            vertices[i][0],
            vertices[i][1],
            vertices[i][2],
            vertices[i][3]
          );
        }
      }
      this._doFillStrokeClose(closeShape);
    } else {
      if (shapeKind === constants.POINTS) {
        for (i = 0; i < numVerts; i++) {
          v = vertices[i];
          if (this._doStroke) {
            this._pInst.stroke(v[6]);
          }
          this._pInst.point(v[0], v[1]);
        }
      } else if (shapeKind === constants.LINES) {
        for (i = 0; i + 1 < numVerts; i += 2) {
          v = vertices[i];
          if (this._doStroke) {
            this._pInst.stroke(vertices[i + 1][6]);
          }
          this._pInst.line(v[0], v[1], vertices[i + 1][0], vertices[i + 1][1]);
        }
      } else if (shapeKind === constants.TRIANGLES) {
        for (i = 0; i + 2 < numVerts; i += 3) {
          v = vertices[i];
          if (!this._clipping) this.drawingContext.beginPath();
          this.drawingContext.moveTo(v[0], v[1]);
          this.drawingContext.lineTo(vertices[i + 1][0], vertices[i + 1][1]);
          this.drawingContext.lineTo(vertices[i + 2][0], vertices[i + 2][1]);
          this.drawingContext.closePath();
          if (!this._clipping && this._doFill) {
            this._pInst.fill(vertices[i + 2][5]);
            this.drawingContext.fill();
          }
          if (!this._clipping && this._doStroke) {
            this._pInst.stroke(vertices[i + 2][6]);
            this.drawingContext.stroke();
          }
        }
      } else if (shapeKind === constants.TRIANGLE_STRIP) {
        for (i = 0; i + 1 < numVerts; i++) {
          v = vertices[i];
          if (!this._clipping) this.drawingContext.beginPath();
          this.drawingContext.moveTo(vertices[i + 1][0], vertices[i + 1][1]);
          this.drawingContext.lineTo(v[0], v[1]);
          if (!this._clipping && this._doStroke) {
            this._pInst.stroke(vertices[i + 1][6]);
          }
          if (!this._clipping && this._doFill) {
            this._pInst.fill(vertices[i + 1][5]);
          }
          if (i + 2 < numVerts) {
            this.drawingContext.lineTo(vertices[i + 2][0], vertices[i + 2][1]);
            if (!this._clipping && this._doStroke) {
              this._pInst.stroke(vertices[i + 2][6]);
            }
            if (!this._clipping && this._doFill) {
              this._pInst.fill(vertices[i + 2][5]);
            }
          }
          this._doFillStrokeClose(closeShape);
        }
      } else if (shapeKind === constants.TRIANGLE_FAN) {
        if (numVerts > 2) {
          // For performance reasons, try to batch as many of the
          // fill and stroke calls as possible.
          if (!this._clipping) this.drawingContext.beginPath();
          for (i = 2; i < numVerts; i++) {
            v = vertices[i];
            this.drawingContext.moveTo(vertices[0][0], vertices[0][1]);
            this.drawingContext.lineTo(vertices[i - 1][0], vertices[i - 1][1]);
            this.drawingContext.lineTo(v[0], v[1]);
            this.drawingContext.lineTo(vertices[0][0], vertices[0][1]);
            // If the next colour is going to be different, stroke / fill now
            if (i < numVerts - 1) {
              if (
                (this._doFill && v[5] !== vertices[i + 1][5]) ||
                (this._doStroke && v[6] !== vertices[i + 1][6])
              ) {
                if (!this._clipping && this._doFill) {
                  this._pInst.fill(v[5]);
                  this.drawingContext.fill();
                  this._pInst.fill(vertices[i + 1][5]);
                }
                if (!this._clipping && this._doStroke) {
                  this._pInst.stroke(v[6]);
                  this.drawingContext.stroke();
                  this._pInst.stroke(vertices[i + 1][6]);
                }
                this.drawingContext.closePath();
                if (!this._clipping) this.drawingContext.beginPath(); // Begin the next one
              }
            }
          }
          this._doFillStrokeClose(closeShape);
        }
      } else if (shapeKind === constants.QUADS) {
        for (i = 0; i + 3 < numVerts; i += 4) {
          v = vertices[i];
          if (!this._clipping) this.drawingContext.beginPath();
          this.drawingContext.moveTo(v[0], v[1]);
          for (j = 1; j < 4; j++) {
            this.drawingContext.lineTo(vertices[i + j][0], vertices[i + j][1]);
          }
          this.drawingContext.lineTo(v[0], v[1]);
          if (!this._clipping && this._doFill) {
            this._pInst.fill(vertices[i + 3][5]);
          }
          if (!this._clipping && this._doStroke) {
            this._pInst.stroke(vertices[i + 3][6]);
          }
          this._doFillStrokeClose(closeShape);
        }
      } else if (shapeKind === constants.QUAD_STRIP) {
        if (numVerts > 3) {
          for (i = 0; i + 1 < numVerts; i += 2) {
            v = vertices[i];
            if (!this._clipping) this.drawingContext.beginPath();
            if (i + 3 < numVerts) {
              this.drawingContext.moveTo(
                vertices[i + 2][0], vertices[i + 2][1]);
              this.drawingContext.lineTo(v[0], v[1]);
              this.drawingContext.lineTo(
                vertices[i + 1][0], vertices[i + 1][1]);
              this.drawingContext.lineTo(
                vertices[i + 3][0], vertices[i + 3][1]);
              if (!this._clipping && this._doFill) {
                this._pInst.fill(vertices[i + 3][5]);
              }
              if (!this._clipping && this._doStroke) {
                this._pInst.stroke(vertices[i + 3][6]);
              }
            } else {
              this.drawingContext.moveTo(v[0], v[1]);
              this.drawingContext.lineTo(
                vertices[i + 1][0], vertices[i + 1][1]);
            }
            this._doFillStrokeClose(closeShape);
          }
        }
      } else {
        if (!this._clipping) this.drawingContext.beginPath();
        this.drawingContext.moveTo(vertices[0][0], vertices[0][1]);
        for (i = 1; i < numVerts; i++) {
          v = vertices[i];
          if (v.isVert) {
            if (v.moveTo) {
              if (closeShape) this.drawingContext.closePath();
              this.drawingContext.moveTo(v[0], v[1]);
            } else {
              this.drawingContext.lineTo(v[0], v[1]);
            }
          }
        }
        this._doFillStrokeClose(closeShape);
      }
    }
    isCurve = false;
    isBezier = false;
    isQuadratic = false;
    isContour = false;
    if (closeShape) {
      vertices.pop();
    }

    return this;
  }
  //////////////////////////////////////////////
  // SHAPE | Attributes
  //////////////////////////////////////////////

  strokeCap(cap) {
    if (
      cap === constants.ROUND ||
      cap === constants.SQUARE ||
      cap === constants.PROJECT
    ) {
      this.drawingContext.lineCap = cap;
    }
    return this;
  }

  strokeJoin(join) {
    if (
      join === constants.ROUND ||
      join === constants.BEVEL ||
      join === constants.MITER
    ) {
      this.drawingContext.lineJoin = join;
    }
    return this;
  }

  strokeWeight(w) {
    if (typeof w === 'undefined' || w === 0) {
      // hack because lineWidth 0 doesn't work
      this.drawingContext.lineWidth = 0.0001;
    } else {
      this.drawingContext.lineWidth = w;
    }
    return this;
  }

  _getFill() {
    if (!this._cachedFillStyle) {
      this._cachedFillStyle = this.drawingContext.fillStyle;
    }
    return this._cachedFillStyle;
  }

  _setFill(fillStyle) {
    if (fillStyle !== this._cachedFillStyle) {
      this.drawingContext.fillStyle = fillStyle;
      this._cachedFillStyle = fillStyle;
    }
  }

  _getStroke() {
    if (!this._cachedStrokeStyle) {
      this._cachedStrokeStyle = this.drawingContext.strokeStyle;
    }
    return this._cachedStrokeStyle;
  }

  _setStroke(strokeStyle) {
    if (strokeStyle !== this._cachedStrokeStyle) {
      this.drawingContext.strokeStyle = strokeStyle;
      this._cachedStrokeStyle = strokeStyle;
    }
  }

  //////////////////////////////////////////////
  // SHAPE | Curves
  //////////////////////////////////////////////
  bezier(x1, y1, x2, y2, x3, y3, x4, y4) {
    this._pInst.beginShape();
    this._pInst.vertex(x1, y1);
    this._pInst.bezierVertex(x2, y2, x3, y3, x4, y4);
    this._pInst.endShape();
    return this;
  }

  curve(x1, y1, x2, y2, x3, y3, x4, y4) {
    this._pInst.beginShape();
    this._pInst.curveVertex(x1, y1);
    this._pInst.curveVertex(x2, y2);
    this._pInst.curveVertex(x3, y3);
    this._pInst.curveVertex(x4, y4);
    this._pInst.endShape();
    return this;
  }

  //////////////////////////////////////////////
  // SHAPE | Vertex
  //////////////////////////////////////////////

  _doFillStrokeClose(closeShape) {
    if (closeShape) {
      this.drawingContext.closePath();
    }
    if (!this._clipping && this._doFill) {
      this.drawingContext.fill();
    }
    if (!this._clipping && this._doStroke) {
      this.drawingContext.stroke();
    }
  }

  //////////////////////////////////////////////
  // TRANSFORM
  //////////////////////////////////////////////

  applyMatrix(a, b, c, d, e, f) {
    this.drawingContext.transform(a, b, c, d, e, f);
  }

  resetMatrix() {
    this.drawingContext.setTransform(1, 0, 0, 1, 0, 0);
    this.drawingContext.scale(
      this._pInst._pixelDensity,
      this._pInst._pixelDensity
    );
    return this;
  }

  rotate(rad) {
    this.drawingContext.rotate(rad);
  }

  scale(x, y) {
    this.drawingContext.scale(x, y);
    return this;
  }

  translate(x, y) {
    // support passing a vector as the 1st parameter
    if (x instanceof p5.Vector) {
      y = x.y;
      x = x.x;
    }
    this.drawingContext.translate(x, y);
    return this;
  }

  //////////////////////////////////////////////
  // TYPOGRAPHY
  //
  //////////////////////////////////////////////



  _renderText(p, line, x, y, maxY, minY) {
    if (y < minY || y >= maxY) {
      return; // don't render lines beyond our minY/maxY bounds (see #5785)
    }

    p.push(); // fix to #803

    if (!this._isOpenType()) {
      // a system/browser font

      // no stroke unless specified by user
      if (this._doStroke && this._strokeSet) {
        this.drawingContext.strokeText(line, x, y);
      }

      if (!this._clipping && this._doFill) {
        // if fill hasn't been set by user, use default text fill
        if (!this._fillSet) {
          this._setFill(constants._DEFAULT_TEXT_FILL);
        }

        this.drawingContext.fillText(line, x, y);
      }
    } else {
      // an opentype font, let it handle the rendering

      this._textFont._renderPath(line, x, y, { renderer: this });
    }

    p.pop();
    return p;
  }

  textWidth(s) {
    if (this._isOpenType()) {
      return this._textFont._textWidth(s, this._textSize);
    }

    return this.drawingContext.measureText(s).width;
  }

  _applyTextProperties() {
    let font;
    const p = this._pInst;

    this._setProperty('_textAscent', null);
    this._setProperty('_textDescent', null);

    font = this._textFont;

    if (this._isOpenType()) {
      font = this._textFont.font.familyName;
      this._setProperty('_textStyle', this._textFont.font.styleName);
    }

    this.drawingContext.font = `${this._textStyle || 'normal'} ${this._textSize ||
      12}px ${font || 'sans-serif'}`;

    this.drawingContext.textAlign = this._textAlign;
    if (this._textBaseline === constants.CENTER) {
      this.drawingContext.textBaseline = constants._CTX_MIDDLE;
    } else {
      this.drawingContext.textBaseline = this._textBaseline;
    }

    return p;
  }

  //////////////////////////////////////////////
  // STRUCTURE
  //////////////////////////////////////////////

  // a push() operation is in progress.
  // the renderer should return a 'style' object that it wishes to
  // store on the push stack.
  // derived renderers should call the base class' push() method
  // to fetch the base style object.
  push() {
    this.drawingContext.save();

    // get the base renderer style
    return super.push();
  }

  // a pop() operation is in progress
  // the renderer is passed the 'style' object that it returned
  // from its push() method.
  // derived renderers should pass this object to their base
  // class' pop method
  pop(style) {
    this.drawingContext.restore();
    // Re-cache the fill / stroke state
    this._cachedFillStyle = this.drawingContext.fillStyle;
    this._cachedStrokeStyle = this.drawingContext.strokeStyle;

    super.pop(style);
  }
}

// Fix test
Renderer2D.prototype.text = function (str, x, y, maxWidth, maxHeight) {
  let baselineHacked;

  // baselineHacked: (HACK)
  // A temporary fix to conform to Processing's implementation
  // of BASELINE vertical alignment in a bounding box

  if (typeof maxWidth !== 'undefined') {
    if (this.drawingContext.textBaseline === constants.BASELINE) {
      baselineHacked = true;
      this.drawingContext.textBaseline = constants.TOP;
    }
  }

  const p = p5.Renderer.prototype.text.apply(this, arguments);

  if (baselineHacked) {
    this.drawingContext.textBaseline = constants.BASELINE;
  }

  return p;
};

p5.Renderer2D = Renderer2D;

export default p5.Renderer2D;<|MERGE_RESOLUTION|>--- conflicted
+++ resolved
@@ -923,11 +923,7 @@
       }
     } else if (
       isBezier &&
-<<<<<<< HEAD
       shapeKind === null
-=======
-      (shapeKind === constants.POLYGON || shapeKind === null)
->>>>>>> a5fa2924
     ) {
       if (!this._clipping) this.drawingContext.beginPath();
       for (i = 0; i < numVerts; i++) {
@@ -951,11 +947,7 @@
       this._doFillStrokeClose(closeShape);
     } else if (
       isQuadratic &&
-<<<<<<< HEAD
       shapeKind === null
-=======
-      (shapeKind === constants.POLYGON || shapeKind === null)
->>>>>>> a5fa2924
     ) {
       if (!this._clipping) this.drawingContext.beginPath();
       for (i = 0; i < numVerts; i++) {
