--- conflicted
+++ resolved
@@ -5,13 +5,8 @@
 import { Image } from '../image/p5.Image';
 import { Element } from '../dom/p5.Element';
 import { MediaElement } from '../dom/p5.MediaElement';
-<<<<<<< HEAD
 import { RGBHDR } from '../color/creating_reading';
-=======
-
 import FilterRenderer2D from '../image/filterRenderer2D';
-
->>>>>>> 2e8cdaf1
 import { PrimitiveToPath2DConverter } from '../shape/custom_shapes';
 
 
