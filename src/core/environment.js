/**
 * @module Environment
 * @submodule Environment
 * @for p5
 * @requires core
 * @requires constants
 */

import * as C from './constants';

function environment(p5, fn){
  const standardCursors = [C.ARROW, C.CROSS, C.HAND, C.MOVE, C.TEXT, C.WAIT];

  fn._frameRate = 0;
  fn._lastFrameTime = window.performance.now();
  fn._targetFrameRate = 60;

  const _windowPrint = window.print;
  let windowPrintDisabled = false;

  /**
   * Displays text in the web browser's console.
   *
   * `print()` is helpful for printing values while debugging. Each call to
   * `print()` creates a new line of text.
   *
   * Note: Call `print('\n')` to print a blank line. Calling `print()` without
   * an argument opens the browser's dialog for printing documents.
   *
   * @method print
   * @param {Any} contents content to print to the console.
   * @example
   * <div>
   * <code class="norender">
   * function setup() {
   *   // Prints "hello, world" to the console.
   *   print('hello, world');
   * }
   * </code>
   * </div>
   *
   * <div>
   * <code class="norender">
   * function setup() {
   *   let name = 'ada';
   *   // Prints "hello, ada" to the console.
   *   print(`hello, ${name}`);
   * }
   * </code>
   * </div>
   */
  fn.print = function(...args) {
    if (!args.length) {
      if (!windowPrintDisabled) {
        _windowPrint();
        if (
          window.confirm(
            'You just tried to print the webpage. Do you want to prevent this from running again?'
          )
        ) {
          windowPrintDisabled = true;
        }
      }
    } else {
      console.log(...args);
    }
  };

  /**
   * A `Number` variable that tracks the number of frames drawn since the sketch
   * started.
   *
   * `frameCount`'s value is 0 inside <a href="#/p5/setup">setup()</a>. It
   * increments by 1 each time the code in <a href="#/p5/draw">draw()</a>
   * finishes executing.
   *
   * @property {Integer} frameCount
   * @readOnly
   * @example
   * <div>
   * <code>
   * function setup() {
   *   createCanvas(100, 100);
   *
   *   background(200);
   *
   *   // Display the value of
   *   // frameCount.
   *   textSize(30);
   *   textAlign(CENTER, CENTER);
   *   text(frameCount, 50, 50);
   *
   *   describe('The number 0 written in black in the middle of a gray square.');
   * }
   * </code>
   * </div>
   *
   * <div>
   * <code>
   * function setup() {
   *   createCanvas(100, 100);
   *
   *   // Set the frameRate to 30.
   *   frameRate(30);
   *
   *   textSize(30);
   *   textAlign(CENTER, CENTER);
   *
   *   describe('A number written in black in the middle of a gray square. Its value increases rapidly.');
   * }
   *
   * function draw() {
   *   background(200);
   *
   *   // Display the value of
   *   // frameCount.
   *   text(frameCount, 50, 50);
   * }
   * </code>
   * </div>
   */
  fn.frameCount = 0;

  /**
   * A `Number` variable that tracks the number of milliseconds it took to draw
   * the last frame.
   *
   * `deltaTime` contains the amount of time it took
   * <a href="#/p5/draw">draw()</a> to execute during the previous frame. It's
   * useful for simulating physics.
   *
   * @property {Integer} deltaTime
   * @readOnly
   * @example
   * <div>
   * <code>
   * let x = 0;
   * let speed = 0.05;
   *
   * function setup()  {
   *   createCanvas(100, 100);
   *
   *   // Set the frameRate to 30.
   *   frameRate(30);
   *
   *   describe('A white circle moves from left to right on a gray background. It reappears on the left side when it reaches the right side.');
   * }
   *
   * function draw() {
   *   background(200);
   *
   *   // Use deltaTime to calculate
   *   // a change in position.
   *   let deltaX = speed * deltaTime;
   *
   *   // Update the x variable.
   *   x += deltaX;
   *
   *   // Reset x to 0 if it's
   *   // greater than 100.
   *   if (x > 100)  {
   *     x = 0;
   *   }
   *
   *   // Use x to set the circle's
   *   // position.
   *   circle(x, 50, 20);
   * }
   * </code>
   * </div>
   */
  fn.deltaTime = 0;

  /**
   * A `Boolean` variable that's `true` if the browser is focused and `false` if
   * not.
   *
   * Note: The browser window can only receive input if it's focused.
   *
   * @property {Boolean} focused
   * @readOnly
   * @example
   * <div>
   * <code>
   * // Open this example in two separate browser
   * // windows placed side-by-side to demonstrate.
   *
   * function setup() {
   *   createCanvas(100, 100);
   *
   *   describe('A square changes color from green to red when the browser window is out of focus.');
   * }
   *
   * function draw() {
   *   // Change the background color
   *   // when the browser window
   *   // goes in/out of focus.
   *   if (focused === true) {
   *     background(0, 255, 0);
   *   } else {
   *     background(255, 0, 0);
   *   }
   * }
   * </code>
   * </div>
   */
  fn.focused = document.hasFocus();

  /**
   * Changes the cursor's appearance.
   *
   * The first parameter, `type`, sets the type of cursor to display. The
   * built-in options are `ARROW`, `CROSS`, `HAND`, `MOVE`, `TEXT`, and `WAIT`.
   * `cursor()` also recognizes standard CSS cursor properties passed as
   * strings: `'help'`, `'wait'`, `'crosshair'`, `'not-allowed'`, `'zoom-in'`,
   * and `'grab'`. If the path to an image is passed, as in
   * `cursor('assets/target.png')`, then the image will be used as the cursor.
   * Images must be in .cur, .gif, .jpg, .jpeg, or .png format and should be <a href="https://developer.mozilla.org/en-US/docs/Web/CSS/cursor#icon_size_limits">at most 32 by 32 pixels large.</a>
   *
   * The parameters `x` and `y` are optional. If an image is used for the
   * cursor, `x` and `y` set the location pointed to within the image. They are
   * both 0 by default, so the cursor points to the image's top-left corner. `x`
   * and `y` must be less than the image's width and height, respectively.
   *
   * @method cursor
   * @param {(ARROW|CROSS|HAND|MOVE|TEXT|WAIT|String)} type Built-in: either ARROW, CROSS, HAND, MOVE, TEXT, or WAIT.
   *                               Native CSS properties: 'grab', 'progress', and so on.
   *                               Path to cursor image.
   * @param {Number}          [x]  horizontal active spot of the cursor.
   * @param {Number}          [y]  vertical active spot of the cursor.
   * @example
   * <div>
   * <code>
   * function setup() {
   *   createCanvas(100, 100);
   *
   *   describe('A gray square. The cursor appears as crosshairs.');
   * }
   *
   * function draw() {
   *   background(200);
   *
   *   // Set the cursor to crosshairs: +
   *   cursor(CROSS);
   * }
   * </code>
   * </div>
   *
   * <div>
   * <code>
   * function setup() {
   *   createCanvas(100, 100);
   *
   *   describe('A gray square divided into quadrants. The cursor image changes when the mouse moves to each quadrant.');
   * }
   *
   * function draw() {
   *   background(200);
   *
   *   // Divide the canvas into quadrants.
   *   line(50, 0, 50, 100);
   *   line(0, 50, 100, 50);
   *
   *   // Change cursor based on mouse position.
   *   if (mouseX < 50 && mouseY < 50) {
   *     cursor(CROSS);
   *   } else if (mouseX > 50 && mouseY < 50) {
   *     cursor('progress');
   *   } else if (mouseX > 50 && mouseY > 50) {
   *     cursor('https://avatars0.githubusercontent.com/u/1617169?s=16');
   *   } else {
   *     cursor('grab');
   *   }
   * }
   * </code>
   * </div>
   *
   * <div>
   * <code>
   * function setup() {
   *   createCanvas(100, 100);
   *
   *   describe('An image of three purple curves follows the mouse. The image shifts when the mouse is pressed.');
   * }
   *
   * function draw() {
   *   background(200);
   *
   *   // Change the cursor's active spot
   *   // when the mouse is pressed.
   *   if (mouseIsPressed === true) {
   *     cursor('https://avatars0.githubusercontent.com/u/1617169?s=16', 8, 8);
   *   } else {
   *     cursor('https://avatars0.githubusercontent.com/u/1617169?s=16');
   *   }
   * }
   * </code>
   * </div>
   */
  fn.cursor = function(type, x, y) {
    let cursor = 'auto';
    const canvas = this._curElement.elt;
    if (standardCursors.includes(type)) {
      // Standard css cursor
      cursor = type;
    } else if (typeof type === 'string') {
      let coords = '';
      if (x && y && (typeof x === 'number' && typeof y === 'number')) {
        // Note that x and y values must be unit-less positive integers < 32
        // https://developer.mozilla.org/en-US/docs/Web/CSS/cursor
        coords = `${x} ${y}`;
      }
      if (
        type.substring(0, 7) === 'http://' ||
        type.substring(0, 8) === 'https://'
      ) {
        // Image (absolute url)
        cursor = `url(${type}) ${coords}, auto`;
      } else if (/\.(cur|jpg|jpeg|gif|png|CUR|JPG|JPEG|GIF|PNG)$/.test(type)) {
        // Image file (relative path) - Separated for performance reasons
        cursor = `url(${type}) ${coords}, auto`;
      } else {
        // Any valid string for the css cursor property
        cursor = type;
      }
    }
    canvas.style.cursor = cursor;
  };

  /**
   * Sets the number of frames to draw per second.
   *
   * Calling `frameRate()` with one numeric argument, as in `frameRate(30)`,
   * attempts to draw 30 frames per second (FPS). The target frame rate may not
   * be achieved depending on the sketch's processing needs. Most computers
   * default to a frame rate of 60 FPS. Frame rates of 24 FPS and above are
   * fast enough for smooth animations.
   *
   * Calling `frameRate()` without an argument returns the current frame rate.
   * The value returned is an approximation.
   *
   * @method frameRate
   * @param  {Number} fps number of frames to draw per second.
   * @chainable
   *
   * @example
   * <div>
   * <code>
   * function setup() {
   *   createCanvas(100, 100);
   *
   *   describe('A white circle on a gray background. The circle moves from left to right in a loop. It slows down when the mouse is pressed.');
   * }
   *
   * function draw() {
   *   background(200);
   *
   *   // Set the x variable based
   *   // on the current frameCount.
   *   let x = frameCount % 100;
   *
   *   // If the mouse is pressed,
   *   // decrease the frame rate.
   *   if (mouseIsPressed === true) {
   *     frameRate(10);
   *   } else {
   *     frameRate(60);
   *   }
   *
   *   // Use x to set the circle's
   *   // position.
   *   circle(x, 50, 20);
   * }
   * </code>
   * </div>
   *
   * <div>
   * <code>
   * function setup() {
   *   createCanvas(100, 100);
   *
   *   describe('A number written in black on a gray background. The number decreases when the mouse is pressed.');
   * }
   *
   * function draw() {
   *   background(200);
   *
   *   // If the mouse is pressed, do lots
   *   // of math to slow down drawing.
   *   if (mouseIsPressed === true) {
   *     for (let i = 0; i < 1000000; i += 1) {
   *       random();
   *     }
   *   }
   *
   *   // Get the current frame rate
   *   // and display it.
   *   let fps = frameRate();
   *   text(fps, 50, 50);
   * }
   * </code>
   * </div>
   */
  /**
   * @method frameRate
   * @return {Number}       current frame rate.
   */
  fn.frameRate = function(fps) {
    p5._validateParameters('frameRate', arguments);
    if (typeof fps !== 'number' || fps < 0) {
      return this._frameRate;
    } else {
      this._targetFrameRate = fps;
      if (fps === 0) {
        this._frameRate = fps;
      }
      return this;
    }
  };

  /**
   * Returns the current framerate.
   *
   * @private
   * @return {Number} current frameRate
   */
  fn.getFrameRate = function() {
    return this.frameRate();
  };

  /**
   * Specifies the number of frames to be displayed every second. For example,
   * the function call frameRate(30) will attempt to refresh 30 times a second.
   * If the processor is not fast enough to maintain the specified rate, the
   * frame rate will not be achieved. Setting the frame rate within <a href="#/p5/setup">setup()</a> is
   * recommended. The default rate is 60 frames per second.
   *
   * Calling `frameRate()` with no arguments returns the current frame rate.
   *
   * @private
   * @param {Number} [fps] number of frames to be displayed every second
   */
  fn.setFrameRate = function(fps) {
    return this.frameRate(fps);
  };

  /**
   * Returns the target frame rate.
   *
   * The value is either the system frame rate or the last value passed to
   * <a href="#/p5/frameRate">frameRate()</a>.
   *
   * @method getTargetFrameRate
   * @return {Number} _targetFrameRate
   * @example
   * <div>
   * <code>
   * function setup() {
   *   createCanvas(100, 100);
   *
   *   describe('The number 20 written in black on a gray background.');
   * }
   *
   * function draw() {
   *   background(200);
   *
   *   // Set the frame rate to 20.
   *   frameRate(20);
   *
   *   // Get the target frame rate and
   *   // display it.
   *   let fps = getTargetFrameRate();
   *   text(fps, 43, 54);
   * }
   * </code>
   * </div>
   */
  fn.getTargetFrameRate = function() {
    return this._targetFrameRate;
  };

  /**
   * Hides the cursor from view.
   *
   * @method noCursor
   * @example
   * <div>
   * <code>
   * function setup() {
   *   // Hide the cursor.
   *   noCursor();
   * }
   *
   * function draw() {
   *   background(200);
   *
   *   circle(mouseX, mouseY, 10);
   *
   *   describe('A white circle on a gray background. The circle follows the mouse as it moves. The cursor is hidden.');
   * }
   * </code>
   * </div>
   */
  fn.noCursor = function() {
    this._curElement.elt.style.cursor = 'none';
  };

  /**
   * A `String` variable with the WebGL version in use.
   *
   * `webglVersion`'s value equals one of the following string constants:
   *
   * - `WEBGL2` whose value is `'webgl2'`,
   * - `WEBGL` whose value is `'webgl'`, or
   * - `P2D` whose value is `'p2d'`. This is the default for 2D sketches.
   *
   * See <a href="#/p5/setAttributes">setAttributes()</a> for ways to set the
   * WebGL version.
   *
   * @property {(WEBGL|WEBGL2)} webglVersion
   * @readOnly
   * @example
   * <div>
   * <code>
   * function setup() {
   *   background(200);
   *
   *   // Display the current WebGL version.
   *   text(webglVersion, 42, 54);
   *
   *   describe('The text "p2d" written in black on a gray background.');
   * }
   * </code>
   * </div>
   *
   * <div>
   * <code>
   * let font;
   *
   * function preload() {
   *   // Load a font to use.
   *   font = loadFont('assets/inconsolata.otf');
   * }
   *
   * function setup() {
   *   // Create a canvas using WEBGL mode.
   *   createCanvas(100, 50, WEBGL);
   *   background(200);
   *
   *   // Display the current WebGL version.
   *   fill(0);
   *   textFont(font);
   *   text(webglVersion, -15, 5);
   *
   *   describe('The text "webgl2" written in black on a gray background.');
   * }
   * </code>
   * </div>
   *
   * <div>
   * <code>
   * let font;
   *
   * function preload() {
   *   // Load a font to use.
   *   font = loadFont('assets/inconsolata.otf');
   * }
   *
   * function setup() {
   *   // Create a canvas using WEBGL mode.
   *   createCanvas(100, 50, WEBGL);
   *
   *   // Set WebGL to version 1.
   *   setAttributes({ version: 1 });
   *
   *   background(200);
   *
   *   // Display the current WebGL version.
   *   fill(0);
   *   textFont(font);
   *   text(webglVersion, -14, 5);
   *
   *   describe('The text "webgl" written in black on a gray background.');
   * }
   * </code>
   * </div>
   */
  fn.webglVersion = C.P2D;

  /**
   * A `Number` variable that stores the width of the screen display.
   *
   * `displayWidth` is useful for running full-screen programs. Its value
   * depends on the current <a href="#/p5/pixelDensity">pixelDensity()</a>.
   *
   * Note: The actual screen width can be computed as
   * `displayWidth * pixelDensity()`.
   *
   * @property {Number} displayWidth
   * @readOnly
   * @example
   * <div class="norender">
   * <code>
   * function setup() {
   *   // Set the canvas' width and height
   *   // using the display's dimensions.
   *   createCanvas(displayWidth, displayHeight);
   *
   *   background(200);
   *
   *   describe('A gray canvas that is the same size as the display.');
   * }
   * </code>
   * </div>
   *
   * @alt
   * This example does not render anything.
   */
  fn.displayWidth = screen.width;

  /**
   * A `Number` variable that stores the height of the screen display.
   *
   * `displayHeight` is useful for running full-screen programs. Its value
   * depends on the current <a href="#/p5/pixelDensity">pixelDensity()</a>.
   *
   * Note: The actual screen height can be computed as
   * `displayHeight * pixelDensity()`.
   *
   * @property {Number} displayHeight
   * @readOnly
   * @example
   * <div class="norender">
   * <code>
   * function setup() {
   *   // Set the canvas' width and height
   *   // using the display's dimensions.
   *   createCanvas(displayWidth, displayHeight);
   *
   *   background(200);
   *
   *   describe('A gray canvas that is the same size as the display.');
   * }
   * </code>
   * </div>
   *
   * @alt
   * This example does not render anything.
   */
  fn.displayHeight = screen.height;

  /**
   * A `Number` variable that stores the width of the browser's viewport.
   *
   * The <a href="https://developer.mozilla.org/en-US/docs/Glossary/Layout_viewport" target="_blank">layout viewport</a>
   * is the area within the browser that's available for drawing.
   *
   * @property {Number} windowWidth
   * @readOnly
   * @example
   * <div class="norender">
   * <code>
   * function setup() {
   *   // Set the canvas' width and height
   *   // using the browser's dimensions.
   *   createCanvas(windowWidth, windowHeight);
   *
   *   background(200);
   *
   *   describe('A gray canvas that takes up the entire browser window.');
   * }
   * </code>
   * </div>
   *
   * @alt
   * This example does not render anything.
   */
  fn.windowWidth = 0;

  /**
   * A `Number` variable that stores the height of the browser's viewport.
   *
   * The <a href="https://developer.mozilla.org/en-US/docs/Glossary/Layout_viewport" target="_blank">layout viewport</a>
   * is the area within the browser that's available for drawing.
   *
   * @property {Number} windowHeight
   * @readOnly
   * @example
   * <div class="norender">
   * <code>
   * function setup() {
   *   // Set the canvas' width and height
   *   // using the browser's dimensions.
   *   createCanvas(windowWidth, windowHeight);
   *
   *   background(200);
   *
   *   describe('A gray canvas that takes up the entire browser window.');
   * }
   * </code>
   * </div>
   *
   * @alt
   * This example does not render anything.
   */
  fn.windowHeight = 0;

  /**
   * A function that's called when the browser window is resized.
   *
   * Code placed in the body of `windowResized()` will run when the
   * browser window's size changes. It's a good place to call
   * <a href="#/p5/resizeCanvas">resizeCanvas()</a> or make other
   * adjustments to accommodate the new window size.
   *
   * The `event` parameter is optional. If added to the function declaration, it
   * can be used for debugging or other purposes.
   *
   * @method windowResized
   * @param {UIEvent} [event] optional resize Event.
   * @example
   * <div class="norender">
   * <code>
   * function setup() {
   *   createCanvas(windowWidth, windowHeight);
   *
   *   describe('A gray canvas with a white circle at its center. The canvas takes up the entire browser window. It changes size to match the browser window.');
   * }
   *
   * function draw() {
   *   background(200);
   *
   *   // Draw a circle at the center.
   *   circle(width / 2, height / 2, 50);
   * }
   *
   * // Resize the canvas when the
   * // browser's size changes.
   * function windowResized() {
   *   resizeCanvas(windowWidth, windowHeight);
   * }
   * </code>
   * </div>
   * @alt
   * This example does not render anything.
   *
   * <div class="norender">
   * <code>
   * function setup() {
   *   createCanvas(windowWidth, windowHeight);
   * }
   *
   * function draw() {
   *   background(200);
   *
   *   describe('A gray canvas that takes up the entire browser window. It changes size to match the browser window.');
   * }
   *
   * function windowResized(event) {
   *   // Resize the canvas when the
   *   // browser's size changes.
   *   resizeCanvas(windowWidth, windowHeight);
   *
   *   // Print the resize event to the console for debugging.
   *   print(event);
   * }
   * </code>
   * </div>
   * @alt
   * This example does not render anything.
   */
  fn._onresize = function(e) {
    this.windowWidth = getWindowWidth();
    this.windowHeight = getWindowHeight();
    const context = this._isGlobal ? window : this;
    let executeDefault;
    if (typeof context.windowResized === 'function') {
      executeDefault = context.windowResized(e);
      if (executeDefault !== undefined && !executeDefault) {
        e.preventDefault();
      }
    }
  };

  function getWindowWidth() {
    return (
      window.innerWidth ||
      (document.documentElement && document.documentElement.clientWidth) ||
      (document.body && document.body.clientWidth) ||
      0
    );
  }

  function getWindowHeight() {
    return (
      window.innerHeight ||
      (document.documentElement && document.documentElement.clientHeight) ||
      (document.body && document.body.clientHeight) ||
      0
    );
  }

  /**
   * Called upon each p5 instantiation instead of module import due to the
   * possibility of the window being resized when no sketch is active.
   */
  fn._updateWindowSize = function() {
    this.windowWidth = getWindowWidth();
    this.windowHeight = getWindowHeight();
  };

  /**
   * A `Number` variable that stores the width of the canvas in pixels.
   *
   * `width`'s default value is 100. Calling
   * <a href="#/p5/createCanvas">createCanvas()</a> or
   * <a href="#/p5/resizeCanvas">resizeCanvas()</a> changes the value of
   * `width`. Calling <a href="#/p5/noCanvas">noCanvas()</a> sets its value to
   * 0.
   *
   * @example
   * <div>
   * <code>
   * function setup() {
   *   background(200);
   *
   *   // Display the canvas' width.
   *   text(width, 42, 54);
   *
   *   describe('The number 100 written in black on a gray square.');
   * }
   * </code>
   * </div>
   *
   * <div>
   * <code>
   * function setup() {
   *   createCanvas(50, 100);
   *
   *   background(200);
   *
   *   // Display the canvas' width.
   *   text(width, 21, 54);
   *
   *   describe('The number 50 written in black on a gray rectangle.');
   * }
   * </code>
   * </div>
   *
   * <div>
   * <code>
   * function setup() {
   *   createCanvas(100, 100);
   *
   *   background(200);
   *
   *   // Display the canvas' width.
   *   text(width, 42, 54);
   *
   *   describe('The number 100 written in black on a gray square. When the mouse is pressed, the square becomes a rectangle and the number becomes 50.');
   * }
   *
   * // If the mouse is pressed, reisze
   * // the canvas and display its new
   * // width.
   * function mousePressed() {
   *   if (mouseX > 0 && mouseX < width && mouseY > 0 && mouseY < height) {
   *     resizeCanvas(50, 100);
   *     background(200);
   *     text(width, 21, 54);
   *   }
   * }
   * </code>
   * </div>
   *
   * @property {Number} width
   * @readOnly
   */
  Object.defineProperty(fn, 'width', {
    get(){
      return this._renderer.width;
    }
  });

  /**
   * A `Number` variable that stores the height of the canvas in pixels.
   *
   * `height`'s default value is 100. Calling
   * <a href="#/p5/createCanvas">createCanvas()</a> or
   * <a href="#/p5/resizeCanvas">resizeCanvas()</a> changes the value of
   * `height`. Calling <a href="#/p5/noCanvas">noCanvas()</a> sets its value to
   * 0.
   *
   * @example
   * <div>
   * <code>
   * function setup() {
   *   background(200);
   *
   *   // Display the canvas' height.
   *   text(height, 42, 54);
   *
   *   describe('The number 100 written in black on a gray square.');
   * }
   * </code>
   * </div>
   *
   * <div>
   * <code>
   * function setup() {
   *   createCanvas(100, 50);
   *
   *   background(200);
   *
   *   // Display the canvas' height.
   *   text(height, 42, 27);
   *
   *   describe('The number 50 written in black on a gray rectangle.');
   * }
   * </code>
   * </div>
   *
   * <div>
   * <code>
   * function setup() {
   *   createCanvas(100, 100);
   *
   *   background(200);
   *
   *   // Display the canvas' height.
   *   text(height, 42, 54);
   *
   *   describe('The number 100 written in black on a gray square. When the mouse is pressed, the square becomes a rectangle and the number becomes 50.');
   * }
   *
   * // If the mouse is pressed, reisze
   * // the canvas and display its new
   * // height.
   * function mousePressed() {
   *   if (mouseX > 0 && mouseX < width && mouseY > 0 && mouseY < height) {
   *     resizeCanvas(100, 50);
   *     background(200);
   *     text(height, 42, 27);
   *   }
   * }
   * </code>
   * </div>
   *
   * @property {Number} height
   * @readOnly
   */
  Object.defineProperty(fn, 'height', {
    get(){
      return this._renderer.height;
    }
  });

  /**
   * Toggles full-screen mode or returns the current mode.
   *
   * Calling `fullscreen(true)` makes the sketch full-screen. Calling
   * `fullscreen(false)` makes the sketch its original size.
   *
   * Calling `fullscreen()` without an argument returns `true` if the sketch
   * is in full-screen mode and `false` if not.
   *
   * Note: Due to browser restrictions, `fullscreen()` can only be called with
   * user input such as a mouse press.
   *
   * @method fullscreen
   * @param  {Boolean} [val] whether the sketch should be in fullscreen mode.
   * @return {Boolean} current fullscreen state.
   * @example
   * <div>
   * <code>
   * function setup() {
   *   background(200);
   *
   *   describe('A gray canvas that switches between default and full-screen display when clicked.');
   * }
   *
   * // If the mouse is pressed,
   * // toggle full-screen mode.
   * function mousePressed() {
   *   if (mouseX > 0 && mouseX < width && mouseY > 0 && mouseY < height) {
   *     let fs = fullscreen();
   *     fullscreen(!fs);
   *   }
   * }
   * </code>
   * </div>
   */
  fn.fullscreen = function(val) {
    p5._validateParameters('fullscreen', arguments);
    // no arguments, return fullscreen or not
    if (typeof val === 'undefined') {
      return (
        document.fullscreenElement ||
        document.webkitFullscreenElement ||
        document.mozFullScreenElement ||
        document.msFullscreenElement
      );
    } else {
      // otherwise set to fullscreen or not
      if (val) {
        launchFullscreen(document.documentElement);
      } else {
        exitFullscreen();
      }
    }
  };

  /**
   * Sets the pixel density or returns the current density.
   *
   * Computer displays are grids of little lights called <em>pixels</em>. A
   * display's <em>pixel density</em> describes how many pixels it packs into an
   * area. Displays with smaller pixels have a higher pixel density and create
   * sharper images.
   *
   * `pixelDensity()` sets the pixel scaling for high pixel density displays.
   * By default, the pixel density is set to match the display's density.
   * Calling `pixelDensity(1)` turn this off.
   *
   * Calling `pixelDensity()` without an argument returns the current pixel
   * density.
   *
   * @method pixelDensity
   * @param  {Number} [val] desired pixel density.
   * @chainable
   * @example
   * <div>
   * <code>
   * function setup() {
   *   // Set the pixel density to 1.
   *   pixelDensity(1);
   *
   *   // Create a canvas and draw
   *   // a circle.
   *   createCanvas(100, 100);
   *   background(200);
   *   circle(50, 50, 70);
   *
   *   describe('A fuzzy white circle on a gray canvas.');
   * }
   * </code>
   * </div>
   *
   * <div>
   * <code>
   * function setup() {
   *   // Set the pixel density to 3.
   *   pixelDensity(3);
   *
   *   // Create a canvas, paint the
   *   // background, and draw a
   *   // circle.
   *   createCanvas(100, 100);
   *   background(200);
   *   circle(50, 50, 70);
   *
   *   describe('A sharp white circle on a gray canvas.');
   * }
   * </code>
   * </div>
   */
  /**
   * @method pixelDensity
   * @returns {Number} current pixel density of the sketch.
   */
  fn.pixelDensity = function(val) {
    p5._validateParameters('pixelDensity', arguments);
    let returnValue;
    if (typeof val === 'number') {
      if (val !== this._renderer._pixelDensity) {
        this._renderer._pixelDensity = val;
      }
      returnValue = this;
      this.resizeCanvas(this.width, this.height, true); // as a side effect, it will clear the canvas
    } else {
      returnValue = this._renderer._pixelDensity;
    }
    return returnValue;
  };

  /**
   * Returns the display's current pixel density.
   *
   * @method displayDensity
   * @returns {Number} current pixel density of the display.
   * @example
   * <div>
   * <code>
   * function setup() {
   *   // Set the pixel density to 1.
   *   pixelDensity(1);
   *
   *   // Create a canvas and draw
   *   // a circle.
   *   createCanvas(100, 100);
   *   background(200);
   *   circle(50, 50, 70);
   *
   *   describe('A fuzzy white circle drawn on a gray background. The circle becomes sharper when the mouse is pressed.');
   * }
   *
   * function mousePressed() {
   *   // Get the current display density.
   *   let d = displayDensity();
   *
   *   // Use the display density to set
   *   // the sketch's pixel density.
   *   pixelDensity(d);
   *
   *   // Paint the background and
   *   // draw a circle.
   *   background(200);
   *   circle(50, 50, 70);
   * }
   * </code>
   * </div>
   */
  fn.displayDensity = () => window.devicePixelRatio;

  function launchFullscreen(element) {
    const enabled =
      document.fullscreenEnabled ||
      document.webkitFullscreenEnabled ||
      document.mozFullScreenEnabled ||
      document.msFullscreenEnabled;
    if (!enabled) {
      throw new Error('Fullscreen not enabled in this browser.');
    }
    if (element.requestFullscreen) {
      element.requestFullscreen();
    } else if (element.mozRequestFullScreen) {
      element.mozRequestFullScreen();
    } else if (element.webkitRequestFullscreen) {
      element.webkitRequestFullscreen();
    } else if (element.msRequestFullscreen) {
      element.msRequestFullscreen();
    }
  }

  function exitFullscreen() {
    if (document.exitFullscreen) {
      document.exitFullscreen();
    } else if (document.mozCancelFullScreen) {
      document.mozCancelFullScreen();
    } else if (document.webkitExitFullscreen) {
      document.webkitExitFullscreen();
    } else if (document.msExitFullscreen) {
      document.msExitFullscreen();
    }
  }

<<<<<<< HEAD
  /**
   * Returns the sketch's current
   * <a href="https://developer.mozilla.org/en-US/docs/Learn/Common_questions/Web_mechanics/What_is_a_URL" target="_blank">URL</a>
   * as a `String`.
   *
   * @method getURL
   * @return {String} url
   * @example
   * <div>
   * <code>
   * function setup() {
   *   background(200);
   *
   *   // Get the sketch's URL
   *   // and display it.
   *   let url = getURL();
   *   textWrap(CHAR);
   *   text(url, 0, 40, 100);
   *
   *   describe('The URL "https://p5js.org/reference/#/p5/getURL" written in black on a gray background.');
   * }
   * </code>
   * </div>
   */
  fn.getURL = () => location.href;
=======

/**
 * Converts 3D world coordinates to 2D screen coordinates.
 *
 * This function takes a 3D vector and converts its coordinates
 * from the world space to screen space. This can be useful for placing
 * 2D elements in a 3D scene or for determining the screen position
 * of 3D objects.
 *
 * @method worldToScreen
 * @param {p5.Vector} worldPosition The 3D coordinates in the world space.
 * @return {p5.Vector} A vector containing the 2D screen coordinates.
 * @example
 * <div>
 * <code>
 *
 * function setup() {
 *   createCanvas(150, 150);
 *   let vertices = [
 *     createVector(-20, -20),
 *     createVector(20, -20),
 *     createVector(20, 20),
 *     createVector(-20, 20)
 *   ];
 *
 *   push();
 *   translate(75, 55);
 *   rotate(PI / 4);
 *
 *   // Convert world coordinates to screen coordinates
 *   let screenPos = vertices.map(v => worldToScreen(v));
 *   pop();
 *
 *   background(200);
 *
 *   stroke(0);
 *   fill(100, 150, 255, 100);
 *   beginShape();
 *   screenPos.forEach(pos => vertex(pos.x, pos.y));
 *   endShape(CLOSE);
 *
 *   screenPos.forEach((pos, i) => {
 *     fill(0);
 *     textSize(10);
 *     if (i === 0) {
 *       text(i + 1, pos.x + 3, pos.y - 7);
 *     } else if (i === 1) {
 *       text(i + 1, pos.x + 7, pos.y + 2);
 *     } else if (i === 2) {
 *       text(i + 1, pos.x - 2, pos.y + 12);
 *     } else if (i === 3) {
 *       text(i + 1, pos.x - 12, pos.y - 2);
 *     }
 *   });
 *
 *   fill(0);
 *   noStroke();
 *   textSize(10);
 *   let legendY = height - 35;
 *   screenPos.forEach((pos, i) => {
 *     text(`Vertex ${i + 1}: (${pos.x.toFixed(1)}, ${pos.y.toFixed(1)})`, 5, legendY + i * 10);
 *   });
 *
 *  describe('A rotating square is transformed and drawn using screen coordinates.');
 *
 * }
 * </code>
 * </div>
 *
 * @example
 * <div>
 * <code>
 * let vertices;
 *
 * function setup() {
 *   createCanvas(100, 100, WEBGL);
 *   vertices = [
 *     createVector(-25, -25, -25),
 *     createVector(25, -25, -25),
 *     createVector(25, 25, -25),
 *     createVector(-25, 25, -25),
 *     createVector(-25, -25, 25),
 *     createVector(25, -25, 25),
 *     createVector(25, 25, 25),
 *     createVector(-25, 25, 25)
 *   ];
 *
 * describe('A rotating cube with points mapped to 2D screen space and displayed as ellipses.');
 *
 * }
 *
 * function draw() {
 *   background(200);
 *
 *   // Animate rotation
 *   let rotationX = millis() / 1000;
 *   let rotationY = millis() / 1200;
 *
 *   push();
 *
 *   rotateX(rotationX);
 *   rotateY(rotationY);
 *
 *   // Convert world coordinates to screen coordinates
 *   let screenPos = vertices.map(v => worldToScreen(v));
 *
 *   pop();
 *
 *   screenPos.forEach((pos, i) => {
 *
 *     let screenX = pos.x - width / 2;
 *     let screenY = pos.y - height / 2;
 *     fill(0);
 *     noStroke();
 *     ellipse(screenX, screenY, 3, 3);
 *   });
 * }
 * </code>
 * </div>
 *
 */

p5.prototype.worldToScreen = function(worldPosition) {
  const renderer = this._renderer;
  if (renderer.drawingContext instanceof CanvasRenderingContext2D) {
    // Handle 2D context
    const transformMatrix = new DOMMatrix()
      .scale(1 / renderer._pInst.pixelDensity())
      .multiply(renderer.drawingContext.getTransform());
    const screenCoordinates = transformMatrix.transformPoint(
      new DOMPoint(worldPosition.x, worldPosition.y)
    );
    return new p5.Vector(screenCoordinates.x, screenCoordinates.y);
  } else {
        // Handle WebGL context (3D)
        const modelViewMatrix = renderer.calculateCombinedMatrix();
        const cameraCoordinates = modelViewMatrix.multiplyPoint(worldPosition);
        const normalizedDeviceCoordinates =
          renderer.states.uPMatrix.multiplyAndNormalizePoint(cameraCoordinates);
        const screenX = (0.5 + 0.5 * normalizedDeviceCoordinates.x) * this.width;
        const screenY = (0.5 - 0.5 * normalizedDeviceCoordinates.y) * this.height;
        const screenZ = 0.5 + 0.5 * normalizedDeviceCoordinates.z;
        return new p5.Vector(screenX, screenY, screenZ);
  }
};



/**
 * Returns the sketch's current
 * <a href="https://developer.mozilla.org/en-US/docs/Learn/Common_questions/Web_mechanics/What_is_a_URL" target="_blank">URL</a>
 * as a `String`.
 *
 * @method getURL
 * @return {String} url
 * @example
 * <div>
 * <code>
 * function setup() {
 *   background(200);
 *
 *   // Get the sketch's URL
 *   // and display it.
 *   let url = getURL();
 *   textWrap(CHAR);
 *   text(url, 0, 40, 100);
 *
 *   describe('The URL "https://p5js.org/reference/#/p5/getURL" written in black on a gray background.');
 * }
 * </code>
 * </div>
 */
p5.prototype.getURL = () => location.href;
>>>>>>> acb5ac41

  /**
   * Returns the current
   * <a href="https://developer.mozilla.org/en-US/docs/Learn/Common_questions/Web_mechanics/What_is_a_URL#path_to_resource" target="_blank">URL</a>
   * path as an `Array` of `String`s.
   *
   * For example, consider a sketch hosted at the URL
   * `https://example.com/sketchbook`. Calling `getURLPath()` returns
   * `['sketchbook']`. For a sketch hosted at the URL
   * `https://example.com/sketchbook/monday`, `getURLPath()` returns
   * `['sketchbook', 'monday']`.
   *
   * @method getURLPath
   * @return {String[]} path components.
   * @example
   * <div>
   * <code>
   * function setup() {
   *   background(200);
   *
   *   // Get the sketch's URL path
   *   // and display the first
   *   // part.
   *   let path = getURLPath();
   *   text(path[0], 25, 54);
   *
   *   describe('The word "reference" written in black on a gray background.');
   * }
   * </code>
   * </div>
   */
  fn.getURLPath = () =>
    location.pathname.split('/').filter(v => v !== '');

  /**
   * Returns the current
   * <a href="https://developer.mozilla.org/en-US/docs/Learn/Common_questions/Web_mechanics/What_is_a_URL#parameters" target="_blank">URL parameters</a>
   * in an `Object`.
   *
   * For example, calling `getURLParams()` in a sketch hosted at the URL
   * `http://p5js.org?year=2014&month=May&day=15` returns
   * `{ year: 2014, month: 'May', day: 15 }`.
   *
   * @method getURLParams
   * @return {Object} URL params
   * @example
   * <div class='norender notest'>
   * <code>
   * // Imagine this sketch is hosted at the following URL:
   * // https://p5js.org?year=2014&month=May&day=15
   *
   * function setup() {
   *   background(200);
   *
   *   // Get the sketch's URL
   *   // parameters and display
   *   // them.
   *   let params = getURLParams();
   *   text(params.day, 10, 20);
   *   text(params.month, 10, 40);
   *   text(params.year, 10, 60);
   *
   *   describe('The text "15", "May", and "2014" written in black on separate lines.');
   * }
   * </code>
   * </div>
   *
   * @alt
   * This example does not render anything.
   */
  fn.getURLParams = function() {
    const re = /[?&]([^&=]+)(?:[&=])([^&=]+)/gim;
    let m;
    const v = {};
    while ((m = re.exec(location.search)) != null) {
      if (m.index === re.lastIndex) {
        re.lastIndex++;
      }
      v[m[1]] = m[2];
    }
    return v;
  };
}

export default environment;

if(typeof p5 !== 'undefined'){
  environment(p5, p5.prototype);
}<|MERGE_RESOLUTION|>--- conflicted
+++ resolved
@@ -7,6 +7,7 @@
  */
 
 import * as C from './constants';
+import { Vector } from '../math/p5.Vector';
 
 function environment(p5, fn){
   const standardCursors = [C.ARROW, C.CROSS, C.HAND, C.MOVE, C.TEXT, C.WAIT];
@@ -1154,7 +1155,6 @@
     }
   }
 
-<<<<<<< HEAD
   /**
    * Returns the sketch's current
    * <a href="https://developer.mozilla.org/en-US/docs/Learn/Common_questions/Web_mechanics/What_is_a_URL" target="_blank">URL</a>
@@ -1180,181 +1180,6 @@
    * </div>
    */
   fn.getURL = () => location.href;
-=======
-
-/**
- * Converts 3D world coordinates to 2D screen coordinates.
- *
- * This function takes a 3D vector and converts its coordinates
- * from the world space to screen space. This can be useful for placing
- * 2D elements in a 3D scene or for determining the screen position
- * of 3D objects.
- *
- * @method worldToScreen
- * @param {p5.Vector} worldPosition The 3D coordinates in the world space.
- * @return {p5.Vector} A vector containing the 2D screen coordinates.
- * @example
- * <div>
- * <code>
- *
- * function setup() {
- *   createCanvas(150, 150);
- *   let vertices = [
- *     createVector(-20, -20),
- *     createVector(20, -20),
- *     createVector(20, 20),
- *     createVector(-20, 20)
- *   ];
- *
- *   push();
- *   translate(75, 55);
- *   rotate(PI / 4);
- *
- *   // Convert world coordinates to screen coordinates
- *   let screenPos = vertices.map(v => worldToScreen(v));
- *   pop();
- *
- *   background(200);
- *
- *   stroke(0);
- *   fill(100, 150, 255, 100);
- *   beginShape();
- *   screenPos.forEach(pos => vertex(pos.x, pos.y));
- *   endShape(CLOSE);
- *
- *   screenPos.forEach((pos, i) => {
- *     fill(0);
- *     textSize(10);
- *     if (i === 0) {
- *       text(i + 1, pos.x + 3, pos.y - 7);
- *     } else if (i === 1) {
- *       text(i + 1, pos.x + 7, pos.y + 2);
- *     } else if (i === 2) {
- *       text(i + 1, pos.x - 2, pos.y + 12);
- *     } else if (i === 3) {
- *       text(i + 1, pos.x - 12, pos.y - 2);
- *     }
- *   });
- *
- *   fill(0);
- *   noStroke();
- *   textSize(10);
- *   let legendY = height - 35;
- *   screenPos.forEach((pos, i) => {
- *     text(`Vertex ${i + 1}: (${pos.x.toFixed(1)}, ${pos.y.toFixed(1)})`, 5, legendY + i * 10);
- *   });
- *
- *  describe('A rotating square is transformed and drawn using screen coordinates.');
- *
- * }
- * </code>
- * </div>
- *
- * @example
- * <div>
- * <code>
- * let vertices;
- *
- * function setup() {
- *   createCanvas(100, 100, WEBGL);
- *   vertices = [
- *     createVector(-25, -25, -25),
- *     createVector(25, -25, -25),
- *     createVector(25, 25, -25),
- *     createVector(-25, 25, -25),
- *     createVector(-25, -25, 25),
- *     createVector(25, -25, 25),
- *     createVector(25, 25, 25),
- *     createVector(-25, 25, 25)
- *   ];
- *
- * describe('A rotating cube with points mapped to 2D screen space and displayed as ellipses.');
- *
- * }
- *
- * function draw() {
- *   background(200);
- *
- *   // Animate rotation
- *   let rotationX = millis() / 1000;
- *   let rotationY = millis() / 1200;
- *
- *   push();
- *
- *   rotateX(rotationX);
- *   rotateY(rotationY);
- *
- *   // Convert world coordinates to screen coordinates
- *   let screenPos = vertices.map(v => worldToScreen(v));
- *
- *   pop();
- *
- *   screenPos.forEach((pos, i) => {
- *
- *     let screenX = pos.x - width / 2;
- *     let screenY = pos.y - height / 2;
- *     fill(0);
- *     noStroke();
- *     ellipse(screenX, screenY, 3, 3);
- *   });
- * }
- * </code>
- * </div>
- *
- */
-
-p5.prototype.worldToScreen = function(worldPosition) {
-  const renderer = this._renderer;
-  if (renderer.drawingContext instanceof CanvasRenderingContext2D) {
-    // Handle 2D context
-    const transformMatrix = new DOMMatrix()
-      .scale(1 / renderer._pInst.pixelDensity())
-      .multiply(renderer.drawingContext.getTransform());
-    const screenCoordinates = transformMatrix.transformPoint(
-      new DOMPoint(worldPosition.x, worldPosition.y)
-    );
-    return new p5.Vector(screenCoordinates.x, screenCoordinates.y);
-  } else {
-        // Handle WebGL context (3D)
-        const modelViewMatrix = renderer.calculateCombinedMatrix();
-        const cameraCoordinates = modelViewMatrix.multiplyPoint(worldPosition);
-        const normalizedDeviceCoordinates =
-          renderer.states.uPMatrix.multiplyAndNormalizePoint(cameraCoordinates);
-        const screenX = (0.5 + 0.5 * normalizedDeviceCoordinates.x) * this.width;
-        const screenY = (0.5 - 0.5 * normalizedDeviceCoordinates.y) * this.height;
-        const screenZ = 0.5 + 0.5 * normalizedDeviceCoordinates.z;
-        return new p5.Vector(screenX, screenY, screenZ);
-  }
-};
-
-
-
-/**
- * Returns the sketch's current
- * <a href="https://developer.mozilla.org/en-US/docs/Learn/Common_questions/Web_mechanics/What_is_a_URL" target="_blank">URL</a>
- * as a `String`.
- *
- * @method getURL
- * @return {String} url
- * @example
- * <div>
- * <code>
- * function setup() {
- *   background(200);
- *
- *   // Get the sketch's URL
- *   // and display it.
- *   let url = getURL();
- *   textWrap(CHAR);
- *   text(url, 0, 40, 100);
- *
- *   describe('The URL "https://p5js.org/reference/#/p5/getURL" written in black on a gray background.');
- * }
- * </code>
- * </div>
- */
-p5.prototype.getURL = () => location.href;
->>>>>>> acb5ac41
 
   /**
    * Returns the current
@@ -1437,6 +1262,150 @@
     }
     return v;
   };
+
+  /**
+   * Converts 3D world coordinates to 2D screen coordinates.
+   *
+   * This function takes a 3D vector and converts its coordinates
+   * from the world space to screen space. This can be useful for placing
+   * 2D elements in a 3D scene or for determining the screen position
+   * of 3D objects.
+   *
+   * @method worldToScreen
+   * @param {p5.Vector} worldPosition The 3D coordinates in the world space.
+   * @return {p5.Vector} A vector containing the 2D screen coordinates.
+   * @example
+   * <div>
+   * <code>
+   *
+   * function setup() {
+   *   createCanvas(150, 150);
+   *   let vertices = [
+   *     createVector(-20, -20),
+   *     createVector(20, -20),
+   *     createVector(20, 20),
+   *     createVector(-20, 20)
+   *   ];
+   *
+   *   push();
+   *   translate(75, 55);
+   *   rotate(PI / 4);
+   *
+   *   // Convert world coordinates to screen coordinates
+   *   let screenPos = vertices.map(v => worldToScreen(v));
+   *   pop();
+   *
+   *   background(200);
+   *
+   *   stroke(0);
+   *   fill(100, 150, 255, 100);
+   *   beginShape();
+   *   screenPos.forEach(pos => vertex(pos.x, pos.y));
+   *   endShape(CLOSE);
+   *
+   *   screenPos.forEach((pos, i) => {
+   *     fill(0);
+   *     textSize(10);
+   *     if (i === 0) {
+   *       text(i + 1, pos.x + 3, pos.y - 7);
+   *     } else if (i === 1) {
+   *       text(i + 1, pos.x + 7, pos.y + 2);
+   *     } else if (i === 2) {
+   *       text(i + 1, pos.x - 2, pos.y + 12);
+   *     } else if (i === 3) {
+   *       text(i + 1, pos.x - 12, pos.y - 2);
+   *     }
+   *   });
+   *
+   *   fill(0);
+   *   noStroke();
+   *   textSize(10);
+   *   let legendY = height - 35;
+   *   screenPos.forEach((pos, i) => {
+   *     text(`Vertex ${i + 1}: (${pos.x.toFixed(1)}, ${pos.y.toFixed(1)})`, 5, legendY + i * 10);
+   *   });
+   *
+   *   describe('A rotating square is transformed and drawn using screen coordinates.');
+   *
+   * }
+   * </code>
+   * </div>
+   *
+   * @example
+   * <div>
+   * <code>
+   * let vertices;
+   *
+   * function setup() {
+   *   createCanvas(100, 100, WEBGL);
+   *   vertices = [
+   *     createVector(-25, -25, -25),
+   *     createVector(25, -25, -25),
+   *     createVector(25, 25, -25),
+   *     createVector(-25, 25, -25),
+   *     createVector(-25, -25, 25),
+   *     createVector(25, -25, 25),
+   *     createVector(25, 25, 25),
+   *     createVector(-25, 25, 25)
+   *   ];
+   *
+   *   describe('A rotating cube with points mapped to 2D screen space and displayed as ellipses.');
+   *
+   * }
+   *
+   * function draw() {
+   *   background(200);
+   *
+   *   // Animate rotation
+   *   let rotationX = millis() / 1000;
+   *   let rotationY = millis() / 1200;
+   *
+   *   push();
+   *
+   *   rotateX(rotationX);
+   *   rotateY(rotationY);
+   *
+   *   // Convert world coordinates to screen coordinates
+   *   let screenPos = vertices.map(v => worldToScreen(v));
+   *
+   *   pop();
+   *
+   *   screenPos.forEach((pos, i) => {
+   *
+   *     let screenX = pos.x - width / 2;
+   *     let screenY = pos.y - height / 2;
+   *     fill(0);
+   *     noStroke();
+   *     ellipse(screenX, screenY, 3, 3);
+   *   });
+   * }
+   * </code>
+   * </div>
+   *
+   */
+  fn.worldToScreen = function(worldPosition) {
+    const renderer = this._renderer;
+    if (renderer.drawingContext instanceof CanvasRenderingContext2D) {
+      // Handle 2D context
+      const transformMatrix = new DOMMatrix()
+        .scale(1 / renderer._pInst.pixelDensity())
+        .multiply(renderer.drawingContext.getTransform());
+      const screenCoordinates = transformMatrix.transformPoint(
+        new DOMPoint(worldPosition.x, worldPosition.y)
+      );
+      return new p5.Vector(screenCoordinates.x, screenCoordinates.y);
+    } else {
+          // Handle WebGL context (3D)
+          const modelViewMatrix = renderer.calculateCombinedMatrix();
+          const cameraCoordinates = modelViewMatrix.multiplyPoint(worldPosition);
+          const normalizedDeviceCoordinates =
+            renderer.states.uPMatrix.multiplyAndNormalizePoint(cameraCoordinates);
+          const screenX = (0.5 + 0.5 * normalizedDeviceCoordinates.x) * this.width;
+          const screenY = (0.5 - 0.5 * normalizedDeviceCoordinates.y) * this.height;
+          const screenZ = 0.5 + 0.5 * normalizedDeviceCoordinates.z;
+          return new Vector(screenX, screenY, screenZ);
+    }
+  };
 }
 
 export default environment;
