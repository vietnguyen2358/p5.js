/**
 * @module Rendering
 * @submodule Rendering
 * @for p5
 */

import p5 from './main';
import * as constants from './constants';

/**
 * A class to describe a drawing surface that's separate from the main canvas.
 *
 * Each `p5.Graphics` object provides a dedicated drawing surface called a
 * *graphics buffer*. Graphics buffers are helpful when drawing should happen
 * offscreen. For example, separate scenes can be drawn offscreen and
 * displayed only when needed.
 *
 * `p5.Graphics` objects have nearly all the drawing features of the main
 * canvas. For example, calling the method `myGraphics.circle(50, 50, 20)`
 * draws to the graphics buffer. The resulting image can be displayed on the
 * main canvas by passing the `p5.Graphics` object to the
 * <a href="#/p5/image">image()</a> function, as in `image(myGraphics, 0, 0)`.
 *
 * Note: <a href="#/p5/createGraphics">createGraphics()</a> is the recommended
 * way to create an instance of this class.
 *
 * @class p5.Graphics
 * @constructor
 * @extends p5.Element
 * @param {Number} width width of the graphics buffer in pixels.
 * @param {Number} height height of the graphics buffer in pixels.
 * @param {Constant} renderer renderer to use, either P2D or WEBGL.
 * @param {p5} [pInst] sketch instance.
 * @param {HTMLCanvasElement} [canvas] existing `&lt;canvas&gt;` element to use.
 *
 * @example
 * <div>
 * <code>
 * let pg;
 *
 * function setup() {
 *   createCanvas(100, 100);
 *
 *   // Create a p5.Graphics object.
 *   pg = createGraphics(50, 50);
 *
 *   // Draw to the p5.Graphics object.
 *   pg.background(100);
 *   pg.circle(25, 25, 20);
 *
 *   describe('A dark gray square with a white circle at its center drawn on a gray background.');
 * }
 *
 * function draw() {
 *   background(200);
 *
 *   // Display the p5.Graphics object.
 *   image(pg, 25, 25);
 * }
 * </code>
 * </div>
 *
 * <div>
 * <code>
 * // Click the canvas to display the graphics buffer.
 *
 * let pg;
 *
 * function setup() {
 *   createCanvas(100, 100);
 *
 *   // Create a p5.Graphics object.
 *   pg = createGraphics(50, 50);
 *
 *   describe('A square appears on a gray background when the user presses the mouse. The square cycles between white and black.');
 * }
 *
 * function draw() {
 *   background(200);
 *
 *   // Calculate the background color.
 *   let bg = frameCount % 255;
 *
 *   // Draw to the p5.Graphics object.
 *   pg.background(bg);
 *
 *   // Display the p5.Graphics object while
 *   // the user presses the mouse.
 *   if (mouseIsPressed === true) {
 *     image(pg, 25, 25);
 *   }
 * }
 * </code>
 * </div>
 */
p5.Graphics = class extends p5.Element {
  constructor(w, h, renderer, pInst, canvas) {
    let canvasTemp;
    if (canvas) {
      canvasTemp = canvas;
    } else {
      canvasTemp = document.createElement('canvas');
    }

    super(canvasTemp, pInst);
    this.canvas = canvasTemp;

    const r = renderer || constants.P2D;

    const node = pInst._userNode || document.body;
    if (!canvas) {
      node.appendChild(this.canvas);
    }

    // bind methods and props of p5 to the new object
    for (const p in p5.prototype) {
      if (!this[p]) {
        if (typeof p5.prototype[p] === 'function') {
          this[p] = p5.prototype[p].bind(this);
        } else {
          this[p] = p5.prototype[p];
        }
      }
    }

    p5.prototype._initializeInstanceVariables.apply(this);
    this.width = w;
    this.height = h;
    this._pixelDensity = pInst._pixelDensity;

    if (r === constants.WEBGL) {
      this._renderer = new p5.RendererGL(this.canvas, this, false);
      const { adjustedWidth, adjustedHeight } =
        this._renderer._adjustDimensions(w, h);
      w = adjustedWidth;
      h = adjustedHeight;
    } else {
      this._renderer = new p5.Renderer2D(this.canvas, this, false);
    }
    pInst._elements.push(this);

    Object.defineProperty(this, 'deltaTime', {
      get() {
        return this._pInst.deltaTime;
      }
    });

    this._renderer.resize(w, h);
    this._renderer._applyDefaults();
    return this;
  }

  /**
 * Resets the graphics buffer's transformations and lighting.
 *
 * By default, the main canvas resets certain transformation and lighting
 * values each time <a href="#/p5/draw">draw()</a> executes. `p5.Graphics`
 * objects must reset these values manually by calling `myGraphics.reset()`.
 *
 * @method reset
 *
 * @example
 * <div>
 * <code>
 * let pg;
 *
 * function setup() {
 *   createCanvas(100, 100);
 *
 *   // Create a p5.Graphics object.
 *   pg = createGraphics(60, 60);
 *
 *   describe('A white circle moves downward slowly within a dark square. The circle resets at the top of the dark square when the user presses the mouse.');
 * }
 *
 * function draw() {
 *   background(200);
 *
 *   // Translate the p5.Graphics object's coordinate system.
 *   // The translation accumulates; the white circle moves.
 *   pg.translate(0, 0.1);
 *
 *   // Draw to the p5.Graphics object.
 *   pg.background(100);
 *   pg.circle(30, 0, 10);
 *
 *   // Display the p5.Graphics object.
 *   image(pg, 20, 20);
 *
 *   // Translate the main canvas' coordinate system.
 *   // The translation doesn't accumulate; the dark
 *   // square is always in the same place.
 *   translate(0, 0.1);
 *
 *   // Reset the p5.Graphics object when the
 *   // user presses the mouse.
 *   if (mouseIsPressed === true) {
 *     pg.reset();
 *   }
 * }
 * </code>
 * </div>
 *
 * <div>
 * <code>
 * let pg;
 *
 * function setup() {
 *   createCanvas(100, 100);
 *
 *   // Create a p5.Graphics object.
 *   pg = createGraphics(60, 60);
 *
 *   describe('A white circle at the center of a dark gray square. The image is drawn on a light gray background.');
 * }
 *
 * function draw() {
 *   background(200);
 *
 *   // Translate the p5.Graphics object's coordinate system.
 *   pg.translate(30, 30);
 *
 *   // Draw to the p5.Graphics object.
 *   pg.background(100);
 *   pg.circle(0, 0, 10);
 *
 *   // Display the p5.Graphics object.
 *   image(pg, 20, 20);
 *
 *   // Reset the p5.Graphics object automatically.
 *   pg.reset();
 * }
 * </code>
 * </div>
 *
 * <div>
 * <code>
 * let pg;
 *
 * function setup() {
 *   createCanvas(100, 100);
 *
 *   // Create a p5.Graphics object using WebGL mode.
 *   pg = createGraphics(100, 100, WEBGL);
 *
 *   describe("A sphere lit from above with a red light. The sphere's surface becomes glossy while the user clicks and holds the mouse.");
 * }
 *
 * function draw() {
 *   background(200);
 *
 *   // Add a red point light from the top-right.
 *   pg.pointLight(255, 0, 0, 50, -100, 50);
 *
 *   // Style the sphere.
 *   // It should appear glossy when the
 *   // lighting values are reset.
 *   pg.noStroke();
 *   pg.specularMaterial(255);
 *   pg.shininess(100);
 *
 *   // Draw the sphere.
 *   pg.sphere(30);
 *
 *   // Display the p5.Graphics object.
 *   image(pg, -50, -50);
 *
 *   // Reset the p5.Graphics object when
 *   // the user presses the mouse.
 *   if (mouseIsPressed === true) {
 *     pg.reset();
 *   }
 * }
 * </code>
 * </div>
 *
 * <div>
 * <code>
 * let pg;
 *
 * function setup() {
 *   createCanvas(100, 100);
 *
 *   // Create a p5.Graphics object using WebGL mode.
 *   pg = createGraphics(100, 100, WEBGL);
 *
 *   describe('A sphere with a glossy surface is lit from the top-right by a red light.');
 * }
 *
 * function draw() {
 *   background(200);
 *
 *   // Add a red point light from the top-right.
 *   pg.pointLight(255, 0, 0, 50, -100, 50);
 *
 *   // Style the sphere.
 *   pg.noStroke();
 *   pg.specularMaterial(255);
 *   pg.shininess(100);
 *
 *   // Draw the sphere.
 *   pg.sphere(30);
 *
 *   // Display the p5.Graphics object.
 *   image(pg, 0, 0);
 *
 *   // Reset the p5.Graphics object automatically.
 *   pg.reset();
 * }
 * </code>
 * </div>
 */
  reset() {
    this._renderer.resetMatrix();
    if (this._renderer.isP3D) {
      this._renderer._update();
    }
  }

  /**
 * Removes the graphics buffer from the web page.
 *
 * Calling `myGraphics.remove()` removes the graphics buffer's
 * `&lt;canvas&gt;` element from the web page. The graphics buffer also uses
 * a bit of memory on the CPU that can be freed like so:
 *
 * ```js
 * // Remove the graphics buffer from the web page.
 * myGraphics.remove();
 *
 * // Delete the graphics buffer from CPU memory.
 * myGraphics = undefined;
 * ```
 *
 * Note: All variables that reference the graphics buffer must be assigned
 * the value `undefined` to delete the graphics buffer from CPU memory. If any
 * variable still refers to the graphics buffer, then it won't be garbage
 * collected.
 *
 * @method remove
 *
 * @example
 * <div>
 * <code>
 * // Double-click to remove the p5.Graphics object.
 *
 * let pg;
 *
 * function setup() {
 *   createCanvas(100, 100);
 *
 *   // Create a p5.Graphics object.
 *   pg = createGraphics(60, 60);
 *
 *   // Draw to the p5.Graphics object.
 *   pg.background(100);
 *   pg.circle(30, 30, 20);
 *
 *   describe('A white circle at the center of a dark gray square disappears when the user double-clicks.');
 * }
 *
 * function draw() {
 *   background(200);
 *
 *   // Display the p5.Graphics object if
 *   // it's available.
 *   if (pg) {
 *     image(pg, 20, 20);
 *   }
 * }
 *
 * // Remove the p5.Graphics object when the
 * // the user double-clicks.
 * function doubleClicked() {
 *   // Remove the p5.Graphics object from the web page.
 *   pg.remove();
<<<<<<< HEAD
=======
 *
 *   // Delete the p5.Graphics object from CPU memory.
>>>>>>> 659b0bdd
 *   pg = undefined;
 * }
 * </code>
 * </div>
 */
  remove() {
    if (this.elt.parentNode) {
      this.elt.parentNode.removeChild(this.elt);
    }
    const idx = this._pInst._elements.indexOf(this);
    if (idx !== -1) {
      this._pInst._elements.splice(idx, 1);
    }
    for (const elt_ev in this._events) {
      this.elt.removeEventListener(elt_ev, this._events[elt_ev]);
    }

    this._renderer = undefined;
    this.canvas = undefined;
    this.elt = undefined;
  }


  /**
   * Creates a new <a href="#/p5.Framebuffer">p5.Framebuffer</a> object with
   * the same WebGL context as the graphics buffer.
   *
   * <a href="#/p5.Framebuffer">p5.Framebuffer</a> objects are separate drawing
   * surfaces that can be used as textures in WebGL mode. They're similar to
   * <a href="#/p5.Graphics">p5.Graphics</a> objects and generally run much
   * faster when used as textures. Creating a
   * <a href="#/p5.Framebuffer">p5.Framebuffer</a> object in the same context
   * as the graphics buffer makes this speedup possible.
   *
   * The parameter, `options`, is optional. An object can be passed to configure
   * the <a href="#/p5.Framebuffer">p5.Framebuffer</a> object. The available
   * properties are:
   *
   * - `format`: data format of the texture, either `UNSIGNED_BYTE`, `FLOAT`, or `HALF_FLOAT`. Default is `UNSIGNED_BYTE`.
   * - `channels`: whether to store `RGB` or `RGBA` color channels. Default is to match the graphics buffer which is `RGBA`.
   * - `depth`: whether to include a depth buffer. Default is `true`.
   * - `depthFormat`: data format of depth information, either `UNSIGNED_INT` or `FLOAT`. Default is `FLOAT`.
   * - `stencil`: whether to include a stencil buffer for masking. `depth` must be `true` for this feature to work. Defaults to the value of `depth` which is `true`.
   * - `antialias`: whether to perform anti-aliasing. If set to `true`, as in `{ antialias: true }`, 2 samples will be used by default. The number of samples can also be set, as in `{ antialias: 4 }`. Default is to match <a href="#/p5/setAttributes">setAttributes()</a> which is `false` (`true` in Safari).
   * - `width`: width of the <a href="#/p5.Framebuffer">p5.Framebuffer</a> object. Default is to always match the graphics buffer width.
   * - `height`: height of the <a href="#/p5.Framebuffer">p5.Framebuffer</a> object. Default is to always match the graphics buffer height.
   * - `density`: pixel density of the <a href="#/p5.Framebuffer">p5.Framebuffer</a> object. Default is to always match the graphics buffer pixel density.
   * - `textureFiltering`: how to read values from the <a href="#/p5.Framebuffer">p5.Framebuffer</a> object. Either `LINEAR` (nearby pixels will be interpolated) or `NEAREST` (no interpolation). Generally, use `LINEAR` when using the texture as an image and `NEAREST` if reading the texture as data. Default is `LINEAR`.
   *
   * If the `width`, `height`, or `density` attributes are set, they won't
   * automatically match the graphics buffer and must be changed manually.
   *
   * @method createFramebuffer
   * @param {Object} [options] configuration options.
   * @return {p5.Framebuffer} new framebuffer.
   *
   * @example
   * <div>
   * <code>
   * // Click and hold a mouse button to change shapes.
   *
   * let pg;
   * let torusLayer;
   * let boxLayer;
   *
   * function setup() {
   *   createCanvas(100, 100);
   *
   *   // Create a p5.Graphics object using WebGL mode.
   *   pg = createGraphics(100, 100, WEBGL);
   *
   *   // Create the p5.Framebuffer objects.
   *   torusLayer = pg.createFramebuffer();
   *   boxLayer = pg.createFramebuffer();
   *
   *   describe('A grid of white toruses rotating against a dark gray background. The shapes become boxes while the user holds a mouse button.');
   * }
   *
   * function draw() {
   *   // Update and draw the layers offscreen.
   *   drawTorus();
   *   drawBox();
   *
   *   // Choose the layer to display.
   *   let layer;
   *   if (mouseIsPressed === true) {
   *     layer = boxLayer;
   *   } else {
   *     layer = torusLayer;
   *   }
   *
   *   // Draw to the p5.Graphics object.
   *   pg.background(50);
   *
   *   // Iterate from left to right.
   *   for (let x = -50; x < 50; x += 25) {
   *     // Iterate from top to bottom.
   *     for (let y = -50; y < 50; y += 25) {
   *       // Draw the layer to the p5.Graphics object
   *       pg.image(layer, x, y, 25, 25);
   *     }
   *   }
   *
   *   // Display the p5.Graphics object.
   *   image(pg, 0, 0);
   * }
   *
   * // Update and draw the torus layer offscreen.
   * function drawTorus() {
   *   // Start drawing to the torus p5.Framebuffer.
   *   torusLayer.begin();
   *
   *   // Clear the drawing surface.
   *   pg.clear();
   *
   *   // Turn on the lights.
   *   pg.lights();
   *
   *   // Rotate the coordinate system.
   *   pg.rotateX(frameCount * 0.01);
   *   pg.rotateY(frameCount * 0.01);
   *
   *   // Style the torus.
   *   pg.noStroke();
   *
   *   // Draw the torus.
   *   pg.torus(20);
   *
   *   // Start drawing to the torus p5.Framebuffer.
   *   torusLayer.end();
   * }
   *
   * // Update and draw the box layer offscreen.
   * function drawBox() {
   *   // Start drawing to the box p5.Framebuffer.
   *   boxLayer.begin();
   *
   *   // Clear the drawing surface.
   *   pg.clear();
   *
   *   // Turn on the lights.
   *   pg.lights();
   *
   *   // Rotate the coordinate system.
   *   pg.rotateX(frameCount * 0.01);
   *   pg.rotateY(frameCount * 0.01);
   *
   *   // Style the box.
   *   pg.noStroke();
   *
   *   // Draw the box.
   *   pg.box(30);
   *
   *   // Start drawing to the box p5.Framebuffer.
   *   boxLayer.end();
   * }
   * </code>
   * </div>
   *
   * <div>
   * <code>
   * // Click and hold a mouse button to change shapes.
   *
   * let pg;
   * let torusLayer;
   * let boxLayer;
   *
   * function setup() {
   *   createCanvas(100, 100);
   *
   *   // Create an options object.
   *   let options = { width: 25, height: 25 };
   *
   *   // Create a p5.Graphics object using WebGL mode.
   *   pg = createGraphics(100, 100, WEBGL);
   *
   *   // Create the p5.Framebuffer objects.
   *   // Use options for configuration.
   *   torusLayer = pg.createFramebuffer(options);
   *   boxLayer = pg.createFramebuffer(options);
   *
   *   describe('A grid of white toruses rotating against a dark gray background. The shapes become boxes while the user holds a mouse button.');
   * }
   *
   * function draw() {
   *   // Update and draw the layers offscreen.
   *   drawTorus();
   *   drawBox();
   *
   *   // Choose the layer to display.
   *   let layer;
   *   if (mouseIsPressed === true) {
   *     layer = boxLayer;
   *   } else {
   *     layer = torusLayer;
   *   }
   *
   *   // Draw to the p5.Graphics object.
   *   pg.background(50);
   *
   *   // Iterate from left to right.
   *   for (let x = -50; x < 50; x += 25) {
   *     // Iterate from top to bottom.
   *     for (let y = -50; y < 50; y += 25) {
   *       // Draw the layer to the p5.Graphics object
   *       pg.image(layer, x, y);
   *     }
   *   }
   *
   *   // Display the p5.Graphics object.
   *   image(pg, 0, 0);
   * }
   *
   * // Update and draw the torus layer offscreen.
   * function drawTorus() {
   *   // Start drawing to the torus p5.Framebuffer.
   *   torusLayer.begin();
   *
   *   // Clear the drawing surface.
   *   pg.clear();
   *
   *   // Turn on the lights.
   *   pg.lights();
   *
   *   // Rotate the coordinate system.
   *   pg.rotateX(frameCount * 0.01);
   *   pg.rotateY(frameCount * 0.01);
   *
   *   // Style the torus.
   *   pg.noStroke();
   *
   *   // Draw the torus.
   *   pg.torus(5, 2.5);
   *
   *   // Start drawing to the torus p5.Framebuffer.
   *   torusLayer.end();
   * }
   *
   * // Update and draw the box layer offscreen.
   * function drawBox() {
   *   // Start drawing to the box p5.Framebuffer.
   *   boxLayer.begin();
   *
   *   // Clear the drawing surface.
   *   pg.clear();
   *
   *   // Turn on the lights.
   *   pg.lights();
   *
   *   // Rotate the coordinate system.
   *   pg.rotateX(frameCount * 0.01);
   *   pg.rotateY(frameCount * 0.01);
   *
   *   // Style the box.
   *   pg.noStroke();
   *
   *   // Draw the box.
   *   pg.box(7.5);
   *
   *   // Start drawing to the box p5.Framebuffer.
   *   boxLayer.end();
   * }
   * </code>
   * </div>
   */
  createFramebuffer(options) {
    return new p5.Framebuffer(this, options);
  }
};

export default p5.Graphics;<|MERGE_RESOLUTION|>--- conflicted
+++ resolved
@@ -374,11 +374,6 @@
  * function doubleClicked() {
  *   // Remove the p5.Graphics object from the web page.
  *   pg.remove();
-<<<<<<< HEAD
-=======
- *
- *   // Delete the p5.Graphics object from CPU memory.
->>>>>>> 659b0bdd
  *   pg = undefined;
  * }
  * </code>
