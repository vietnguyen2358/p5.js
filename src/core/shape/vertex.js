/**
 * @module Shape
 * @submodule Vertex
 * @for p5
 * @requires core
 * @requires constants
 */

import p5 from '../main';
import * as constants from '../constants';
let shapeKind = null;
let vertices = [];
let contourVertices = [];
let isBezier = false;
let isCurve = false;
let isQuadratic = false;
let isContour = false;
let isFirstContour = true;

/**
 * Begins creating a hole within a flat shape.
 *
 * The `beginContour()` and <a href="#/p5/endContour">endContour()</a>
 * functions allow for creating negative space within custom shapes that are
 * flat. `beginContour()` begins adding vertices to a negative space and
 * <a href="#/p5/endContour">endContour()</a> stops adding them.
 * `beginContour()` and <a href="#/p5/endContour">endContour()</a> must be
 * called between <a href="#/p5/beginShape">beginShape()</a> and
 * <a href="#/p5/endShape">endShape()</a>.
 *
 * Transformations such as <a href="#/p5/translate">translate()</a>,
 * <a href="#/p5/rotate">rotate()</a>, and <a href="#/p5/scale">scale()</a>
 * don't work between `beginContour()` and
 * <a href="#/p5/endContour">endContour()</a>. It's also not possible to use
 * other shapes, such as <a href="#/p5/ellipse">ellipse()</a> or
 * <a href="#/p5/rect">rect()</a>, between `beginContour()` and
 * <a href="#/p5/endContour">endContour()</a>.
 *
 * Note: The vertices that define a negative space must "wind" in the opposite
 * direction from the outer shape. First, draw vertices for the outer shape
 * clockwise order. Then, draw vertices for the negative space in
 * counter-clockwise order.
 *
 * @method beginContour
 * @chainable
 *
 * @example
 * <div>
 * <code>
 * function setup() {
 *   createCanvas(100, 100);
 *
 *   background(200);
 *
 *   // Start drawing the shape.
 *   beginShape();
 *
 *   // Exterior vertices, clockwise winding.
 *   vertex(10, 10);
 *   vertex(90, 10);
 *   vertex(90, 90);
 *   vertex(10, 90);
 *
 *   // Interior vertices, counter-clockwise winding.
 *   beginContour();
 *   vertex(30, 30);
 *   vertex(30, 70);
 *   vertex(70, 70);
 *   vertex(70, 30);
 *   endContour();
 *
 *   // Stop drawing the shape.
 *   endShape(CLOSE);
 *
 *   describe('A white square with a square hole in its center drawn on a gray background.');
 * }
 * </code>
 * </div>
 *
 * <div>
 * <code>
 * // Click and drag the mouse to view the scene from different angles.
 *
 * function setup() {
 *   createCanvas(100, 100, WEBGL);
 *
 *   describe('A white square with a square hole in its center drawn on a gray background.');
 * }
 *
 * function draw() {
 *   background(200);
 *
 *   // Enable orbiting with the mouse.
 *   orbitControl();
 *
 *   // Start drawing the shape.
 *   beginShape();
 *
 *   // Exterior vertices, clockwise winding.
 *   vertex(-40, -40);
 *   vertex(40, -40);
 *   vertex(40, 40);
 *   vertex(-40, 40);
 *
 *   // Interior vertices, counter-clockwise winding.
 *   beginContour();
 *   vertex(-20, -20);
 *   vertex(-20, 20);
 *   vertex(20, 20);
 *   vertex(20, -20);
 *   endContour();
 *
 *   // Stop drawing the shape.
 *   endShape(CLOSE);
 * }
 * </code>
 * </div>
 */
p5.prototype.beginContour = function() {
  if (this._renderer.isP3D) {
    this._renderer.beginContour();
  } else {
    contourVertices = [];
    isContour = true;
  }
  return this;
};

/**
 * Begins adding vertices to a custom shape.
 *
 * The `beginShape()` and <a href="#/p5/endShape">endShape()</a> functions
 * allow for creating custom shapes in 2D or 3D. `beginShape()` begins adding
 * vertices to a custom shape and <a href="#/p5/endShape">endShape()</a> stops
 * adding them.
 *
 * The parameter, `kind`, sets the kind of shape to make. By default, any
 * irregular polygon can be drawn. The available modes for kind are:
 *
 * - `POINTS` to draw a series of points.
 * - `LINES` to draw a series of unconnected line segments.
 * - `TRIANGLES` to draw a series of separate triangles.
 * - `TRIANGLE_FAN` to draw a series of connected triangles sharing the first vertex in a fan-like fashion.
 * - `TRIANGLE_STRIP` to draw a series of connected triangles in strip fashion.
 * - `QUADS` to draw a series of separate quadrilaterals (quads).
 * - `QUAD_STRIP` to draw quad strip using adjacent edges to form the next quad.
 * - `TESS` to create a filling curve by explicit tessellation (WebGL only).
 *
 * After calling `beginShape()`, shapes can be built by calling
 * <a href="#/p5/vertex">vertex()</a>,
 * <a href="#/p5/bezierVertex">bezierVertex()</a>,
 * <a href="#/p5/quadraticVertex">quadraticVertex()</a>, and/or
 * <a href="#/p5/curveVertex">curveVertex()</a>. Calling
 * <a href="#/p5/endShape">endShape()</a> will stop adding vertices to the
 * shape. Each shape will be outlined with the current stroke color and filled
 * with the current fill color.
 *
 * Transformations such as <a href="#/p5/translate">translate()</a>,
 * <a href="#/p5/rotate">rotate()</a>, and
 * <a href="#/p5/scale">scale()</a> don't work between `beginShape()` and
 * <a href="#/p5/endShape">endShape()</a>. It's also not possible to use
 * other shapes, such as <a href="#/p5/ellipse">ellipse()</a> or
 * <a href="#/p5/rect">rect()</a>, between `beginShape()` and
 * <a href="#/p5/endShape">endShape()</a>.
 *
 * @method beginShape
 * @param  {Constant} [kind] either POINTS, LINES, TRIANGLES, TRIANGLE_FAN
 *                                TRIANGLE_STRIP, QUADS, QUAD_STRIP or TESS.
 * @chainable
 *
 * @example
 * <div>
 * <code>
 * function setup() {
 *   createCanvas(100, 100);
 *
 *   background(200);
 *
 *   // Start drawing the shape.
 *   beginShape();
 *
 *   // Add vertices.
 *   vertex(30, 20);
 *   vertex(85, 20);
 *   vertex(85, 75);
 *   vertex(30, 75);
 *
 *   // Stop drawing the shape.
 *   endShape(CLOSE);
 *
 *   describe('A white square on a gray background.');
 * }
 * </code>
 * </div>
 *
 * <div>
 * <code>
 * function setup() {
 *   createCanvas(100, 100);
 *
 *   background(200);
 *
 *   // Start drawing the shape.
 *   // Only draw the vertices (points).
 *   beginShape(POINTS);
 *
 *   // Add vertices.
 *   vertex(30, 20);
 *   vertex(85, 20);
 *   vertex(85, 75);
 *   vertex(30, 75);
 *
 *   // Stop drawing the shape.
 *   endShape();
 *
<<<<<<< HEAD
 * @method beginShape
 * @param  {POINTS|LINES|TRIANGLES|TRIANGLE_FAN|TRIANGLE_STRIP|QUADS|QUAD_STRIP|TESS} [kind] either POINTS, LINES, TRIANGLES, TRIANGLE_FAN
 *                                TRIANGLE_STRIP, QUADS, QUAD_STRIP or TESS
 * @chainable
 * @example
 * <div>
 * <code>
 * beginShape();
 * vertex(30, 20);
 * vertex(85, 20);
 * vertex(85, 75);
 * vertex(30, 75);
 * endShape(CLOSE);
=======
 *   describe('Four black dots that form a square are drawn on a gray background.');
 * }
>>>>>>> 2ceea580
 * </code>
 * </div>
 *
 * <div>
 * <code>
 * function setup() {
 *   createCanvas(100, 100);
 *
 *   background(200);
 *
 *   // Start drawing the shape.
 *   // Only draw lines between alternating pairs of vertices.
 *   beginShape(LINES);
 *
 *   // Add vertices.
 *   vertex(30, 20);
 *   vertex(85, 20);
 *   vertex(85, 75);
 *   vertex(30, 75);
 *
 *   // Stop drawing the shape.
 *   endShape();
 *
 *   describe('Two horizontal black lines on a gray background.');
 * }
 * </code>
 * </div>
 *
 * <div>
 * <code>
 * function setup() {
 *   createCanvas(100, 100);
 *
 *   background(200);
 *
 *   // Style the shape.
 *   noFill();
 *
 *   // Start drawing the shape.
 *   beginShape();
 *
 *   // Add vertices.
 *   vertex(30, 20);
 *   vertex(85, 20);
 *   vertex(85, 75);
 *   vertex(30, 75);
 *
 *   // Stop drawing the shape.
 *   endShape();
 *
 *   describe('Three black lines form a sideways U shape on a gray background.');
 * }
 * </code>
 * </div>
 *
 * <div>
 * <code>
 * function setup() {
 *   createCanvas(100, 100);
 *
 *   background(200);
 *
 *   // Style the shape.
 *   noFill();
 *
 *   // Start drawing the shape.
 *   beginShape();
 *
 *   // Add vertices.
 *   vertex(30, 20);
 *   vertex(85, 20);
 *   vertex(85, 75);
 *   vertex(30, 75);
 *
 *   // Stop drawing the shape.
 *   // Connect the first and last vertices.
 *   endShape(CLOSE);
 *
 *   describe('A black outline of a square drawn on a gray background.');
 * }
 * </code>
 * </div>
 *
 * <div>
 * <code>
 * function setup() {
 *   createCanvas(100, 100);
 *
 *   background(200);
 *
 *   // Start drawing the shape.
 *   // Draw a series of triangles.
 *   beginShape(TRIANGLES);
 *
 *   // Left triangle.
 *   vertex(30, 75);
 *   vertex(40, 20);
 *   vertex(50, 75);
 *
 *   // Right triangle.
 *   vertex(60, 20);
 *   vertex(70, 75);
 *   vertex(80, 20);
 *
 *   // Stop drawing the shape.
 *   endShape();
 *
 *   describe('Two white triangles drawn on a gray background.');
 * }
 * </code>
 * </div>
 *
 * <div>
 * <code>
 * function setup() {
 *   createCanvas(100, 100);
 *
 *   background(200);
 *
 *   // Start drawing the shape.
 *   // Draw a series of triangles.
 *   beginShape(TRIANGLE_STRIP);
 *
 *   // Add vertices.
 *   vertex(30, 75);
 *   vertex(40, 20);
 *   vertex(50, 75);
 *   vertex(60, 20);
 *   vertex(70, 75);
 *   vertex(80, 20);
 *   vertex(90, 75);
 *
 *   // Stop drawing the shape.
 *   endShape();
 *
 *   describe('Five white triangles that are interleaved drawn on a gray background.');
 * }
 * </code>
 * </div>
 *
 * <div>
 * <code>
 * function setup() {
 *   createCanvas(100, 100);
 *
 *   background(200);
 *
 *   // Start drawing the shape.
 *   // Draw a series of triangles that share their first vertex.
 *   beginShape(TRIANGLE_FAN);
 *
 *   // Add vertices.
 *   vertex(57.5, 50);
 *   vertex(57.5, 15);
 *   vertex(92, 50);
 *   vertex(57.5, 85);
 *   vertex(22, 50);
 *   vertex(57.5, 15);
 *
 *   // Stop drawing the shape.
 *   endShape();
 *
 *   describe('Four white triangles form a square are drawn on a gray background.');
 * }
 * </code>
 * </div>
 *
 * <div>
 * <code>
 * function setup() {
 *   createCanvas(100, 100);
 *
 *   background(200);
 *
 *   // Start drawing the shape.
 *   // Draw a series of quadrilaterals.
 *   beginShape(QUADS);
 *
 *   // Left rectangle.
 *   vertex(30, 20);
 *   vertex(30, 75);
 *   vertex(50, 75);
 *   vertex(50, 20);
 *
 *   // Right rectangle.
 *   vertex(65, 20);
 *   vertex(65, 75);
 *   vertex(85, 75);
 *   vertex(85, 20);
 *
 *   // Stop drawing the shape.
 *   endShape();
 *
 *   describe('Two white rectangles drawn on a gray background.');
 * }
 * </code>
 * </div>
 *
 * <div>
 * <code>
 * function setup() {
 *   createCanvas(100, 100);
 *
 *   background(200);
 *
 *   // Start drawing the shape.
 *   // Draw a series of quadrilaterals.
 *   beginShape(QUAD_STRIP);
 *
 *   // Add vertices.
 *   vertex(30, 20);
 *   vertex(30, 75);
 *   vertex(50, 20);
 *   vertex(50, 75);
 *   vertex(65, 20);
 *   vertex(65, 75);
 *   vertex(85, 20);
 *   vertex(85, 75);
 *
 *   // Stop drawing the shape.
 *   endShape();
 *
 *   describe('Three white rectangles that share edges are drawn on a gray background.');
 * }
 * </code>
 * </div>
 *
 * <div>
 * <code>
 * function setup() {
 *   createCanvas(100, 100, WEBGL);
 *
 *   background(200);
 *
 *   // Start drawing the shape.
 *   // Draw a series of quadrilaterals.
 *   beginShape(TESS);
 *
 *   // Add the vertices.
 *   vertex(-30, -30, 0);
 *   vertex(30, -30, 0);
 *   vertex(30, -10, 0);
 *   vertex(-10, -10, 0);
 *   vertex(-10, 10, 0);
 *   vertex(30, 10, 0);
 *   vertex(30, 30, 0);
 *   vertex(-30, 30, 0);
 *
 *   // Stop drawing the shape.
 *   // Connect the first and last vertices.
 *   endShape(CLOSE);
 *
 *   describe('A blocky C shape drawn in white on a gray background.');
 * }
 * </code>
 * </div>
 *
 * <div>
 * <code>
 * // Click and drag with the mouse to view the scene from different angles.
 *
 * function setup() {
 *   createCanvas(100, 100, WEBGL);
 *
 *   describe('A blocky C shape drawn in red, blue, and green on a gray background.');
 * }
 *
 * function draw() {
 *   background(200);
 *
 *   // Enable orbiting with the mouse.
 *   orbitControl();
 *
 *   // Start drawing the shape.
 *   // Draw a series of quadrilaterals.
 *   beginShape(TESS);
 *
 *   // Add the vertices.
 *   fill('red');
 *   stroke('red');
 *   vertex(-30, -30, 0);
 *   vertex(30, -30, 0);
 *   vertex(30, -10, 0);
 *   fill('green');
 *   stroke('green');
 *   vertex(-10, -10, 0);
 *   vertex(-10, 10, 0);
 *   vertex(30, 10, 0);
 *   fill('blue');
 *   stroke('blue');
 *   vertex(30, 30, 0);
 *   vertex(-30, 30, 0);
 *
 *   // Stop drawing the shape.
 *   // Connect the first and last vertices.
 *   endShape(CLOSE);
 * }
 * </code>
 * </div>
 */
p5.prototype.beginShape = function(kind) {
  p5._validateParameters('beginShape', arguments);
  if (this._renderer.isP3D) {
    this._renderer.beginShape(...arguments);
  } else {
    if (
      kind === constants.POINTS ||
      kind === constants.LINES ||
      kind === constants.TRIANGLES ||
      kind === constants.TRIANGLE_FAN ||
      kind === constants.TRIANGLE_STRIP ||
      kind === constants.QUADS ||
      kind === constants.QUAD_STRIP
    ) {
      shapeKind = kind;
    } else {
      shapeKind = null;
    }

    vertices = [];
    contourVertices = [];
  }
  return this;
};

/**
 * Adds a Bézier curve segment to a custom shape.
 *
 * `bezierVertex()` adds a curved segment to custom shapes. The Bézier curves
 * it creates are defined like those made by the
 * <a href="#/p5/bezier">bezier()</a> function. `bezierVertex()` must be
 * called between the
 * <a href="#/p5/beginShape">beginShape()</a> and
 * <a href="#/p5/endShape">endShape()</a> functions. The curved segment uses
 * the previous vertex as the first anchor point, so there must be at least
 * one call to <a href="#/p5/vertex">vertex()</a> before `bezierVertex()` can
 * be used.
 *
 * The first four parameters, `x2`, `y2`, `x3`, and `y3`, set the curve’s two
 * control points. The control points "pull" the curve towards them.
 *
 * The fifth and sixth parameters, `x4`, and `y4`, set the last anchor point.
 * The last anchor point is where the curve ends.
 *
 * Bézier curves can also be drawn in 3D using WebGL mode. The 3D version of
 * `bezierVertex()` has eight arguments because each point has x-, y-, and
 * z-coordinates.
 *
 * Note: `bezierVertex()` won’t work when an argument is passed to
 * <a href="#/p5/beginShape">beginShape()</a>.
 *
 * @method bezierVertex
 * @param  {Number} x2 x-coordinate of the first control point.
 * @param  {Number} y2 y-coordinate of the first control point.
 * @param  {Number} x3 x-coordinate of the second control point.
 * @param  {Number} y3 y-coordinate of the second control point.
 * @param  {Number} x4 x-coordinate of the anchor point.
 * @param  {Number} y4 y-coordinate of the anchor point.
 * @chainable
 *
 * @example
 * <div>
 * <code>
 * function setup() {
 *   createCanvas(100, 100);
 *
 *   background(200);
 *
 *   // Style the shape.
 *   noFill();
 *
 *   // Start drawing the shape.
 *   beginShape();
 *
 *   // Add the first anchor point.
 *   vertex(30, 20);
 *
 *   // Add the Bézier vertex.
 *   bezierVertex(80, 0, 80, 75, 30, 75);
 *
 *   // Stop drawing the shape.
 *   endShape();
 *
 *   describe('A black C curve on a gray background.');
 * }
 * </code>
 * </div>
 *
 * <div>
 * <code>
 * function setup() {
 *   createCanvas(100, 100);
 *
 *   background(200);
 *
 *   // Draw the anchor points in black.
 *   stroke(0);
 *   strokeWeight(5);
 *   point(30, 20);
 *   point(30, 75);
 *
 *   // Draw the control points in red.
 *   stroke(255, 0, 0);
 *   point(80, 0);
 *   point(80, 75);
 *
 *   // Style the shape.
 *   noFill();
 *   stroke(0);
 *   strokeWeight(1);
 *
 *   // Start drawing the shape.
 *   beginShape();
 *
 *   // Add the first anchor point.
 *   vertex(30, 20);
 *
 *   // Add the Bézier vertex.
 *   bezierVertex(80, 0, 80, 75, 30, 75);
 *
 *   // Stop drawing the shape.
 *   endShape();
 *
 *   // Draw red lines from the anchor points to the control points.
 *   stroke(255, 0, 0);
 *   line(30, 20, 80, 0);
 *   line(30, 75, 80, 75);
 *
 *   describe(
 *     'A gray square with three curves. A black curve has two straight, red lines that extend from its ends. The endpoints of all the curves are marked with dots.'
 *   );
 * }
 * </code>
 * </div>
 *
 * <div>
 * <code>
 * // Click the mouse near the red dot in the top-right corner
 * // and drag to change the curve's shape.
 *
 * let x2 = 80;
 * let y2 = 0;
 * let isChanging = false;
 *
 * function setup() {
 *   createCanvas(100, 100);
 *
 *   describe(
 *     'A gray square with three curves. A black curve has two straight, red lines that extend from its ends. The endpoints of all the curves are marked with dots.'
 *   );
 * }
 *
 * function draw() {
 *   background(200);
 *
 *   // Draw the anchor points in black.
 *   stroke(0);
 *   strokeWeight(5);
 *   point(30, 20);
 *   point(30, 75);
 *
 *   // Draw the control points in red.
 *   stroke(255, 0, 0);
 *   point(x2, y2);
 *   point(80, 75);
 *
 *   // Style the shape.
 *   noFill();
 *   stroke(0);
 *   strokeWeight(1);
 *
 *   // Start drawing the shape.
 *   beginShape();
 *
 *   // Add the first anchor point.
 *   vertex(30, 20);
 *
 *   // Add the Bézier vertex.
 *   bezierVertex(x2, y2, 80, 75, 30, 75);
 *
 *   // Stop drawing the shape.
 *   endShape();
 *
 *   // Draw red lines from the anchor points to the control points.
 *   stroke(255, 0, 0);
 *   line(30, 20, x2, y2);
 *   line(30, 75, 80, 75);
 * }
 *
 * // Start changing the first control point if the user clicks near it.
 * function mousePressed() {
 *   if (dist(mouseX, mouseY, x2, y2) < 20) {
 *     isChanging = true;
 *   }
 * }
 *
 * // Stop changing the first control point when the user releases the mouse.
 * function mouseReleased() {
 *   isChanging = false;
 * }
 *
 * // Update the first control point while the user drags the mouse.
 * function mouseDragged() {
 *   if (isChanging === true) {
 *     x2 = mouseX;
 *     y2 = mouseY;
 *   }
 * }
 * </code>
 * </div>
 *
 * <div>
 * <code>
 * function setup() {
 *   createCanvas(100, 100);
 *
 *   background(200);
 *
 *   // Start drawing the shape.
 *   beginShape();
 *
 *   // Add the first anchor point.
 *   vertex(30, 20);
 *
 *   // Add the Bézier vertices.
 *   bezierVertex(80, 0, 80, 75, 30, 75);
 *   bezierVertex(50, 80, 60, 25, 30, 20);
 *
 *   // Stop drawing the shape.
 *   endShape();
 *
 *   describe('A crescent moon shape drawn in white on a gray background.');
 * }
 * </code>
 * </div>
 *
 * <div>
 * <code>
 * // Click and drag the mouse to view the scene from different angles.
 *
 * function setup() {
 *   createCanvas(100, 100, WEBGL);
 *
 *   describe('A crescent moon shape drawn in white on a blue background. When the user drags the mouse, the scene rotates and a second moon is revealed.');
 * }
 *
 * function draw() {
 *   background('midnightblue');
 *
 *   // Enable orbiting with the mouse.
 *   orbitControl();
 *
 *   // Style the moons.
 *   noStroke();
 *   fill('lemonchiffon');
 *
 *   // Draw the first moon.
 *   beginShape();
 *   vertex(-20, -30, 0);
 *   bezierVertex(30, -50, 0, 30, 25, 0, -20, 25, 0);
 *   bezierVertex(0, 30, 0, 10, -25, 0, -20, -30, 0);
 *   endShape();
 *
 *   // Draw the second moon.
 *   beginShape();
 *   vertex(-20, -30, -20);
 *   bezierVertex(30, -50, -20, 30, 25, -20, -20, 25, -20);
 *   bezierVertex(0, 30, -20, 10, -25, -20, -20, -30, -20);
 *   endShape();
 * }
 * </code>
 * </div>
 */

/**
 * @method bezierVertex
 * @param  {Number} x2
 * @param  {Number} y2
 * @param  {Number} z2 z-coordinate of the first control point.
 * @param  {Number} x3
 * @param  {Number} y3
 * @param  {Number} z3 z-coordinate of the second control point.
 * @param  {Number} x4
 * @param  {Number} y4
 * @param  {Number} z4 z-coordinate of the anchor point.
 * @chainable
 */
p5.prototype.bezierVertex = function(...args) {
  p5._validateParameters('bezierVertex', args);
  if (this._renderer.isP3D) {
    this._renderer.bezierVertex(...args);
  } else {
    if (vertices.length === 0) {
      p5._friendlyError(
        'vertex() must be used once before calling bezierVertex()',
        'bezierVertex'
      );
    } else {
      isBezier = true;
      const vert = [];
      for (let i = 0; i < args.length; i++) {
        vert[i] = args[i];
      }
      vert.isVert = false;
      if (isContour) {
        contourVertices.push(vert);
      } else {
        vertices.push(vert);
      }
    }
  }
  return this;
};

/**
 * Adds a spline curve segment to a custom shape.
 *
 * `curveVertex()` adds a curved segment to custom shapes. The spline curves
 * it creates are defined like those made by the
 * <a href="#/p5/curve">curve()</a> function. `curveVertex()` must be called
 * between the <a href="#/p5/beginShape">beginShape()</a> and
 * <a href="#/p5/endShape">endShape()</a> functions.
 *
 * Spline curves can form shapes and curves that slope gently. They’re like
 * cables that are attached to a set of points. Splines are defined by two
 * anchor points and two control points. `curveVertex()` must be called at
 * least four times between
 * <a href="#/p5/beginShape">beginShape()</a> and
 * <a href="#/p5/endShape">endShape()</a> in order to draw a curve:
 *
 * <code>
 * beginShape();
 *
 * // Add the first control point.
 * curveVertex(84, 91);
 *
 * // Add the anchor points to draw between.
 * curveVertex(68, 19);
 * curveVertex(21, 17);
 *
 * // Add the second control point.
 * curveVertex(32, 91);
 *
 * endShape();
 * </code>
 *
 * The code snippet above would only draw the curve between the anchor points,
 * similar to the <a href="#/p5/curve">curve()</a> function. The segments
 * between the control and anchor points can be drawn by calling
 * `curveVertex()` with the coordinates of the control points:
 *
 * <code>
 * beginShape();
 *
 * // Add the first control point and draw a segment to it.
 * curveVertex(84, 91);
 * curveVertex(84, 91);
 *
 * // Add the anchor points to draw between.
 * curveVertex(68, 19);
 * curveVertex(21, 17);
 *
 * // Add the second control point.
 * curveVertex(32, 91);
 *
 * // Uncomment the next line to draw the segment to the second control point.
 * // curveVertex(32, 91);
 *
 * endShape();
 * </code>
 *
 * The first two parameters, `x` and `y`, set the vertex’s location. For
 * example, calling `curveVertex(10, 10)` adds a point to the curve at
 * `(10, 10)`.
 *
 * Spline curves can also be drawn in 3D using WebGL mode. The 3D version of
 * `curveVertex()` has three arguments because each point has x-, y-, and
 * z-coordinates. By default, the vertex’s z-coordinate is set to 0.
 *
 * Note: `curveVertex()` won’t work when an argument is passed to
 * <a href="#/p5/beginShape">beginShape()</a>.
 *
 * @method curveVertex
 * @param {Number} x x-coordinate of the vertex
 * @param {Number} y y-coordinate of the vertex
 * @chainable
 *
 * @example
 * <div>
 * <code>
 * function setup() {
 *   createCanvas(100, 100);
 *
 *   background(200);
 *
 *   // Style the shape.
 *   noFill();
 *   strokeWeight(1);
 *
 *   // Start drawing the shape.
 *   beginShape();
 *
 *   // Add the first control point.
 *   curveVertex(32, 91);
 *
 *   // Add the anchor points.
 *   curveVertex(21, 17);
 *   curveVertex(68, 19);
 *
 *   // Add the second control point.
 *   curveVertex(84, 91);
 *
 *   // Stop drawing the shape.
 *   endShape();
 *
 *   // Style the anchor and control points.
 *   strokeWeight(5);
 *
 *   // Draw the anchor points in black.
 *   stroke(0);
 *   point(21, 17);
 *   point(68, 19);
 *
 *   // Draw the control points in red.
 *   stroke(255, 0, 0);
 *   point(32, 91);
 *   point(84, 91);
 *
 *   describe(
 *     'A black curve drawn on a gray background. The curve has black dots at its ends. Two red dots appear near the bottom of the canvas.'
 *   );
 * }
 * </code>
 * </div>
 *
 * <div>
 * <code>
 * function setup() {
 *   createCanvas(100, 100);
 *
 *   background(200);
 *
 *   // Style the shape.
 *   noFill();
 *   strokeWeight(1);
 *
 *   // Start drawing the shape.
 *   beginShape();
 *
 *   // Add the first control point and draw a segment to it.
 *   curveVertex(32, 91);
 *   curveVertex(32, 91);
 *
 *   // Add the anchor points.
 *   curveVertex(21, 17);
 *   curveVertex(68, 19);
 *
 *   // Add the second control point.
 *   curveVertex(84, 91);
 *
 *   // Stop drawing the shape.
 *   endShape();
 *
 *   // Style the anchor and control points.
 *   strokeWeight(5);
 *
 *   // Draw the anchor points in black.
 *   stroke(0);
 *   point(21, 17);
 *   point(68, 19);
 *
 *   // Draw the control points in red.
 *   stroke(255, 0, 0);
 *   point(32, 91);
 *   point(84, 91);
 *
 *   describe(
 *     'A black curve drawn on a gray background. The curve passes through one red dot and two black dots. Another red dot appears near the bottom of the canvas.'
 *   );
 * }
 * </code>
 * </div>
 *
 * <div>
 * <code>
 * function setup() {
 *   createCanvas(100, 100);
 *
 *   background(200);
 *
 *   // Style the shape.
 *   noFill();
 *   strokeWeight(1);
 *
 *   // Start drawing the shape.
 *   beginShape();
 *
 *   // Add the first control point and draw a segment to it.
 *   curveVertex(32, 91);
 *   curveVertex(32, 91);
 *
 *   // Add the anchor points.
 *   curveVertex(21, 17);
 *   curveVertex(68, 19);
 *
 *   // Add the second control point and draw a segment to it.
 *   curveVertex(84, 91);
 *   curveVertex(84, 91);
 *
 *   // Stop drawing the shape.
 *   endShape();
 *
 *   // Style the anchor and control points.
 *   strokeWeight(5);
 *
 *   // Draw the anchor points in black.
 *   stroke(0);
 *   point(21, 17);
 *   point(68, 19);
 *
 *   // Draw the control points in red.
 *   stroke(255, 0, 0);
 *   point(32, 91);
 *   point(84, 91);
 *
 *   describe(
 *     'A black U curve drawn upside down on a gray background. The curve passes from one red dot through two black dots and ends at another red dot.'
 *   );
 * }
 * </code>
 * </div>
 *
 * <div>
 * <code>
 * // Click the mouse near the red dot in the bottom-left corner
 * // and drag to change the curve's shape.
 *
 * let x1 = 32;
 * let y1 = 91;
 * let isChanging = false;
 *
 * function setup() {
 *   createCanvas(100, 100);
 *
 *   describe(
 *     'A black U curve drawn upside down on a gray background. The curve passes from one red dot through two black dots and ends at another red dot.'
 *   );
 * }
 *
 * function draw() {
 *   background(200);
 *
 *   // Style the shape.
 *   noFill();
 *   stroke(0);
 *   strokeWeight(1);
 *
 *   // Start drawing the shape.
 *   beginShape();
 *
 *   // Add the first control point and draw a segment to it.
 *   curveVertex(x1, y1);
 *   curveVertex(x1, y1);
 *
 *   // Add the anchor points.
 *   curveVertex(21, 17);
 *   curveVertex(68, 19);
 *
 *   // Add the second control point and draw a segment to it.
 *   curveVertex(84, 91);
 *   curveVertex(84, 91);
 *
 *   // Stop drawing the shape.
 *   endShape();
 *
 *   // Style the anchor and control points.
 *   strokeWeight(5);
 *
 *   // Draw the anchor points in black.
 *   stroke(0);
 *   point(21, 17);
 *   point(68, 19);
 *
 *   // Draw the control points in red.
 *   stroke(255, 0, 0);
 *   point(x1, y1);
 *   point(84, 91);
 * }
 *
 * // Start changing the first control point if the user clicks near it.
 * function mousePressed() {
 *   if (dist(mouseX, mouseY, x1, y1) < 20) {
 *     isChanging = true;
 *   }
 * }
 *
 * // Stop changing the first control point when the user releases the mouse.
 * function mouseReleased() {
 *   isChanging = false;
 * }
 *
 * // Update the first control point while the user drags the mouse.
 * function mouseDragged() {
 *   if (isChanging === true) {
 *     x1 = mouseX;
 *     y1 = mouseY;
 *   }
 * }
 * </code>
 * </div>
 *
 * <div>
 * <code>
 * function setup() {
 *   createCanvas(100, 100);
 *
 *   background(200);
 *
 *   // Start drawing the shape.
 *   beginShape();
 *
 *   // Add the first control point and draw a segment to it.
 *   curveVertex(32, 91);
 *   curveVertex(32, 91);
 *
 *   // Add the anchor points.
 *   curveVertex(21, 17);
 *   curveVertex(68, 19);
 *
 *   // Add the second control point.
 *   curveVertex(84, 91);
 *   curveVertex(84, 91);
 *
 *   // Stop drawing the shape.
 *   endShape();
 *
 *   describe('A ghost shape drawn in white on a gray background.');
 * }
 * </code>
 * </div>
 */

/**
 * @method curveVertex
 * @param {Number} x
 * @param {Number} y
 * @param {Number} [z] z-coordinate of the vertex.
 * @chainable
 *
 * @example
 * <div>
 * <code>
 * // Click and drag the mouse to view the scene from different angles.
 *
 * function setup() {
 *   createCanvas(100, 100, WEBGL);
 *
 *   describe('A ghost shape drawn in white on a blue background. When the user drags the mouse, the scene rotates to reveal the outline of a second ghost.');
 * }
 *
 * function draw() {
 *   background('midnightblue');
 *
 *   // Enable orbiting with the mouse.
 *   orbitControl();
 *
 *   // Draw the first ghost.
 *   noStroke();
 *   fill('ghostwhite');
 *
 *   beginShape();
 *   curveVertex(-28, 41, 0);
 *   curveVertex(-28, 41, 0);
 *   curveVertex(-29, -33, 0);
 *   curveVertex(18, -31, 0);
 *   curveVertex(34, 41, 0);
 *   curveVertex(34, 41, 0);
 *   endShape();
 *
 *   // Draw the second ghost.
 *   noFill();
 *   stroke('ghostwhite');
 *
 *   beginShape();
 *   curveVertex(-28, 41, -20);
 *   curveVertex(-28, 41, -20);
 *   curveVertex(-29, -33, -20);
 *   curveVertex(18, -31, -20);
 *   curveVertex(34, 41, -20);
 *   curveVertex(34, 41, -20);
 *   endShape();
 * }
 * </code>
 * </div>
 */
p5.prototype.curveVertex = function(...args) {
  p5._validateParameters('curveVertex', args);
  if (this._renderer.isP3D) {
    this._renderer.curveVertex(...args);
  } else {
    isCurve = true;
    this.vertex(args[0], args[1]);
  }
  return this;
};

/**
 * Stops creating a hole within a flat shape.
 *
 * The <a href="#/p5/beginContour">beginContour()</a> and `endContour()`
 * functions allow for creating negative space within custom shapes that are
 * flat. <a href="#/p5/beginContour">beginContour()</a> begins adding vertices
 * to a negative space and `endContour()` stops adding them.
 * <a href="#/p5/beginContour">beginContour()</a> and `endContour()` must be
 * called between <a href="#/p5/beginShape">beginShape()</a> and
 * <a href="#/p5/endShape">endShape()</a>.
 *
 * Transformations such as <a href="#/p5/translate">translate()</a>,
 * <a href="#/p5/rotate">rotate()</a>, and <a href="#/p5/scale">scale()</a>
 * don't work between <a href="#/p5/beginContour">beginContour()</a> and
 * `endContour()`. It's also not possible to use other shapes, such as
 * <a href="#/p5/ellipse">ellipse()</a> or <a href="#/p5/rect">rect()</a>,
 * between <a href="#/p5/beginContour">beginContour()</a> and `endContour()`.
 *
 * Note: The vertices that define a negative space must "wind" in the opposite
 * direction from the outer shape. First, draw vertices for the outer shape
 * clockwise order. Then, draw vertices for the negative space in
 * counter-clockwise order.
 *
 * @method endContour
 * @chainable
 *
 * @example
 * <div>
 * <code>
 * function setup() {
 *   createCanvas(100, 100);
 *
 *   background(200);
 *
 *   // Start drawing the shape.
 *   beginShape();
 *
 *   // Exterior vertices, clockwise winding.
 *   vertex(10, 10);
 *   vertex(90, 10);
 *   vertex(90, 90);
 *   vertex(10, 90);
 *
 *   // Interior vertices, counter-clockwise winding.
 *   beginContour();
 *   vertex(30, 30);
 *   vertex(30, 70);
 *   vertex(70, 70);
 *   vertex(70, 30);
 *   endContour();
 *
 *   // Stop drawing the shape.
 *   endShape(CLOSE);
 *
 *   describe('A white square with a square hole in its center drawn on a gray background.');
 * }
 * </code>
 * </div>
 *
 * <div>
 * <code>
 * // Click and drag the mouse to view the scene from different angles.
 *
 * function setup() {
 *   createCanvas(100, 100, WEBGL);
 *
 *   describe('A white square with a square hole in its center drawn on a gray background.');
 * }
 *
 * function draw() {
 *   background(200);
 *
 *   // Enable orbiting with the mouse.
 *   orbitControl();
 *
 *   // Start drawing the shape.
 *   beginShape();
 *
 *   // Exterior vertices, clockwise winding.
 *   vertex(-40, -40);
 *   vertex(40, -40);
 *   vertex(40, 40);
 *   vertex(-40, 40);
 *
 *   // Interior vertices, counter-clockwise winding.
 *   beginContour();
 *   vertex(-20, -20);
 *   vertex(-20, 20);
 *   vertex(20, 20);
 *   vertex(20, -20);
 *   endContour();
 *
 *   // Stop drawing the shape.
 *   endShape(CLOSE);
 * }
 * </code>
 * </div>
 */
p5.prototype.endContour = function() {
  if (this._renderer.isP3D) {
    return this;
  }

  const vert = contourVertices[0].slice(); // copy all data
  vert.isVert = contourVertices[0].isVert;
  vert.moveTo = false;
  contourVertices.push(vert);

  // prevent stray lines with multiple contours
  if (isFirstContour) {
    vertices.push(vertices[0]);
    isFirstContour = false;
  }

  for (let i = 0; i < contourVertices.length; i++) {
    vertices.push(contourVertices[i]);
  }
  return this;
};

/**
 * Begins adding vertices to a custom shape.
 *
 * The <a href="#/p5/beginShape">beginShape()</a> and `endShape()` functions
 * allow for creating custom shapes in 2D or 3D.
 * <a href="#/p5/beginShape">beginShape()</a> begins adding vertices to a
 * custom shape and `endShape()` stops adding them.
 *
 * The first parameter, `mode`, is optional. By default, the first and last
 * vertices of a shape aren't connected. If the constant `CLOSE` is passed, as
 * in `endShape(CLOSE)`, then the first and last vertices will be connected.
 *
 * The second parameter, `count`, is also optional. In WebGL mode, it’s more
 * efficient to draw many copies of the same shape using a technique called
 * <a href="https://webglfundamentals.org/webgl/lessons/webgl-instanced-drawing.html" target="_blank">instancing</a>.
 * The `count` parameter tells WebGL mode how many copies to draw. For
 * example, calling `endShape(CLOSE, 400)` after drawing a custom shape will
 * make it efficient to draw 400 copies. This feature requires
 * <a href="https://p5js.org/learn/getting-started-in-webgl-shaders.html" target="_blank">writing a custom shader</a>.
 *
 * After calling <a href="#/p5/beginShape">beginShape()</a>, shapes can be
 * built by calling <a href="#/p5/vertex">vertex()</a>,
 * <a href="#/p5/bezierVertex">bezierVertex()</a>,
 * <a href="#/p5/quadraticVertex">quadraticVertex()</a>, and/or
 * <a href="#/p5/curveVertex">curveVertex()</a>. Calling
 * `endShape()` will stop adding vertices to the
 * shape. Each shape will be outlined with the current stroke color and filled
 * with the current fill color.
 *
 * Transformations such as <a href="#/p5/translate">translate()</a>,
 * <a href="#/p5/rotate">rotate()</a>, and
 * <a href="#/p5/scale">scale()</a> don't work between
 * <a href="#/p5/beginShape">beginShape()</a> and `endShape()`. It's also not
 * possible to use other shapes, such as <a href="#/p5/ellipse">ellipse()</a> or
 * <a href="#/p5/rect">rect()</a>, between
 * <a href="#/p5/beginShape">beginShape()</a> and `endShape()`.
 *
 * @method endShape
 * @param  {CLOSE} [mode] use CLOSE to close the shape
 * @param  {Integer} [count] number of times you want to draw/instance the shape (for WebGL mode).
 * @chainable
 *
 * @example
 * <div>
 * <code>
 * function setup() {
 *   createCanvas(100, 100);
 *
 *   background(200);
 *
 *   // Style the shapes.
 *   noFill();
 *
 *   // Left triangle.
 *   beginShape();
 *   vertex(20, 20);
 *   vertex(45, 20);
 *   vertex(45, 80);
 *   endShape(CLOSE);
 *
 *   // Right triangle.
 *   beginShape();
 *   vertex(50, 20);
 *   vertex(75, 20);
 *   vertex(75, 80);
 *   endShape();
 *
 *   describe(
 *     'Two sets of black lines drawn on a gray background. The three lines on the left form a right triangle. The two lines on the right form a right angle.'
 *   );
 * }
 * </code>
 * </div>
 *
 * <div>
 * <code>
 * // Note: A "uniform" is a global variable within a shader program.
 *
 * // Create a string with the vertex shader program.
 * // The vertex shader is called for each vertex.
 * let vertSrc = `#version 300 es
 *
 * precision mediump float;
 *
 * in vec3 aPosition;
 * flat out int instanceID;
 *
 * uniform mat4 uModelViewMatrix;
 * uniform mat4 uProjectionMatrix;
 *
 * void main() {
 *
 *   // Copy the instance ID to the fragment shader.
 *   instanceID = gl_InstanceID;
 *   vec4 positionVec4 = vec4(aPosition, 1.0);
 *
 *   // gl_InstanceID represents a numeric value for each instance.
 *   // Using gl_InstanceID allows us to move each instance separately.
 *   // Here we move each instance horizontally by ID * 23.
 *   float xOffset = float(gl_InstanceID) * 23.0;
 *
 *   // Apply the offset to the final position.
 *   gl_Position = uProjectionMatrix * uModelViewMatrix * (positionVec4 -
 *     vec4(xOffset, 0.0, 0.0, 0.0));
 * }
 * `;
 *
 * // Create a string with the fragment shader program.
 * // The fragment shader is called for each pixel.
 * let fragSrc = `#version 300 es
 *
 * precision mediump float;
 *
 * out vec4 outColor;
 * flat in int instanceID;
 * uniform float numInstances;
 *
 * void main() {
 *   vec4 red = vec4(1.0, 0.0, 0.0, 1.0);
 *   vec4 blue = vec4(0.0, 0.0, 1.0, 1.0);
 *
 *   // Normalize the instance ID.
 *   float normId = float(instanceID) / numInstances;
 *
 *   // Mix between two colors using the normalized instance ID.
 *   outColor = mix(red, blue, normId);
 * }
 * `;
 *
 * function setup() {
 *   createCanvas(100, 100, WEBGL);
 *
 *   // Create a p5.Shader object.
 *   let myShader = createShader(vertSrc, fragSrc);
 *
 *   background(220);
 *
 *   // Compile and apply the p5.Shader.
 *   shader(myShader);
 *
 *   // Set the numInstances uniform.
 *   myShader.setUniform('numInstances', 4);
 *
 *   // Translate the origin to help align the drawing.
 *   translate(25, -10);
 *
 *   // Style the shapes.
 *   noStroke();
 *
 *   // Draw the shapes.
 *   beginShape();
 *   vertex(0, 0);
 *   vertex(0, 20);
 *   vertex(20, 20);
 *   vertex(20, 0);
 *   vertex(0, 0);
 *   endShape(CLOSE, 4);
 *
 *   describe('A row of four squares. Their colors transition from purple on the left to red on the right');
 * }
 * </code>
 * </div>
 */
p5.prototype.endShape = function(mode, count = 1) {
  p5._validateParameters('endShape', arguments);
  if (count < 1) {
    console.log('🌸 p5.js says: You can not have less than one instance');
    count = 1;
  }

  if (this._renderer.isP3D) {
    this._renderer.endShape(
      mode,
      isCurve,
      isBezier,
      isQuadratic,
      isContour,
      shapeKind,
      count
    );
  } else {
    if (count !== 1) {
      console.log('🌸 p5.js says: Instancing is only supported in WebGL2 mode');
    }
    if (vertices.length === 0) {
      return this;
    }
    if (!this._renderer._doStroke && !this._renderer._doFill) {
      return this;
    }

    const closeShape = mode === constants.CLOSE;

    // if the shape is closed, the first element is also the last element
    if (closeShape && !isContour) {
      vertices.push(vertices[0]);
    }

    this._renderer.endShape(
      mode,
      vertices,
      isCurve,
      isBezier,
      isQuadratic,
      isContour,
      shapeKind
    );

    // Reset some settings
    isCurve = false;
    isBezier = false;
    isQuadratic = false;
    isContour = false;
    isFirstContour = true;

    // If the shape is closed, the first element was added as last element.
    // We must remove it again to prevent the list of vertices from growing
    // over successive calls to endShape(CLOSE)
    if (closeShape) {
      vertices.pop();
    }
  }
  return this;
};

/**
 * Adds a quadratic Bézier curve segment to a custom shape.
 *
 * `quadraticVertex()` adds a curved segment to custom shapes. The Bézier
 * curve segments it creates are similar to those made by the
 * <a href="#/p5/bezierVertex">bezierVertex()</a> function.
 * `quadraticVertex()` must be called between the
 * <a href="#/p5/beginShape">beginShape()</a> and
 * <a href="#/p5/endShape">endShape()</a> functions. The curved segment uses
 * the previous vertex as the first anchor point, so there must be at least
 * one call to <a href="#/p5/vertex">vertex()</a> before `quadraticVertex()` can
 * be used.
 *
 * The first two parameters, `cx` and `cy`, set the curve’s control point.
 * The control point "pulls" the curve towards its.
 *
 * The last two parameters, `x3`, and `y3`, set the last anchor point. The
 * last anchor point is where the curve ends.
 *
 * Bézier curves can also be drawn in 3D using WebGL mode. The 3D version of
 * `bezierVertex()` has eight arguments because each point has x-, y-, and
 * z-coordinates.
 *
 * Note: `quadraticVertex()` won’t work when an argument is passed to
 * <a href="#/p5/beginShape">beginShape()</a>.
 *
 * @method quadraticVertex
 * @param  {Number} cx x-coordinate of the control point.
 * @param  {Number} cy y-coordinate of the control point.
 * @param  {Number} x3 x-coordinate of the anchor point.
 * @param  {Number} y3 y-coordinate of the anchor point.
 * @chainable
 *
 * @example
 * <div>
 * <code>
 * function setup() {
 *   createCanvas(100, 100);
 *
 *   background(200);
 *
 *   // Style the curve.
 *   noFill();
 *
 *   // Draw the curve.
 *   beginShape();
 *   vertex(20, 20);
 *   quadraticVertex(80, 20, 50, 50);
 *   endShape();
 *
 *   describe('A black curve drawn on a gray square. The curve starts at the top-left corner and ends at the center.');
 * }
 * </code>
 * </div>
 *
 * <div>
 * <code>
 * function setup() {
 *   createCanvas(100, 100);
 *
 *   background(200);
 *
 *   // Draw the curve.
 *   noFill();
 *   beginShape();
 *   vertex(20, 20);
 *   quadraticVertex(80, 20, 50, 50);
 *   endShape();
 *
 *   // Draw red lines from the anchor points to the control point.
 *   stroke(255, 0, 0);
 *   line(20, 20, 80, 20);
 *   line(50, 50, 80, 20);
 *
 *   // Draw the anchor points in black.
 *   strokeWeight(5);
 *   stroke(0);
 *   point(20, 20);
 *   point(50, 50);
 *
 *   // Draw the control point in red.
 *   stroke(255, 0, 0);
 *   point(80, 20);
 *
 *   describe('A black curve that starts at the top-left corner and ends at the center. Its anchor and control points are marked with dots. Red lines connect both anchor points to the control point.');
 * }
 * </code>
 * </div>
 *
 * <div>
 * <code>
 * // Click the mouse near the red dot in the top-right corner
 * // and drag to change the curve's shape.
 *
 * let x2 = 80;
 * let y2 = 20;
 * let isChanging = false;
 *
 * function setup() {
 *   createCanvas(100, 100);
 *
 *   describe('A black curve that starts at the top-left corner and ends at the center. Its anchor and control points are marked with dots. Red lines connect both anchor points to the control point.');
 * }
 *
 * function draw() {
 *   background(200);
 *
 *   // Style the curve.
 *   noFill();
 *   strokeWeight(1);
 *   stroke(0);
 *
 *   // Draw the curve.
 *   beginShape();
 *   vertex(20, 20);
 *   quadraticVertex(x2, y2, 50, 50);
 *   endShape();
 *
 *   // Draw red lines from the anchor points to the control point.
 *   stroke(255, 0, 0);
 *   line(20, 20, x2, y2);
 *   line(50, 50, x2, y2);
 *
 *   // Draw the anchor points in black.
 *   strokeWeight(5);
 *   stroke(0);
 *   point(20, 20);
 *   point(50, 50);
 *
 *   // Draw the control point in red.
 *   stroke(255, 0, 0);
 *   point(x2, y2);
 * }
 *
 * // Start changing the first control point if the user clicks near it.
 * function mousePressed() {
 *   if (dist(mouseX, mouseY, x2, y2) < 20) {
 *     isChanging = true;
 *   }
 * }
 *
 * // Stop changing the first control point when the user releases the mouse.
 * function mouseReleased() {
 *   isChanging = false;
 * }
 *
 * // Update the first control point while the user drags the mouse.
 * function mouseDragged() {
 *   if (isChanging === true) {
 *     x2 = mouseX;
 *     y2 = mouseY;
 *   }
 * }
 * </code>
 * </div>
 *
 * <div>
 * <code>
 * function setup() {
 *   createCanvas(100, 100);
 *
 *   background(200);
 *
 *   // Start drawing the shape.
 *   beginShape();
 *
 *   // Add the curved segments.
 *   vertex(20, 20);
 *   quadraticVertex(80, 20, 50, 50);
 *   quadraticVertex(20, 80, 80, 80);
 *
 *   // Add the straight segments.
 *   vertex(80, 10);
 *   vertex(20, 10);
 *   vertex(20, 20);
 *
 *   // Stop drawing the shape.
 *   endShape();
 *
 *   describe('A white puzzle piece drawn on a gray background.');
 * }
 * </code>
 * </div>
 *
 * <div>
 * <code>
 * // Click the and drag the mouse to view the scene from a different angle.
 *
 * function setup() {
 *   createCanvas(100, 100, WEBGL);
 *
 *   describe('A white puzzle piece on a dark gray background. When the user clicks and drags the scene, the outline of a second puzzle piece is revealed.');
 * }
 *
 * function draw() {
 *   background(50);
 *
 *   // Enable orbiting with the mouse.
 *   orbitControl();
 *
 *   // Style the first puzzle piece.
 *   noStroke();
 *   fill(255);
 *
 *   // Draw the first puzzle piece.
 *   beginShape();
 *   vertex(-30, -30, 0);
 *   quadraticVertex(30, -30, 0, 0, 0, 0);
 *   quadraticVertex(-30, 30, 0, 30, 30, 0);
 *   vertex(30, -40, 0);
 *   vertex(-30, -40, 0);
 *   vertex(-30, -30, 0);
 *   endShape();
 *
 *   // Style the second puzzle piece.
 *   stroke(255);
 *   noFill();
 *
 *   // Draw the second puzzle piece.
 *   beginShape();
 *   vertex(-30, -30, -20);
 *   quadraticVertex(30, -30, -20, 0, 0, -20);
 *   quadraticVertex(-30, 30, -20, 30, 30, -20);
 *   vertex(30, -40, -20);
 *   vertex(-30, -40, -20);
 *   vertex(-30, -30, -20);
 *   endShape();
 * }
 * </code>
 * </div>
 */

/**
 * @method quadraticVertex
 * @param  {Number} cx
 * @param  {Number} cy
 * @param  {Number} cz z-coordinate of the control point.
 * @param  {Number} x3
 * @param  {Number} y3
 * @param  {Number} z3 z-coordinate of the anchor point.
 */
p5.prototype.quadraticVertex = function(...args) {
  p5._validateParameters('quadraticVertex', args);
  if (this._renderer.isP3D) {
    this._renderer.quadraticVertex(...args);
  } else {
    //if we're drawing a contour, put the points into an
    // array for inside drawing
    if (this._contourInited) {
      const pt = {};
      pt.x = args[0];
      pt.y = args[1];
      pt.x3 = args[2];
      pt.y3 = args[3];
      pt.type = constants.QUADRATIC;
      this._contourVertices.push(pt);

      return this;
    }
    if (vertices.length > 0) {
      isQuadratic = true;
      const vert = [];
      for (let i = 0; i < args.length; i++) {
        vert[i] = args[i];
      }
      vert.isVert = false;
      if (isContour) {
        contourVertices.push(vert);
      } else {
        vertices.push(vert);
      }
    } else {
      p5._friendlyError(
        'vertex() must be used once before calling quadraticVertex()',
        'quadraticVertex'
      );
    }
  }
  return this;
};

/**
 * Adds a vertex to a custom shape.
 *
 * `vertex()` sets the coordinates of vertices drawn between the
 * <a href="#/p5/beginShape">beginShape()</a> and
 * <a href="#/p5/endShape">endShape()</a> functions.
 *
 * The first two parameters, `x` and `y`, set the x- and y-coordinates of the
 * vertex.
 *
 * The third parameter, `z`, is optional. It sets the z-coordinate of the
 * vertex in WebGL mode. By default, `z` is 0.
 *
 * The fourth and fifth parameters, `u` and `v`, are also optional. They set
 * the u- and v-coordinates for the vertex’s texture when used with
 * <a href="#/p5/endShape">endShape()</a>. By default, `u` and `v` are both 0.
 *
 * @method vertex
 * @param  {Number} x x-coordinate of the vertex.
 * @param  {Number} y y-coordinate of the vertex.
 * @chainable
 *
 * @example
 * <div>
 * <code>
 * function setup() {
 *   createCanvas(100, 100);
 *
 *   background(200);
 *
 *   // Style the shape.
 *   strokeWeight(3);
 *
 *   // Start drawing the shape.
 *   // Only draw the vertices.
 *   beginShape(POINTS);
 *
 *   // Add the vertices.
 *   vertex(30, 20);
 *   vertex(85, 20);
 *   vertex(85, 75);
 *   vertex(30, 75);
 *
 *   // Stop drawing the shape.
 *   endShape();
 *
 *   describe('Four black dots that form a square are drawn on a gray background.');
 * }
 * </code>
 * </div>
 *
 * <div>
 * <code>
 * function setup() {
 *   createCanvas(100, 100);
 *
 *   background(200);
 *
 *   // Start drawing the shape.
 *   beginShape();
 *
 *   // Add vertices.
 *   vertex(30, 20);
 *   vertex(85, 20);
 *   vertex(85, 75);
 *   vertex(30, 75);
 *
 *   // Stop drawing the shape.
 *   endShape(CLOSE);
 *
 *   describe('A white square on a gray background.');
 * }
 * </code>
 * </div>
 *
 * <div>
 * <code>
 * function setup() {
 *   createCanvas(100, 100, WEBGL);
 *
 *   background(200);
 *
 *   // Start drawing the shape.
 *   beginShape();
 *
 *   // Add vertices.
 *   vertex(-20, -30, 0);
 *   vertex(35, -30, 0);
 *   vertex(35, 25, 0);
 *   vertex(-20, 25, 0);
 *
 *   // Stop drawing the shape.
 *   endShape(CLOSE);
 *
 *   describe('A white square on a gray background.');
 * }
 * </code>
 * </div>
 *
 * <div>
 * <code>
 * function setup() {
 *   createCanvas(100, 100, WEBGL);
 *
 *   describe('A white square spins around slowly on a gray background.');
 * }
 *
 * function draw() {
 *   background(200);
 *
 *   // Rotate around the y-axis.
 *   rotateY(frameCount * 0.01);
 *
 *   // Start drawing the shape.
 *   beginShape();
 *
 *   // Add vertices.
 *   vertex(-20, -30, 0);
 *   vertex(35, -30, 0);
 *   vertex(35, 25, 0);
 *   vertex(-20, 25, 0);
 *
 *   // Stop drawing the shape.
 *   endShape(CLOSE);
 * }
 * </code>
 * </div>
 *
 * <div>
 * <code>
 * let img;
 *
 * // Load an image to apply as a texture.
 * function preload() {
 *   img = loadImage('assets/laDefense.jpg');
 * }
 *
 * function setup() {
 *   createCanvas(100, 100, WEBGL);
 *
 *   describe('A photograph of a ceiling rotates slowly against a gray background.');
 * }
 *
 * function draw() {
 *   background(200);
 *
 *   // Rotate around the y-axis.
 *   rotateY(frameCount * 0.01);
 *
 *   // Style the shape.
 *   noStroke();
 *
 *   // Apply the texture.
 *   texture(img);
 *   textureMode(NORMAL);
 *
 *   // Start drawing the shape
 *   beginShape();
 *
 *   // Add vertices.
 *   vertex(-20, -30, 0, 0, 0);
 *   vertex(35, -30, 0, 1, 0);
 *   vertex(35, 25, 0, 1, 1);
 *   vertex(-20, 25, 0, 0, 1);
 *
 *   // Stop drawing the shape.
 *   endShape();
 * }
 * </code>
 * </div>
 */
/**
 * @method vertex
 * @param  {Number} x
 * @param  {Number} y
 * @param  {Number} [z]   z-coordinate of the vertex. Defaults to 0.
 * @chainable
 */
/**
 * @method vertex
 * @param  {Number} x
 * @param  {Number} y
 * @param  {Number} [z]
 * @param  {Number} [u]   u-coordinate of the vertex's texture. Defaults to 0.
 * @param  {Number} [v]   v-coordinate of the vertex's texture. Defaults to 0.
 * @chainable
 */
p5.prototype.vertex = function(x, y, moveTo, u, v) {
  if (this._renderer.isP3D) {
    this._renderer.vertex(...arguments);
  } else {
    const vert = [];
    vert.isVert = true;
    vert[0] = x;
    vert[1] = y;
    vert[2] = 0;
    vert[3] = 0;
    vert[4] = 0;
    vert[5] = this._renderer._getFill();
    vert[6] = this._renderer._getStroke();

    if (moveTo) {
      vert.moveTo = moveTo;
    }
    if (isContour) {
      if (contourVertices.length === 0) {
        vert.moveTo = true;
      }
      contourVertices.push(vert);
    } else {
      vertices.push(vert);
    }
  }
  return this;
};

/**
 * Sets the normal vector for vertices in a custom 3D shape.
 *
 * 3D shapes created with <a href="#/p5/beginShape">beginShape()</a> and
 * <a href="#/p5/endShape">endShape()</a> are made by connecting sets of
 * points called vertices. Each vertex added with
 * <a href="#/p5/vertex">vertex()</a> has a normal vector that points away
 * from it. The normal vector controls how light reflects off the shape.
 *
 * `normal()` can be called two ways with different parameters to define the
 * normal vector's components.
 *
 * The first way to call `normal()` has three parameters, `x`, `y`, and `z`.
 * If `Number`s are passed, as in `normal(1, 2, 3)`, they set the x-, y-, and
 * z-components of the normal vector.
 *
 * The second way to call `normal()` has one parameter, `vector`. If a
 * <a href="#/p5.Vector">p5.Vector</a> object is passed, as in
 * `normal(myVector)`, its components will be used to set the normal vector.
 *
 * `normal()` changes the normal vector of vertices added to a custom shape
 * with <a href="#/p5/vertex">vertex()</a>. `normal()` must be called between
 * the <a href="#/p5/beginShape">beginShape()</a> and
 * <a href="#/p5/endShape">endShape()</a> functions, just like
 * <a href="#/p5/vertex">vertex()</a>. The normal vector set by calling
 * `normal()` will affect all following vertices until `normal()` is called
 * again:
 *
 * <code>
 * beginShape();
 *
 * // Set the vertex normal.
 * normal(-0.4, -0.4, 0.8);
 *
 * // Add a vertex.
 * vertex(-30, -30, 0);
 *
 * // Set the vertex normal.
 * normal(0, 0, 1);
 *
 * // Add vertices.
 * vertex(30, -30, 0);
 * vertex(30, 30, 0);
 *
 * // Set the vertex normal.
 * normal(0.4, -0.4, 0.8);
 *
 * // Add a vertex.
 * vertex(-30, 30, 0);
 *
 * endShape();
 * </code>
 *
 * @method normal
 * @param  {p5.Vector} vector vertex normal as a <a href="#/p5.Vector">p5.Vector</a> object.
 * @chainable
 *
 * @example
 * <div>
 * <code>
 * // Click the and drag the mouse to view the scene from a different angle.
 *
 * function setup() {
 *   createCanvas(100, 100, WEBGL);
 *
 *   describe(
 *     'A colorful square on a black background. The square changes color and rotates when the user drags the mouse. Parts of its surface reflect light in different directions.'
 *   );
 * }
 *
 * function draw() {
 *   background(0);
 *
 *   // Enable orbiting with the mouse.
 *   orbitControl();
 *
 *   // Style the shape.
 *   normalMaterial();
 *   noStroke();
 *
 *   // Draw the shape.
 *   beginShape();
 *   vertex(-30, -30, 0);
 *   vertex(30, -30, 0);
 *   vertex(30, 30, 0);
 *   vertex(-30, 30, 0);
 *   endShape();
 * }
 * </code>
 * </div>
 *
 * <div>
 * <code>
 * // Click the and drag the mouse to view the scene from a different angle.
 *
 * function setup() {
 *   createCanvas(100, 100, WEBGL);
 *
 *   describe(
 *     'A colorful square on a black background. The square changes color and rotates when the user drags the mouse. Parts of its surface reflect light in different directions.'
 *   );
 * }
 *
 * function draw() {
 *   background(0);
 *
 *   // Enable orbiting with the mouse.
 *   orbitControl();
 *
 *   // Style the shape.
 *   normalMaterial();
 *   noStroke();
 *
 *   // Draw the shape.
 *   // Use normal() to set vertex normals.
 *   beginShape();
 *   normal(-0.4, -0.4, 0.8);
 *   vertex(-30, -30, 0);
 *
 *   normal(0, 0, 1);
 *   vertex(30, -30, 0);
 *   vertex(30, 30, 0);
 *
 *   normal(0.4, -0.4, 0.8);
 *   vertex(-30, 30, 0);
 *   endShape();
 * }
 * </code>
 * </div>
 *
 * <div class='notest'>
 * <code>
 * // Click the and drag the mouse to view the scene from a different angle.
 *
 * function setup() {
 *   createCanvas(100, 100, WEBGL);
 *
 *   describe(
 *     'A colorful square on a black background. The square changes color and rotates when the user drags the mouse. Parts of its surface reflect light in different directions.'
 *   );
 * }
 *
 * function draw() {
 *   background(0);
 *
 *   // Enable orbiting with the mouse.
 *   orbitControl();
 *
 *   // Style the shape.
 *   normalMaterial();
 *   noStroke();
 *
 *   // Create p5.Vector objects.
 *   let n1 = createVector(-0.4, -0.4, 0.8);
 *   let n2 = createVector(0, 0, 1);
 *   let n3 = createVector(0.4, -0.4, 0.8);
 *
 *   // Draw the shape.
 *   // Use normal() to set vertex normals.
 *   beginShape();
 *   normal(n1);
 *   vertex(-30, -30, 0);
 *
 *   normal(n2);
 *   vertex(30, -30, 0);
 *   vertex(30, 30, 0);
 *
 *   normal(n3);
 *   vertex(-30, 30, 0);
 *   endShape();
 * }
 * </code>
 * </div>
 */

/**
 * @method normal
 * @param  {Number} x x-component of the vertex normal.
 * @param  {Number} y y-component of the vertex normal.
 * @param  {Number} z z-component of the vertex normal.
 * @chainable
 */
p5.prototype.normal = function(x, y, z) {
  this._assert3d('normal');
  p5._validateParameters('normal', arguments);
  this._renderer.normal(...arguments);

  return this;
};

export default p5;<|MERGE_RESOLUTION|>--- conflicted
+++ resolved
@@ -164,7 +164,7 @@
  * <a href="#/p5/endShape">endShape()</a>.
  *
  * @method beginShape
- * @param  {Constant} [kind] either POINTS, LINES, TRIANGLES, TRIANGLE_FAN
+ * @param  {(POINTS|LINES|TRIANGLES|TRIANGLE_FAN|TRIANGLE_STRIP|QUADS|QUAD_STRIP|TESS)} [kind] either POINTS, LINES, TRIANGLES, TRIANGLE_FAN
  *                                TRIANGLE_STRIP, QUADS, QUAD_STRIP or TESS.
  * @chainable
  *
@@ -213,24 +213,8 @@
  *   // Stop drawing the shape.
  *   endShape();
  *
-<<<<<<< HEAD
- * @method beginShape
- * @param  {POINTS|LINES|TRIANGLES|TRIANGLE_FAN|TRIANGLE_STRIP|QUADS|QUAD_STRIP|TESS} [kind] either POINTS, LINES, TRIANGLES, TRIANGLE_FAN
- *                                TRIANGLE_STRIP, QUADS, QUAD_STRIP or TESS
- * @chainable
- * @example
- * <div>
- * <code>
- * beginShape();
- * vertex(30, 20);
- * vertex(85, 20);
- * vertex(85, 75);
- * vertex(30, 75);
- * endShape(CLOSE);
-=======
  *   describe('Four black dots that form a square are drawn on a gray background.');
  * }
->>>>>>> 2ceea580
  * </code>
  * </div>
  *
