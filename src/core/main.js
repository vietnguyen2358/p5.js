/**
 * @module Structure
 * @submodule Structure
 * @for p5
 * @requires constants
 */

import * as constants from './constants';

/**
 * This is the p5 instance constructor.
 *
 * A p5 instance holds all the properties and methods related to
 * a p5 sketch.  It expects an incoming sketch closure and it can also
 * take an optional node parameter for attaching the generated p5 canvas
 * to a node.  The sketch closure takes the newly created p5 instance as
 * its sole argument and may optionally set an asynchronous function
 * using `async/await`, along with the standard <a href="#/p5/setup">setup()</a>,
 *  and/or <a href="#/p5/setup">setup()</a>, and/or <a href="#/p5/draw">draw()</a>
 *  properties on it for running a sketch.
 *
 * A p5 sketch can run in "global" or "instance" mode:
 * "global"   - all properties and methods are attached to the window
 * "instance" - all properties and methods are bound to this p5 object
 *
 * @class p5
 * @param  {function(p5)}       sketch a closure that can set optional <a href="#/p5/preload">preload()</a>,
 *                              <a href="#/p5/setup">setup()</a>, and/or <a href="#/p5/draw">draw()</a> properties on the
 *                              given p5 instance
 * @param  {HTMLElement}        [node] element to attach canvas to
 * @return {p5}                 a p5 instance
 */
class p5 {
  static VERSION = constants.VERSION;
  // This is a pointer to our global mode p5 instance, if we're in
  // global mode.
  static instance = null;
  static lifecycleHooks = {
    presetup: [],
    postsetup: [],
    predraw: [],
    postdraw: [],
    remove: []
  };

  // FES stub
  static _checkForUserDefinedFunctions = () => {};
  static _friendlyFileLoadError = () => {};

  constructor(sketch, node) {
    //////////////////////////////////////////////
    // PRIVATE p5 PROPERTIES AND METHODS
    //////////////////////////////////////////////

    this.hitCriticalError = false;
    this._setupDone = false;
    this._userNode = node;
    this._curElement = null;
    this._elements = [];
    this._glAttributes = null;
    this._requestAnimId = 0;
    this._isGlobal = false;
    this._loop = true;
    this._startListener = null;
    this._initializeInstanceVariables();
    this._events = {
      // keep track of user-events for unregistering later
      pointerdown: null,
      pointerup: null,
      pointermove: null,
      dragend: null,
      dragover: null,
      click: null,
      dblclick: null,
      mouseover: null,
      mouseout: null,
      keydown: null,
      keyup: null,
      keypress: null,
      wheel: null,
      resize: null,
      blur: null
    };
    this._millisStart = -1;
    this._recording = false;

    // States used in the custom random generators
    this._lcg_random_state = null; // NOTE: move to random.js
    this._gaussian_previous = false; // NOTE: move to random.js

    if (window.DeviceOrientationEvent) {
      this._events.deviceorientation = null;
    }
    if (window.DeviceMotionEvent && !window._isNodeWebkit) {
      this._events.devicemotion = null;
    }

    // ensure correct reporting of window dimensions
    this._updateWindowSize();

    const bindGlobal = (property) => {
      Object.defineProperty(window, property, {
        configurable: true,
        enumerable: true,
        get: () => {
          if(typeof this[property] === 'function'){
            return this[property].bind(this);
          }else{
            return this[property];
          }
        },
        set: (newValue) => {
          Object.defineProperty(window, property, {
            configurable: true,
            enumerable: true,
            value: newValue,
            writable: true
          });
          if (!p5.disableFriendlyErrors) {
            console.log(`You just changed the value of "${property}", which was a p5 global value. This could cause problems later if you're not careful.`);
          }
        }
      })
    };
    // If the user has created a global setup or draw function,
    // assume "global" mode and make everything global (i.e. on the window)
    if (!sketch) {
      this._isGlobal = true;
      if (window.hitCriticalError) {
        return;
      }
      p5.instance = this;

      // Loop through methods on the prototype and attach them to the window
      // All methods and properties with name starting with '_' will be skipped
      for (const p of Object.getOwnPropertyNames(p5.prototype)) {
        if(p[0] === '_') continue;
        bindGlobal(p);
      }

      const protectedProperties = ['constructor', 'length'];
      // Attach its properties to the window
      for (const p in this) {
        if (this.hasOwnProperty(p)) {
          if(p[0] === '_' || protectedProperties.includes(p)) continue;
          bindGlobal(p);
        }
      }
    } else {
      // Else, the user has passed in a sketch closure that may set
      // user-provided 'setup', 'draw', etc. properties on this instance of p5
      sketch(this);

      // Run a check to see if the user has misspelled 'setup', 'draw', etc
      // detects capitalization mistakes only ( Setup, SETUP, MouseClicked, etc)
      p5._checkForUserDefinedFunctions(this);
    }

    // Bind events to window (not using container div bc key events don't work)
    for (const e in this._events) {
      const f = this[`_on${e}`];
      if (f) {
        const m = f.bind(this);
        window.addEventListener(e, m, { passive: false });
        this._events[e] = m;
      }
    }

    const focusHandler = () => {
      this.focused = true;
    };
    const blurHandler = () => {
      this.focused = false;
    };
    window.addEventListener('focus', focusHandler);
    window.addEventListener('blur', blurHandler);
    p5.lifecycleHooks.remove.push(function() {
      window.removeEventListener('focus', focusHandler);
      window.removeEventListener('blur', blurHandler);
    });

    // Initialization complete, start runtime
    if (document.readyState === 'complete') {
      this.#_start();
    } else {
      this._startListener = this.#_start.bind(this);
      window.addEventListener('load', this._startListener, false);
    }
  }

  get pixels(){
    return this._renderer.pixels;
  }

  get drawingContext(){
    return this._renderer.drawingContext;
  }

  static registerAddon(addon) {
    const lifecycles = {};
    addon(p5, p5.prototype, lifecycles);

    const validLifecycles = Object.keys(p5.lifecycleHooks);
    for(const name of validLifecycles){
      if(typeof lifecycles[name] === 'function'){
        p5.lifecycleHooks[name].push(lifecycles[name]);
      }
    }
  }

  async #_start() {
    if (this.hitCriticalError) return;
    // Find node if id given
    if (this._userNode) {
      if (typeof this._userNode === 'string') {
        this._userNode = document.getElementById(this._userNode);
      }
    }

    await this.#_setup();
    if (this.hitCriticalError) return;
    if (!this._recording) {
      this._draw();
    }
  }

  async #_setup() {
    // Run `presetup` hooks
    await this._runLifecycleHook('presetup');
    if (this.hitCriticalError) return;

    // Always create a default canvas.
    // Later on if the user calls createCanvas, this default one
    // will be replaced
    this.createCanvas(
      100,
      100,
      constants.P2D
    );

    // Record the time when sketch starts
    this._millisStart = window.performance.now();

    const context = this._isGlobal ? window : this;
    if (typeof context.setup === 'function') {
      await context.setup();
    }
    if (this.hitCriticalError) return;

    // unhide any hidden canvases that were created
    const canvases = document.getElementsByTagName('canvas');

    // Apply touchAction = 'none' to canvases if pointer events exist
    if (Object.keys(this._events).some(event => event.startsWith('pointer'))) {
      for (const k of canvases) {
        k.style.touchAction = 'none';
      }
    }


    for (const k of canvases) {
      if (k.dataset.hidden === 'true') {
        k.style.visibility = '';
        delete k.dataset.hidden;
      }
    }

    this._lastTargetFrameTime = window.performance.now();
    this._lastRealFrameTime = window.performance.now();
    this._setupDone = true;
    if (this._accessibleOutputs.grid || this._accessibleOutputs.text) {
      this._updateAccsOutput();
    }

    // Run `postsetup` hooks
    await this._runLifecycleHook('postsetup');
  }

  // While '#_draw' here is async, it is not awaited as 'requestAnimationFrame'
  // does not await its callback. Thus it is not recommended for 'draw()` to be
  // async and use await within as the next frame may start rendering before the
  // current frame finish awaiting. The same goes for lifecycle hooks 'predraw'
  // and 'postdraw'.
  async _draw(requestAnimationFrameTimestamp) {
    if (this.hitCriticalError) return;
    const now = requestAnimationFrameTimestamp || window.performance.now();
    const timeSinceLastFrame = now - this._lastTargetFrameTime;
    const targetTimeBetweenFrames = 1000 / this._targetFrameRate;

    // only draw if we really need to; don't overextend the browser.
    // draw if we're within 5ms of when our next frame should paint
    // (this will prevent us from giving up opportunities to draw
    // again when it's really about time for us to do so). fixes an
    // issue where the frameRate is too low if our refresh loop isn't
    // in sync with the browser. note that we have to draw once even
    // if looping is off, so we bypass the time delay if that
    // is the case.
    const epsilon = 5;
    if (
      !this._loop ||
      timeSinceLastFrame >= targetTimeBetweenFrames - epsilon
    ) {
      //mandatory update values(matrixes and stack)
      this.deltaTime = now - this._lastRealFrameTime;
      this._frameRate = 1000.0 / this.deltaTime;
      await this.redraw();
      this._lastTargetFrameTime = Math.max(this._lastTargetFrameTime
        + targetTimeBetweenFrames, now);
      this._lastRealFrameTime = now;

      // If the user is actually using mouse module, then update
      // coordinates, otherwise skip. We can test this by simply
      // checking if any of the mouse functions are available or not.
      // NOTE : This reflects only in complete build or modular build.
      if (typeof this._updateMouseCoords !== 'undefined') {
        this._updateMouseCoords();

        //reset delta values so they reset even if there is no mouse event to set them
        // for example if the mouse is outside the screen
        this.movedX = 0;
        this.movedY = 0;
      }
    }

    // get notified the next time the browser gives us
    // an opportunity to draw.
    if (this._loop) {
      this._requestAnimId = window.requestAnimationFrame(
        this._draw.bind(this)
      );
    }
  }

  /**
   * Removes the sketch from the web page.
   *
   * Calling `remove()` stops the draw loop and removes any HTML elements
   * created by the sketch, including the canvas. A new sketch can be
   * created by using the <a href="#/p5/p5">p5()</a> constructor, as in
   * `new p5()`.
   *
   * @example
   * <div>
   * <code>
   * // Double-click to remove the canvas.
   *
   * function setup() {
   *   createCanvas(100, 100);
   *
   *   describe(
   *     'A white circle on a gray background. The circle follows the mouse as the user moves. The sketch disappears when the user double-clicks.'
   *   );
   * }
   *
   * function draw() {
   *   // Paint the background repeatedly.
   *   background(200);
   *
   *   // Draw circles repeatedly.
   *   circle(mouseX, mouseY, 40);
   * }
   *
   * // Remove the sketch when the user double-clicks.
   * function doubleClicked() {
   *   remove();
   * }
   * </code>
   * </div>
   */
  async remove() {
    // Remove start listener to prevent orphan canvas being created
    if(this._startListener){
      window.removeEventListener('load', this._startListener, false);
    }

    if (this._curElement) {
      // stop draw
      this._loop = false;
      if (this._requestAnimId) {
        window.cancelAnimationFrame(this._requestAnimId);
      }

      // unregister events sketch-wide
      for (const ev in this._events) {
        window.removeEventListener(ev, this._events[ev]);
      }

      // remove DOM elements created by p5, and listeners
      for (const e of this._elements) {
        if (e.elt && e.elt.parentNode) {
          e.elt.parentNode.removeChild(e.elt);
        }
        for (const elt_ev in e._events) {
          e.elt.removeEventListener(elt_ev, e._events[elt_ev]);
        }
      }

      // Run `remove` hooks
      await this._runLifecycleHook('remove');
    }

    // remove window bound properties and methods
    if (this._isGlobal) {
      for (const p in p5.prototype) {
        try {
          delete window[p];
        } catch (x) {
          window[p] = undefined;
        }
      }
      for (const p2 in this) {
        if (this.hasOwnProperty(p2)) {
          try {
            delete window[p2];
          } catch (x) {
            window[p2] = undefined;
          }
        }
      }
      p5.instance = null;
    }
  }

  async _runLifecycleHook(hookName) {
    for(const hook of p5.lifecycleHooks[hookName]){
      await hook.call(this);
    }
  }

  _initializeInstanceVariables() {
    this._accessibleOutputs = {
      text: false,
      grid: false,
      textLabel: false,
      gridLabel: false
    };

    this._styles = [];
    this._downKeys = {}; //Holds the key codes of currently pressed keys
    this._downKeyCodes = {};
  }
}

// Attach constants to p5 prototype
for (const k in constants) {
  p5.prototype[k] = constants[k];
}

//////////////////////////////////////////////
// PUBLIC p5 PROPERTIES AND METHODS
//////////////////////////////////////////////

/**
 * A function that's called once when the sketch begins running.
 *
 * Declaring the function `setup()` sets a code block to run once
 * automatically when the sketch starts running. It's used to perform
 * setup tasks such as creating the canvas and initializing variables:
 *
 * ```js
 * function setup() {
 *   // Code to run once at the start of the sketch.
 * }
 * ```
 *
 * Code placed in `setup()` will run once before code placed in
<<<<<<< HEAD
 * <a href="#/p5/draw">draw()</a> begins looping.
 * If `setup()` is declared `async` (e.g. `async function setup()`),
 * execution pauses at each `await` until its promise resolves.
 * For example, `font = await loadFont(...)` waits for the font asset
 * to load because `loadFont()` function returns a promise, and the await 
 * keyword means the program will wait for the promise to resolve.
 * This ensures that all assets are fully loaded before the sketch continues.

=======
 * <a href="#/p5/draw">draw()</a> begins looping. If the
 * <a href="#/p5/preload">preload()</a> is declared, then `setup()` will
 * run immediately after <a href="#/p5/preload">preload()</a> finishes
 * 
>>>>>>> 55ed78e9
 * 
 * loading assets.
 *
 * Note: `setup()` doesn’t have to be declared, but it’s common practice to do so.
 *
 * @method setup
 * @for p5
 *
 * @example
 * <div>
 * <code>
 * function setup() {
 *   createCanvas(100, 100);
 *
 *   background(200);
 *
 *   // Draw the circle.
 *   circle(50, 50, 40);
 *
 *   describe('A white circle on a gray background.');
 * }
 * </code>
 * </div>
 *
 * <div>
 * <code>
 * function setup() {
 *   createCanvas(100, 100);
 *
 *   // Paint the background once.
 *   background(200);
 *
 *   describe(
 *     'A white circle on a gray background. The circle follows the mouse as the user moves, leaving a trail.'
 *   );
 * }
 *
 * function draw() {
 *   // Draw circles repeatedly.
 *   circle(mouseX, mouseY, 40);
 * }
 * </code>
 * </div>
 *
 * <div>
 * <code>
 * let img;
 *
 * async function setup() {
 *   img = await loadImage('assets/bricks.jpg');
 *
 *   createCanvas(100, 100);
 *
 *   // Draw the image.
 *   image(img, 0, 0);
 *
 *   describe(
 *     'A white circle on a brick wall. The circle follows the mouse as the user moves, leaving a trail.'
 *   );
 * }
 *
 * function draw() {
 *   // Style the circle.
 *   noStroke();
 *
 *   // Draw the circle.
 *   circle(mouseX, mouseY, 10);
 * }
 * </code>
 * </div>
 */
/**
 * A function that's called repeatedly while the sketch runs.
 *
 * Declaring the function `draw()` sets a code block to run repeatedly
 * once the sketch starts. It’s used to create animations and respond to
 * user inputs:
 *
 * ```js
 * function draw() {
 *   // Code to run repeatedly.
 * }
 * ```
 *
 * This is often called the "draw loop" because p5.js calls the code in
 * `draw()` in a loop behind the scenes. By default, `draw()` tries to run
 * 60 times per second. The actual rate depends on many factors. The
 * drawing rate, called the "frame rate", can be controlled by calling
 * <a href="#/p5/frameRate">frameRate()</a>. The number of times `draw()`
 * has run is stored in the system variable
 * <a href="#/p5/frameCount">frameCount()</a>.
 *
 * Code placed within `draw()` begins looping after
 * <a href="#/p5/setup">setup()</a> runs. `draw()` will run until the user
 * closes the sketch. `draw()` can be stopped by calling the
 * <a href="#/p5/noLoop">noLoop()</a> function. `draw()` can be resumed by
 * calling the <a href="#/p5/loop">loop()</a> function.
 *
 * @method draw
 * @for p5
 *
 * @example
 * <div>
 * <code>
 * function setup() {
 *   createCanvas(100, 100);
 *
 *   // Paint the background once.
 *   background(200);
 *
 *   describe(
 *     'A white circle on a gray background. The circle follows the mouse as the user moves, leaving a trail.'
 *   );
 * }
 *
 * function draw() {
 *   // Draw circles repeatedly.
 *   circle(mouseX, mouseY, 40);
 * }
 * </code>
 * </div>
 *
 * <div>
 * <code>
 * function setup() {
 *   createCanvas(100, 100);
 *
 *   describe(
 *     'A white circle on a gray background. The circle follows the mouse as the user moves.'
 *   );
 * }
 *
 * function draw() {
 *   // Paint the background repeatedly.
 *   background(200);
 *
 *   // Draw circles repeatedly.
 *   circle(mouseX, mouseY, 40);
 * }
 * </code>
 * </div>
 *
 * <div>
 * <code>
 * // Double-click the canvas to change the circle's color.
 *
 * function setup() {
 *   createCanvas(100, 100);
 *
 *   describe(
 *     'A white circle on a gray background. The circle follows the mouse as the user moves. The circle changes color to pink when the user double-clicks.'
 *   );
 * }
 *
 * function draw() {
 *   // Paint the background repeatedly.
 *   background(200);
 *
 *   // Draw circles repeatedly.
 *   circle(mouseX, mouseY, 40);
 * }
 *
 * // Change the fill color when the user double-clicks.
 * function doubleClicked() {
 *   fill('deeppink');
 * }
 * </code>
 * </div>
 */

/**
 * Turns off the parts of the Friendly Error System (FES) that impact performance.
 *
 * The <a href="https://github.com/processing/p5.js/blob/main/contributor_docs/friendly_error_system.md" target="_blank">FES</a>
 * can cause sketches to draw slowly because it does extra work behind the
 * scenes. For example, the FES checks the arguments passed to functions,
 * which takes time to process. Disabling the FES can significantly improve
 * performance by turning off these checks.
 *
 * @property {Boolean} disableFriendlyErrors
 *
 * @example
 * <div>
 * <code>
 * // Disable the FES.
 * p5.disableFriendlyErrors = true;
 *
 * function setup() {
 *   createCanvas(100, 100);
 *
 *   background(200);
 *
 *   // The circle() function requires three arguments. The
 *   // next line would normally display a friendly error that
 *   // points this out. Instead, nothing happens and it fails
 *   // silently.
 *   circle(50, 50);
 *
 *   describe('A gray square.');
 * }
 * </code>
 * </div>
 */
p5.disableFriendlyErrors = false;

import transform from './transform';
import structure from './structure';
import environment from './environment';
import rendering from './rendering';
import renderer from './p5.Renderer';
import renderer2D from './p5.Renderer2D';
import graphics from './p5.Graphics';

p5.registerAddon(transform);
p5.registerAddon(structure);
p5.registerAddon(environment);
p5.registerAddon(rendering);
p5.registerAddon(renderer);
p5.registerAddon(renderer2D);
p5.registerAddon(graphics);

export default p5;<|MERGE_RESOLUTION|>--- conflicted
+++ resolved
@@ -464,7 +464,6 @@
  * ```
  *
  * Code placed in `setup()` will run once before code placed in
-<<<<<<< HEAD
  * <a href="#/p5/draw">draw()</a> begins looping.
  * If `setup()` is declared `async` (e.g. `async function setup()`),
  * execution pauses at each `await` until its promise resolves.
@@ -473,12 +472,6 @@
  * keyword means the program will wait for the promise to resolve.
  * This ensures that all assets are fully loaded before the sketch continues.
 
-=======
- * <a href="#/p5/draw">draw()</a> begins looping. If the
- * <a href="#/p5/preload">preload()</a> is declared, then `setup()` will
- * run immediately after <a href="#/p5/preload">preload()</a> finishes
- * 
->>>>>>> 55ed78e9
  * 
  * loading assets.
  *
