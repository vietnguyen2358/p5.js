/**
 * @module Structure
 * @submodule Structure
 * @for p5
 * @requires constants
 */

import * as constants from './constants';

/**
 * This is the p5 instance constructor.
 *
 * A p5 instance holds all the properties and methods related to
 * a p5 sketch.  It expects an incoming sketch closure and it can also
 * take an optional node parameter for attaching the generated p5 canvas
 * to a node.  The sketch closure takes the newly created p5 instance as
 * its sole argument and may optionally set <a href="#/p5/preload">preload()</a>,
 * <a href="#/p5/setup">setup()</a>, and/or
 * <a href="#/p5/draw">draw()</a> properties on it for running a sketch.
 *
 * A p5 sketch can run in "global" or "instance" mode:
 * "global"   - all properties and methods are attached to the window
 * "instance" - all properties and methods are bound to this p5 object
 *
 * @class p5
 * @param  {function(p5)}       sketch a closure that can set optional <a href="#/p5/preload">preload()</a>,
 *                              <a href="#/p5/setup">setup()</a>, and/or <a href="#/p5/draw">draw()</a> properties on the
 *                              given p5 instance
 * @param  {HTMLElement}        [node] element to attach canvas to
 * @return {p5}                 a p5 instance
 */
class p5 {
  static VERSION = constants.VERSION;
  // This is a pointer to our global mode p5 instance, if we're in
  // global mode.
  static instance = null;
  static lifecycleHooks = {
    presetup: [],
    postsetup: [],
    predraw: [],
    postdraw: [],
    remove: []
  };

  constructor(sketch, node) {
    //////////////////////////////////////////////
    // PRIVATE p5 PROPERTIES AND METHODS
    //////////////////////////////////////////////

    this._setupDone = false;
    this._userNode = node;
    this._curElement = null;
    this._elements = [];
    this._glAttributes = null;
    this._requestAnimId = 0;
    this._isGlobal = false;
    this._loop = true;
    this._startListener = null;
    this._initializeInstanceVariables();
    this._events = {
      // keep track of user-events for unregistering later
      pointerdown: null,
      pointerup: null,
      pointermove: null,
      dragend: null,
      dragover: null,
      click: null,
      dblclick: null,
      mouseover: null,
      mouseout: null,
      keydown: null,
      keyup: null,
      keypress: null,
      wheel: null,
      resize: null,
      blur: null
    };
    this._millisStart = -1;
    this._recording = false;

    // States used in the custom random generators
    this._lcg_random_state = null; // NOTE: move to random.js
    this._gaussian_previous = false; // NOTE: move to random.js

    if (window.DeviceOrientationEvent) {
      this._events.deviceorientation = null;
    }
    if (window.DeviceMotionEvent && !window._isNodeWebkit) {
      this._events.devicemotion = null;
    }

    // ensure correct reporting of window dimensions
    this._updateWindowSize();

    const bindGlobal = (property) => {
      Object.defineProperty(window, property, {
        configurable: true,
        enumerable: true,
        get: () => {
          if(typeof this[property] === 'function'){
            return this[property].bind(this);
          }else{
            return this[property];
          }
        },
        set: (newValue) => {
          Object.defineProperty(window, property, {
            configurable: true,
            enumerable: true,
            value: newValue,
            writable: true
          });
          if (!p5.disableFriendlyErrors) {
            console.log(`You just changed the value of "${property}", which was a p5 global value. This could cause problems later if you're not careful.`);
          }
        }
      })
    };
    // If the user has created a global setup or draw function,
    // assume "global" mode and make everything global (i.e. on the window)
    if (!sketch) {
      this._isGlobal = true;
      p5.instance = this;

      // Loop through methods on the prototype and attach them to the window
      // All methods and properties with name starting with '_' will be skipped
      for (const p of Object.getOwnPropertyNames(p5.prototype)) {
        if(p[0] === '_') continue;
        bindGlobal(p);
      }

      // Attach its properties to the window
      for (const p in this) {
        if (this.hasOwnProperty(p)) {
          if(p[0] === '_') continue;
          bindGlobal(p);
        }
      }
    } else {
      // Else, the user has passed in a sketch closure that may set
      // user-provided 'setup', 'draw', etc. properties on this instance of p5
      sketch(this);

      // Run a check to see if the user has misspelled 'setup', 'draw', etc
      // detects capitalization mistakes only ( Setup, SETUP, MouseClicked, etc)
      p5._checkForUserDefinedFunctions(this);
    }

    // Bind events to window (not using container div bc key events don't work)
    for (const e in this._events) {
      const f = this[`_on${e}`];
      if (f) {
        const m = f.bind(this);
        window.addEventListener(e, m, { passive: false });
        this._events[e] = m;
      }
    }

    const focusHandler = () => {
      this.focused = true;
    };
    const blurHandler = () => {
      this.focused = false;
    };
    window.addEventListener('focus', focusHandler);
    window.addEventListener('blur', blurHandler);
    p5.lifecycleHooks.remove.push(function() {
      window.removeEventListener('focus', focusHandler);
      window.removeEventListener('blur', blurHandler);
    });

    // Initialization complete, start runtime
    if (document.readyState === 'complete') {
      this.#_start();
    } else {
      this._startListener = this.#_start.bind(this);
      window.addEventListener('load', this._startListener, false);
    }
  }

  static registerAddon(addon) {
    const lifecycles = {};
    addon(p5, p5.prototype, lifecycles);

    const validLifecycles = Object.keys(p5.lifecycleHooks);
    for(const name of validLifecycles){
      if(typeof lifecycles[name] === 'function'){
        p5.lifecycleHooks[name].push(lifecycles[name]);
      }
    }
  }

  async #_start() {
    // Find node if id given
    if (this._userNode) {
      if (typeof this._userNode === 'string') {
        this._userNode = document.getElementById(this._userNode);
      }
    }

    await this.#_setup();
    if (!this._recording) {
      this._draw();
    }
  }

  async #_setup() {
    // Run `presetup` hooks
    await this._runLifecycleHook('presetup');

    // Always create a default canvas.
    // Later on if the user calls createCanvas, this default one
    // will be replaced
    this.createCanvas(
      100,
      100,
      constants.P2D
    );

    // Record the time when sketch starts
    this._millisStart = window.performance.now();

    const context = this._isGlobal ? window : this;
    if (typeof context.setup === 'function') {
      await context.setup();
    }

    // unhide any hidden canvases that were created
    const canvases = document.getElementsByTagName('canvas');

    // Apply touchAction = 'none' to canvases if pointer events exist
    if (Object.keys(this._events).some(event => event.startsWith('pointer'))) {
      for (const k of canvases) {
        k.style.touchAction = 'none';
      }
    }


    for (const k of canvases) {
      if (k.dataset.hidden === 'true') {
        k.style.visibility = '';
        delete k.dataset.hidden;
      }
    }

    this._lastTargetFrameTime = window.performance.now();
    this._lastRealFrameTime = window.performance.now();
    this._setupDone = true;
    if (this._accessibleOutputs.grid || this._accessibleOutputs.text) {
      this._updateAccsOutput();
    }

    // Run `postsetup` hooks
    await this._runLifecycleHook('postsetup');
  }

  // While '#_draw' here is async, it is not awaited as 'requestAnimationFrame'
  // does not await its callback. Thus it is not recommended for 'draw()` to be
  // async and use await within as the next frame may start rendering before the
  // current frame finish awaiting. The same goes for lifecycle hooks 'predraw'
  // and 'postdraw'.
  async _draw(requestAnimationFrameTimestamp) {
    const now = requestAnimationFrameTimestamp || window.performance.now();
    const timeSinceLastFrame = now - this._lastTargetFrameTime;
    const targetTimeBetweenFrames = 1000 / this._targetFrameRate;

    // only draw if we really need to; don't overextend the browser.
    // draw if we're within 5ms of when our next frame should paint
    // (this will prevent us from giving up opportunities to draw
    // again when it's really about time for us to do so). fixes an
    // issue where the frameRate is too low if our refresh loop isn't
    // in sync with the browser. note that we have to draw once even
    // if looping is off, so we bypass the time delay if that
    // is the case.
    const epsilon = 5;
    if (
      !this._loop ||
      timeSinceLastFrame >= targetTimeBetweenFrames - epsilon
    ) {
      //mandatory update values(matrixes and stack)
      this.deltaTime = now - this._lastRealFrameTime;
      this._frameRate = 1000.0 / this.deltaTime;
      await this.redraw();
      this._lastTargetFrameTime = Math.max(this._lastTargetFrameTime
        + targetTimeBetweenFrames, now);
      this._lastRealFrameTime = now;

      // If the user is actually using mouse module, then update
      // coordinates, otherwise skip. We can test this by simply
      // checking if any of the mouse functions are available or not.
      // NOTE : This reflects only in complete build or modular build.
      if (typeof this._updateMouseCoords !== 'undefined') {
        this._updateMouseCoords();

        //reset delta values so they reset even if there is no mouse event to set them
        // for example if the mouse is outside the screen
        this.movedX = 0;
        this.movedY = 0;
      }
    }

    // get notified the next time the browser gives us
    // an opportunity to draw.
    if (this._loop) {
      this._requestAnimId = window.requestAnimationFrame(
        this._draw.bind(this)
      );
    }
  }

  /**
   * Removes the sketch from the web page.
   *
   * Calling `remove()` stops the draw loop and removes any HTML elements
   * created by the sketch, including the canvas. A new sketch can be
   * created by using the <a href="#/p5/p5">p5()</a> constructor, as in
   * `new p5()`.
   *
   * @example
   * <div>
   * <code>
   * // Double-click to remove the canvas.
   *
   * function setup() {
   *   createCanvas(100, 100);
   *
   *   describe(
   *     'A white circle on a gray background. The circle follows the mouse as the user moves. The sketch disappears when the user double-clicks.'
   *   );
   * }
   *
   * function draw() {
   *   // Paint the background repeatedly.
   *   background(200);
   *
   *   // Draw circles repeatedly.
   *   circle(mouseX, mouseY, 40);
   * }
   *
   * // Remove the sketch when the user double-clicks.
   * function doubleClicked() {
   *   remove();
   * }
   * </code>
   * </div>
   */
  async remove() {
    // Remove start listener to prevent orphan canvas being created
    if(this._startListener){
      window.removeEventListener('load', this._startListener, false);
    }

    if (this._curElement) {
      // stop draw
      this._loop = false;
      if (this._requestAnimId) {
        window.cancelAnimationFrame(this._requestAnimId);
      }

      // unregister events sketch-wide
      for (const ev in this._events) {
        window.removeEventListener(ev, this._events[ev]);
      }

      // remove DOM elements created by p5, and listeners
      for (const e of this._elements) {
        if (e.elt && e.elt.parentNode) {
          e.elt.parentNode.removeChild(e.elt);
        }
        for (const elt_ev in e._events) {
          e.elt.removeEventListener(elt_ev, e._events[elt_ev]);
        }
      }

      // Run `remove` hooks
      await this._runLifecycleHook('remove');
    }

    // remove window bound properties and methods
    if (this._isGlobal) {
      for (const p in p5.prototype) {
        try {
          delete window[p];
        } catch (x) {
          window[p] = undefined;
        }
      }
      for (const p2 in this) {
        if (this.hasOwnProperty(p2)) {
          try {
            delete window[p2];
          } catch (x) {
            window[p2] = undefined;
          }
        }
      }
      p5.instance = null;
    }
  }

  async _runLifecycleHook(hookName) {
    for(const hook of p5.lifecycleHooks[hookName]){
      await hook.call(this);
    }
  }

  _initializeInstanceVariables() {
    this._accessibleOutputs = {
      text: false,
      grid: false,
      textLabel: false,
      gridLabel: false
    };

    this._styles = [];

<<<<<<< HEAD
    this._bezierDetail = 20;
    this._curveDetail = 20;
=======
    this._colorMode = constants.RGB;
    this._colorMaxes = {
      rgb: [255, 255, 255, 255],
      hsb: [360, 100, 100, 1],
      hsl: [360, 100, 100, 1]
    };
>>>>>>> 685ca3c8

    this._downKeys = {}; //Holds the key codes of currently pressed keys
  }
}

// Attach constants to p5 prototype
for (const k in constants) {
  p5.prototype[k] = constants[k];
}

//////////////////////////////////////////////
// PUBLIC p5 PROPERTIES AND METHODS
//////////////////////////////////////////////

/**
 * A function that's called once when the sketch begins running.
 *
 * Declaring the function `setup()` sets a code block to run once
 * automatically when the sketch starts running. It's used to perform
 * setup tasks such as creating the canvas and initializing variables:
 *
 * ```js
 * function setup() {
 *   // Code to run once at the start of the sketch.
 * }
 * ```
 *
 * Code placed in `setup()` will run once before code placed in
 * <a href="#/p5/draw">draw()</a> begins looping. If the
 * <a href="#/p5/preload">preload()</a> is declared, then `setup()` will
 * run immediately after <a href="#/p5/preload">preload()</a> finishes
 * loading assets.
 *
 * Note: `setup()` doesn’t have to be declared, but it’s common practice to do so.
 *
 * @method setup
 * @for p5
 *
 * @example
 * <div>
 * <code>
 * function setup() {
 *   createCanvas(100, 100);
 *
 *   background(200);
 *
 *   // Draw the circle.
 *   circle(50, 50, 40);
 *
 *   describe('A white circle on a gray background.');
 * }
 * </code>
 * </div>
 *
 * <div>
 * <code>
 * function setup() {
 *   createCanvas(100, 100);
 *
 *   // Paint the background once.
 *   background(200);
 *
 *   describe(
 *     'A white circle on a gray background. The circle follows the mouse as the user moves, leaving a trail.'
 *   );
 * }
 *
 * function draw() {
 *   // Draw circles repeatedly.
 *   circle(mouseX, mouseY, 40);
 * }
 * </code>
 * </div>
 *
 * <div>
 * <code>
 * let img;
 *
 * function preload() {
 *   img = loadImage('assets/bricks.jpg');
 * }
 *
 * function setup() {
 *   createCanvas(100, 100);
 *
 *   // Draw the image.
 *   image(img, 0, 0);
 *
 *   describe(
 *     'A white circle on a brick wall. The circle follows the mouse as the user moves, leaving a trail.'
 *   );
 * }
 *
 * function draw() {
 *   // Style the circle.
 *   noStroke();
 *
 *   // Draw the circle.
 *   circle(mouseX, mouseY, 10);
 * }
 * </code>
 * </div>
 */

/**
 * A function that's called repeatedly while the sketch runs.
 *
 * Declaring the function `draw()` sets a code block to run repeatedly
 * once the sketch starts. It’s used to create animations and respond to
 * user inputs:
 *
 * ```js
 * function draw() {
 *   // Code to run repeatedly.
 * }
 * ```
 *
 * This is often called the "draw loop" because p5.js calls the code in
 * `draw()` in a loop behind the scenes. By default, `draw()` tries to run
 * 60 times per second. The actual rate depends on many factors. The
 * drawing rate, called the "frame rate", can be controlled by calling
 * <a href="#/p5/frameRate">frameRate()</a>. The number of times `draw()`
 * has run is stored in the system variable
 * <a href="#/p5/frameCount">frameCount()</a>.
 *
 * Code placed within `draw()` begins looping after
 * <a href="#/p5/setup">setup()</a> runs. `draw()` will run until the user
 * closes the sketch. `draw()` can be stopped by calling the
 * <a href="#/p5/noLoop">noLoop()</a> function. `draw()` can be resumed by
 * calling the <a href="#/p5/loop">loop()</a> function.
 *
 * @method draw
 * @for p5
 *
 * @example
 * <div>
 * <code>
 * function setup() {
 *   createCanvas(100, 100);
 *
 *   // Paint the background once.
 *   background(200);
 *
 *   describe(
 *     'A white circle on a gray background. The circle follows the mouse as the user moves, leaving a trail.'
 *   );
 * }
 *
 * function draw() {
 *   // Draw circles repeatedly.
 *   circle(mouseX, mouseY, 40);
 * }
 * </code>
 * </div>
 *
 * <div>
 * <code>
 * function setup() {
 *   createCanvas(100, 100);
 *
 *   describe(
 *     'A white circle on a gray background. The circle follows the mouse as the user moves.'
 *   );
 * }
 *
 * function draw() {
 *   // Paint the background repeatedly.
 *   background(200);
 *
 *   // Draw circles repeatedly.
 *   circle(mouseX, mouseY, 40);
 * }
 * </code>
 * </div>
 *
 * <div>
 * <code>
 * // Double-click the canvas to change the circle's color.
 *
 * function setup() {
 *   createCanvas(100, 100);
 *
 *   describe(
 *     'A white circle on a gray background. The circle follows the mouse as the user moves. The circle changes color to pink when the user double-clicks.'
 *   );
 * }
 *
 * function draw() {
 *   // Paint the background repeatedly.
 *   background(200);
 *
 *   // Draw circles repeatedly.
 *   circle(mouseX, mouseY, 40);
 * }
 *
 * // Change the fill color when the user double-clicks.
 * function doubleClicked() {
 *   fill('deeppink');
 * }
 * </code>
 * </div>
 */

/**
 * Turns off the parts of the Friendly Error System (FES) that impact performance.
 *
 * The <a href="https://github.com/processing/p5.js/blob/main/contributor_docs/friendly_error_system.md" target="_blank">FES</a>
 * can cause sketches to draw slowly because it does extra work behind the
 * scenes. For example, the FES checks the arguments passed to functions,
 * which takes time to process. Disabling the FES can significantly improve
 * performance by turning off these checks.
 *
 * @property {Boolean} disableFriendlyErrors
 *
 * @example
 * <div>
 * <code>
 * // Disable the FES.
 * p5.disableFriendlyErrors = true;
 *
 * function setup() {
 *   createCanvas(100, 100);
 *
 *   background(200);
 *
 *   // The circle() function requires three arguments. The
 *   // next line would normally display a friendly error that
 *   // points this out. Instead, nothing happens and it fails
 *   // silently.
 *   circle(50, 50);
 *
 *   describe('A gray square.');
 * }
 * </code>
 * </div>
 */
p5.disableFriendlyErrors = false;

import transform from './transform';
import structure from './structure';
import environment from './environment';
import rendering from './rendering';
import renderer from './p5.Renderer';
import renderer2D from './p5.Renderer2D';
import graphics from './p5.Graphics';

p5.registerAddon(transform);
p5.registerAddon(structure);
p5.registerAddon(environment);
p5.registerAddon(rendering);
p5.registerAddon(renderer);
p5.registerAddon(renderer2D);
p5.registerAddon(graphics);

export default p5;<|MERGE_RESOLUTION|>--- conflicted
+++ resolved
@@ -413,19 +413,6 @@
     };
 
     this._styles = [];
-
-<<<<<<< HEAD
-    this._bezierDetail = 20;
-    this._curveDetail = 20;
-=======
-    this._colorMode = constants.RGB;
-    this._colorMaxes = {
-      rgb: [255, 255, 255, 255],
-      hsb: [360, 100, 100, 1],
-      hsl: [360, 100, 100, 1]
-    };
->>>>>>> 685ca3c8
-
     this._downKeys = {}; //Holds the key codes of currently pressed keys
   }
 }
