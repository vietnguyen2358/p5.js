--- conflicted
+++ resolved
@@ -551,11 +551,7 @@
    * `clearDepth()` clears information about how far objects are from the camera
    * in 3D space. This information is stored in an object called the
    * *depth buffer*. Clearing the depth buffer ensures new objects aren't drawn
-<<<<<<< HEAD
-   * behind old ones.Creates a <a href="#/p5.Graphics">p5.Gra Doing so can be useful for feedback effects in which the
-=======
    * behind old ones. Doing so can be useful for feedback effects in which the
->>>>>>> 23b90ec7
    * previous frame serves as the background for the current frame.
    *
    * The parameter, `depth`, is optional. If a number is passed, as in
