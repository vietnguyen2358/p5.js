/**
 * @module Shape
 * @submodule Curves
 * @for p5
 * @requires core
 */

'use strict';

var p5 = require('./core');
require('./error_helpers');

/**
 * Draws a cubic Bezier curve on the screen. These curves are defined by a
 * series of anchor and control points. The first two parameters specify
 * the first anchor point and the last two parameters specify the other
 * anchor point, which become the first and last points on the curve. The
 * middle parameters specify the two control points which define the shape
 * of the curve. Approximately speaking, control points "pull" the curve
 * towards them.<br /><br />Bezier curves were developed by French
 * automotive engineer Pierre Bezier, and are commonly used in computer
 * graphics to define gently sloping curves. See also curve().
 *
 * @method bezier
 * @param  {Number} x1 x-coordinate for the first anchor point
 * @param  {Number} y1 y-coordinate for the first anchor point
 * @param  {Number} x2 x-coordinate for the first control point
 * @param  {Number} y2 y-coordinate for the first control point
 * @param  {Number} x3 x-coordinate for the second control point
 * @param  {Number} y3 y-coordinate for the second control point
 * @param  {Number} x4 x-coordinate for the second anchor point
 * @param  {Number} y4 y-coordinate for the second anchor point
 * @return {p5}        the p5 object
 * @example
 * <div>
 * <code>
 * noFill();
 * stroke(255, 102, 0);
 * line(85, 20, 10, 10);
 * line(90, 90, 15, 80);
 * stroke(0, 0, 0);
 * bezier(85, 20, 10, 10, 90, 90, 15, 80);
 * </code>
 * </div>
 * @alt
 * stretched black s-shape in center with orange lines extending from end points.
 * stretched black s-shape with 10 5x5 white ellipses along the shape.
 * stretched black s-shape with 7 5x5 ellipses and orange lines along the shape.
 * stretched black s-shape with 17 small orange lines extending from under shape.
 * horseshoe shape with orange ends facing left and black curved center.
 * horseshoe shape with orange ends facing left and black curved center.
 * Line shaped like right-facing arrow,points move with mouse-x and warp shape.
 * horizontal line that hooks downward on the right and 13 5x5 ellipses along it.
 * right curving line mid-right of canvas with 7 short lines radiating from it.
 */
/**
 * @method bezier
 * @param  {Number} z1 z-coordinate for the first anchor point
 * @param  {Number} z2 z-coordinate for the first control point
 * @param  {Number} z3 z-coordinate for the first anchor point
 * @param  {Number} z4 z-coordinate for the first control point
 * @chainable
 * @example
 * <div>
 * <code>
 *background(0, 0, 0);
 *noFill();
 *stroke(255);
 *bezier(250, 250, 0, 100, 100, 0, 100, 0, 0, 0, 100, 0);
 * </code>
 * </div>
 */
p5.prototype.bezier = function() {
  p5._validateParameters('bezier', arguments);

  if (this._renderer._doStroke || this._renderer._doFill) {
    this._renderer.bezier.apply(this._renderer, arguments);
  }

  return this;
};

/**
 * Sets the resolution at which Beziers display.
 *
 * The default value is 20.
 *
 * @method bezierDetail
 * @param {Number} detail resolution of the curves
 * @chainable
 * @example
 * <div>
 * <code>
 * background(204);
 * bezierDetail(50);
 * bezier(85, 20, 10, 10, 90, 90, 15, 80);
 * </code>
 * </div>
 *
 * @alt
 * stretched black s-shape with 7 5x5 ellipses and orange lines along the shape.
 *
 */
p5.prototype.bezierDetail = function(d) {
<<<<<<< HEAD
=======
  p5._validateParameters('bezierDetail', arguments);
>>>>>>> 207784ef
  this._bezierDetail = d;
  return this;
};

/**
 * Evaluates the Bezier at position t for points a, b, c, d.
 * The parameters a and d are the first and last points
 * on the curve, and b and c are the control points.
 * The final parameter t varies between 0 and 1.
 * This can be done once with the x coordinates and a second time
 * with the y coordinates to get the location of a bezier curve at t.
 *
 * @method bezierPoint
 * @param {Number} a coordinate of first point on the curve
 * @param {Number} b coordinate of first control point
 * @param {Number} c coordinate of second control point
 * @param {Number} d coordinate of second point on the curve
 * @param {Number} t value between 0 and 1
 * @return {Number} the value of the Bezier at position t
 * @example
 * <div>
 * <code>
 * noFill();
 * var x1 = 85,
  x2 = 10,
  x3 = 90,
  x4 = 15;
 * var y1 = 20,
  y2 = 10,
  y3 = 90,
  y4 = 80;
 * bezier(x1, y1, x2, y2, x3, y3, x4, y4);
 * fill(255);
 * var steps = 10;
 * for (var i = 0; i <= steps; i++) {
 *   var t = i / steps;
 *   var x = bezierPoint(x1, x2, x3, x4, t);
 *   var y = bezierPoint(y1, y2, y3, y4, t);
 *   ellipse(x, y, 5, 5);
 * }
 * </code>
 * </div>
 *
 * @alt
 * stretched black s-shape with 17 small orange lines extending from under shape.
 *
 */
p5.prototype.bezierPoint = function(a, b, c, d, t) {
  p5._validateParameters('bezierPoint', arguments);

  var adjustedT = 1 - t;
  return (
    Math.pow(adjustedT, 3) * a +
    3 * Math.pow(adjustedT, 2) * t * b +
    3 * adjustedT * Math.pow(t, 2) * c +
    Math.pow(t, 3) * d
  );
};

/**
 * Evaluates the tangent to the Bezier at position t for points a, b, c, d.
 * The parameters a and d are the first and last points
 * on the curve, and b and c are the control points.
 * The final parameter t varies between 0 and 1.
 *
 * @method bezierTangent
 * @param {Number} a coordinate of first point on the curve
 * @param {Number} b coordinate of first control point
 * @param {Number} c coordinate of second control point
 * @param {Number} d coordinate of second point on the curve
 * @param {Number} t value between 0 and 1
 * @return {Number} the tangent at position t
 * @example
 * <div>
 * <code>
 * noFill();
 * bezier(85, 20, 10, 10, 90, 90, 15, 80);
 * var steps = 6;
 * fill(255);
 * for (var i = 0; i <= steps; i++) {
 *   var t = i / steps;
 *   // Get the location of the point
 *   var x = bezierPoint(85, 10, 90, 15, t);
 *   var y = bezierPoint(20, 10, 90, 80, t);
 *   // Get the tangent points
 *   var tx = bezierTangent(85, 10, 90, 15, t);
 *   var ty = bezierTangent(20, 10, 90, 80, t);
 *   // Calculate an angle from the tangent points
 *   var a = atan2(ty, tx);
 *   a += PI;
 *   stroke(255, 102, 0);
 *   line(x, y, cos(a) * 30 + x, sin(a) * 30 + y);
 *   // The following line of code makes a line
 *   // inverse of the above line
 *   //line(x, y, cos(a)*-30 + x, sin(a)*-30 + y);
 *   stroke(0);
 *   ellipse(x, y, 5, 5);
 * }
 * </code>
 * </div>
 *
 * <div>
 * <code>
 * noFill();
 * bezier(85, 20, 10, 10, 90, 90, 15, 80);
 * stroke(255, 102, 0);
 * var steps = 16;
 * for (var i = 0; i <= steps; i++) {
 *   var t = i / steps;
 *   var x = bezierPoint(85, 10, 90, 15, t);
 *   var y = bezierPoint(20, 10, 90, 80, t);
 *   var tx = bezierTangent(85, 10, 90, 15, t);
 *   var ty = bezierTangent(20, 10, 90, 80, t);
 *   var a = atan2(ty, tx);
 *   a -= HALF_PI;
 *   line(x, y, cos(a) * 8 + x, sin(a) * 8 + y);
 * }
 * </code>
 * </div>
 *
 * @alt
 * s-shaped line with 17 short orange lines extending from underside of shape
 *
 */
p5.prototype.bezierTangent = function(a, b, c, d, t) {
  p5._validateParameters('bezierTangent', arguments);

  var adjustedT = 1 - t;
  return (
    3 * d * Math.pow(t, 2) -
    3 * c * Math.pow(t, 2) +
    6 * c * adjustedT * t -
    6 * b * adjustedT * t +
    3 * b * Math.pow(adjustedT, 2) -
    3 * a * Math.pow(adjustedT, 2)
  );
};

/**
 * Draws a curved line on the screen between two points, given as the
 * middle four parameters. The first two parameters are a control point, as
 * if the curve came from this point even though it's not drawn. The last
 * two parameters similarly describe the other control point. <br /><br />
 * Longer curves can be created by putting a series of curve() functions
 * together or using curveVertex(). An additional function called
 * curveTightness() provides control for the visual quality of the curve.
 * The curve() function is an implementation of Catmull-Rom splines.
 *
 * @method curve
 * @param  {Number} x1 x-coordinate for the beginning control point
 * @param  {Number} y1 y-coordinate for the beginning control point
 * @param  {Number} x2 x-coordinate for the first point
 * @param  {Number} y2 y-coordinate for the first point
 * @param  {Number} x3 x-coordinate for the second point
 * @param  {Number} y3 y-coordinate for the second point
 * @param  {Number} x4 x-coordinate for the ending control point
 * @param  {Number} y4 y-coordinate for the ending control point
 * @return {p5}        the p5 object
 * @example
 * <div>
 * <code>
 * noFill();
 * stroke(255, 102, 0);
 * curve(5, 26, 5, 26, 73, 24, 73, 61);
 * stroke(0);
 * curve(5, 26, 73, 24, 73, 61, 15, 65);
 * stroke(255, 102, 0);
 * curve(73, 24, 73, 61, 15, 65, 15, 65);
 * </code>
 * </div>
 * <div>
 * <code>
 * // Define the curve points as JavaScript objects
 * var p1 = { x: 5, y: 26 },
  p2 = { x: 73, y: 24 };
 * var p3 = { x: 73, y: 61 },
  p4 = { x: 15, y: 65 };
 * noFill();
 * stroke(255, 102, 0);
 * curve(p1.x, p1.y, p1.x, p1.y, p2.x, p2.y, p3.x, p3.y);
 * stroke(0);
 * curve(p1.x, p1.y, p2.x, p2.y, p3.x, p3.y, p4.x, p4.y);
 * stroke(255, 102, 0);
 * curve(p2.x, p2.y, p3.x, p3.y, p4.x, p4.y, p4.x, p4.y);
 * </code>
 * </div>
 *
 * @alt
 * horseshoe shape with orange ends facing left and black curved center.
 * horseshoe shape with orange ends facing left and black curved center.
 *
 */
/**
 * @method curve
 * @param  {Number} z1 z-coordinate for the beginning control point
 * @param  {Number} z2 z-coordinate for the first point
 * @param  {Number} z3 z-coordinate for the second point
 * @param  {Number} z4 z-coordinate for the ending control point
 * @chainable
 * @example
 * <div>
 * <code>
 * noFill();
 * stroke(255, 102, 0);
 * curve(5, 26, 0, 5, 26, 0, 73, 24, 0, 73, 61, 0);
 * stroke(0);
 * curve(5, 26, 0, 73, 24, 0, 73, 61, 0, 15, 65, 0);
 * stroke(255, 102, 0);
 * curve(73, 24, 0, 73, 61, 0, 15, 65, 0, 15, 65, 0);
 * </code>
 * </div>
 *
 * @alt
 * curving black and orange lines.
 */
p5.prototype.curve = function() {
  p5._validateParameters('curve', arguments);

  if (this._renderer._doStroke) {
    this._renderer.curve.apply(this._renderer, arguments);
  }

  return this;
};

/**
 * Sets the resolution at which curves display.
 *
 * The default value is 20.
 *
 * @method curveDetail
 * @param {Number} resolution of the curves
 * @chainable
 * @example
 * <div>
 * <code>
 * background(204);
 * curveDetail(20);
 * curve(5, 26, 5, 26, 73, 24, 73, 61);
 * </code>
 * </div>
 *
 * @alt
 * white arch shape in top-mid canvas.
 *
 */
p5.prototype.curveDetail = function(d) {
<<<<<<< HEAD
=======
  p5._validateParameters('curveDetail', arguments);
>>>>>>> 207784ef
  this._curveDetail = d;
  return this;
};

/**
 * Modifies the quality of forms created with curve() and curveVertex().
 * The parameter tightness determines how the curve fits to the vertex
 * points. The value 0.0 is the default value for tightness (this value
 * defines the curves to be Catmull-Rom splines) and the value 1.0 connects
 * all the points with straight lines. Values within the range -5.0 and 5.0
 * will deform the curves but will leave them recognizable and as values
 * increase in magnitude, they will continue to deform.
 *
 * @method curveTightness
 * @param {Number} amount of deformation from the original vertices
 * @chainable
 * @example
 * <div>
 * <code>
 * // Move the mouse left and right to see the curve change
 *
 * function setup() {
 *   createCanvas(100, 100);
 *   noFill();
 * }
 *
 * function draw() {
 *   background(204);
 *   var t = map(mouseX, 0, width, -5, 5);
 *   curveTightness(t);
 *   beginShape();
 *   curveVertex(10, 26);
 *   curveVertex(10, 26);
 *   curveVertex(83, 24);
 *   curveVertex(83, 61);
 *   curveVertex(25, 65);
 *   curveVertex(25, 65);
 *   endShape();
 * }
 * </code>
 * </div>
 *
 * @alt
 * Line shaped like right-facing arrow,points move with mouse-x and warp shape.
 */
p5.prototype.curveTightness = function(t) {
  p5._validateParameters('curveTightness', arguments);
  this._renderer._curveTightness = t;
};

/**
 * Evaluates the curve at position t for points a, b, c, d.
 * The parameter t varies between 0 and 1, a and d are points
 * on the curve, and b and c are the control points.
 * This can be done once with the x coordinates and a second time
 * with the y coordinates to get the location of a curve at t.
 *
 * @method curvePoint
 * @param {Number} a coordinate of first point on the curve
 * @param {Number} b coordinate of first control point
 * @param {Number} c coordinate of second control point
 * @param {Number} d coordinate of second point on the curve
 * @param {Number} t value between 0 and 1
 * @return {Number} bezier value at position t
 * @example
 * <div>
 * <code>
 * noFill();
 * curve(5, 26, 5, 26, 73, 24, 73, 61);
 * curve(5, 26, 73, 24, 73, 61, 15, 65);
 * fill(255);
 * ellipseMode(CENTER);
 * var steps = 6;
 * for (var i = 0; i <= steps; i++) {
 *   var t = i / steps;
 *   var x = curvePoint(5, 5, 73, 73, t);
 *   var y = curvePoint(26, 26, 24, 61, t);
 *   ellipse(x, y, 5, 5);
 *   x = curvePoint(5, 73, 73, 15, t);
 *   y = curvePoint(26, 24, 61, 65, t);
 *   ellipse(x, y, 5, 5);
 * }
 * </code>
 * </div>
 *
 *line hooking down to right-bottom with 13 5x5 white ellipse points
 */
p5.prototype.curvePoint = function(a, b, c, d, t) {
  p5._validateParameters('curvePoint', arguments);

  var t3 = t * t * t,
    t2 = t * t,
    f1 = -0.5 * t3 + t2 - 0.5 * t,
    f2 = 1.5 * t3 - 2.5 * t2 + 1.0,
    f3 = -1.5 * t3 + 2.0 * t2 + 0.5 * t,
    f4 = 0.5 * t3 - 0.5 * t2;
  return a * f1 + b * f2 + c * f3 + d * f4;
};

/**
 * Evaluates the tangent to the curve at position t for points a, b, c, d.
 * The parameter t varies between 0 and 1, a and d are points on the curve,
 * and b and c are the control points.
 *
 * @method curveTangent
 * @param {Number} a coordinate of first point on the curve
 * @param {Number} b coordinate of first control point
 * @param {Number} c coordinate of second control point
 * @param {Number} d coordinate of second point on the curve
 * @param {Number} t value between 0 and 1
 * @return {Number} the tangent at position t
 * @example
 * <div>
 * <code>
 * noFill();
 * curve(5, 26, 73, 24, 73, 61, 15, 65);
 * var steps = 6;
 * for (var i = 0; i <= steps; i++) {
 *   var t = i / steps;
 *   var x = curvePoint(5, 73, 73, 15, t);
 *   var y = curvePoint(26, 24, 61, 65, t);
 *   //ellipse(x, y, 5, 5);
 *   var tx = curveTangent(5, 73, 73, 15, t);
 *   var ty = curveTangent(26, 24, 61, 65, t);
 *   var a = atan2(ty, tx);
 *   a -= PI / 2.0;
 *   line(x, y, cos(a) * 8 + x, sin(a) * 8 + y);
 * }
 * </code>
 * </div>
 *
 * @alt
 *right curving line mid-right of canvas with 7 short lines radiating from it.
 */
p5.prototype.curveTangent = function(a, b, c, d, t) {
  p5._validateParameters('curveTangent', arguments);

  var t2 = t * t,
    f1 = -3 * t2 / 2 + 2 * t - 0.5,
    f2 = 9 * t2 / 2 - 5 * t,
    f3 = -9 * t2 / 2 + 4 * t + 0.5,
    f4 = 3 * t2 / 2 - t;
  return a * f1 + b * f2 + c * f3 + d * f4;
};

module.exports = p5;<|MERGE_RESOLUTION|>--- conflicted
+++ resolved
@@ -102,10 +102,7 @@
  *
  */
 p5.prototype.bezierDetail = function(d) {
-<<<<<<< HEAD
-=======
   p5._validateParameters('bezierDetail', arguments);
->>>>>>> 207784ef
   this._bezierDetail = d;
   return this;
 };
@@ -353,10 +350,7 @@
  *
  */
 p5.prototype.curveDetail = function(d) {
-<<<<<<< HEAD
-=======
   p5._validateParameters('curveDetail', arguments);
->>>>>>> 207784ef
   this._curveDetail = d;
   return this;
 };
