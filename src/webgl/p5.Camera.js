/**
 * @module 3D
 * @submodule Camera
 * @requires core
 */

import p5 from '../core/main';

////////////////////////////////////////////////////////////////////////////////
// p5.Prototype Methods
////////////////////////////////////////////////////////////////////////////////

/**
 * Sets the position and orientation of the current camera in a 3D sketch.
 *
 * `camera()` allows objects to be viewed from different angles. It has nine
 * parameters that are all optional.
 *
 * The first three parameters, `x`, `y`, and `z`, are the coordinates of the
 * camera’s position. For example, calling `camera(0, 0, 0)` places the camera
 * at the origin `(0, 0, 0)`. By default, the camera is placed at
 * `(0, 0, 800)`.
 *
 * The next three parameters, `centerX`, `centerY`, and `centerZ` are the
 * coordinates of the point where the camera faces. For example, calling
 * `camera(0, 0, 0, 10, 20, 30)` places the camera at the origin `(0, 0, 0)`
 * and points it at `(10, 20, 30)`. By default, the camera points at the
 * origin `(0, 0, 0)`.
 *
 * The last three parameters, `upX`, `upY`, and `upZ` are the components of
 * the "up" vector. The "up" vector orients the camera’s y-axis. For example,
 * calling `camera(0, 0, 0, 10, 20, 30, 0, -1, 0)` places the camera at the
 * origin `(0, 0, 0)`, points it at `(10, 20, 30)`, and sets the "up" vector
 * to `(0, -1, 0)` which is like holding it upside-down. By default, the "up"
 * vector is `(0, 1, 0)`.
 *
 * Note: `camera()` can only be used in WebGL mode.
 *
 * @method camera
 * @for p5
 * @param  {Number} [x]        x-coordinate of the camera. Defaults to 0.
 * @param  {Number} [y]        y-coordinate of the camera. Defaults to 0.
 * @param  {Number} [z]        z-coordinate of the camera. Defaults to 800.
 * @param  {Number} [centerX]  x-coordinate of the point the camera faces. Defaults to 0.
 * @param  {Number} [centerY]  y-coordinate of the point the camera faces. Defaults to 0.
 * @param  {Number} [centerZ]  z-coordinate of the point the camera faces. Defaults to 0.
 * @param  {Number} [upX]      x-component of the camera’s "up" vector. Defaults to 0.
 * @param  {Number} [upY]      y-component of the camera’s "up" vector. Defaults to 1.
 * @param  {Number} [upZ]      z-component of the camera’s "up" vector. Defaults to 0.
 * @chainable
 *
 * @example
 * <div>
 * <code>
 * function setup() {
 *   createCanvas(100, 100, WEBGL);
 *
 *   describe('A white cube on a gray background.');
 * }
 *
 * function draw() {
 *   background(200);
 *
 *   // Move the camera to the top-right.
 *   camera(200, -400, 800);
 *
 *   // Draw the box.
 *   box();
 * }
 * </code>
 * </div>
 *
 * <div>
 * <code>
 * function setup() {
 *   createCanvas(100, 100, WEBGL);
 *
 *   describe('A white cube apperas to sway left and right on a gray background.');
 * }
 *
 * function draw() {
 *   background(200);
 *
 *   // Calculate the camera's x-coordinate.
 *   let x = 400 * cos(frameCount * 0.01);
 *
 *   // Orbit the camera around the box.
 *   camera(x, -400, 800);
 *
 *   // Draw the box.
 *   box();
 * }
 * </code>
 * </div>
 *
 * <div>
 * <code>
 * // Adjust the range sliders to change the camera's position.
 *
 * let xSlider;
 * let ySlider;
 * let zSlider;
 *
 * function setup() {
 *   createCanvas(100, 100, WEBGL);
 *
 *   // Create slider objects to set the camera's coordinates.
 *   xSlider = createSlider(-400, 400, 400);
 *   xSlider.position(0, 100);
 *   xSlider.size(100);
 *   ySlider = createSlider(-400, 400, -200);
 *   ySlider.position(0, 120);
 *   ySlider.size(100);
 *   zSlider = createSlider(0, 1600, 800);
 *   zSlider.position(0, 140);
 *   zSlider.size(100);
 *
 *   describe(
 *     'A white cube drawn against a gray background. Three range sliders appear beneath the image. The camera position changes when the user moves the sliders.'
 *   );
 * }
 *
 * function draw() {
 *   background(200);
 *
 *   // Get the camera's coordinates from the sliders.
 *   let x = xSlider.value();
 *   let y = ySlider.value();
 *   let z = zSlider.value();
 *
 *   // Move the camera.
 *   camera(x, y, z);
 *
 *   // Draw the box.
 *   box();
 * }
 * </code>
 * </div>
 */
p5.prototype.camera = function (...args) {
  this._assert3d('camera');
  p5._validateParameters('camera', args);
  this._renderer._curCamera.camera(...args);
  return this;
};

/**
 * Sets a perspective projection for the current camera in a 3D sketch.
 *
 * In a perspective projection, shapes that are further from the camera appear
 * smaller than shapes that are near the camera. This technique, called
 * foreshortening, creates realistic 3D scenes. It’s applied by default in
 * WebGL mode.
 *
 * `perspective()` changes the camera’s perspective by changing its viewing
 * frustum. The frustum is the volume of space that’s visible to the camera.
 * Its shape is a pyramid with its top cut off. The camera is placed where
 * the top of the pyramid should be and views everything between the frustum’s
 * top (near) plane and its bottom (far) plane.
 *
 * The first parameter, `fovy`, is the camera’s vertical field of view. It’s
 * an angle that describes how tall or narrow a view the camera has. For
 * example, calling `perspective(0.5)` sets the camera’s vertical field of
 * view to 0.5 radians. By default, `fovy` is calculated based on the sketch’s
 * height and the camera’s default z-coordinate, which is 800. The formula for
 * the default `fovy` is `2 * atan(height / 2 / 800)`.
 *
 * The second parameter, `aspect`, is the camera’s aspect ratio. It’s a number
 * that describes the ratio of the top plane’s width to its height. For
 * example, calling `perspective(0.5, 1.5)` sets the camera’s field of view to
 * 0.5 radians and aspect ratio to 1.5, which would make shapes appear thinner
 * on a square canvas. By default, aspect is set to `width / height`.
 *
 * The third parameter, `near`, is the distance from the camera to the near
 * plane. For example, calling `perspective(0.5, 1.5, 100)` sets the camera’s
 * field of view to 0.5 radians, its aspect ratio to 1.5, and places the near
 * plane 100 pixels from the camera. Any shapes drawn less than 100 pixels
 * from the camera won’t be visible. By default, near is set to `0.1 * 800`,
 * which is 1/10th the default distance between the camera and the origin.
 *
 * The fourth parameter, `far`, is the distance from the camera to the far
 * plane. For example, calling `perspective(0.5, 1.5, 100, 10000)` sets the
 * camera’s field of view to 0.5 radians, its aspect ratio to 1.5, places the
 * near plane 100 pixels from the camera, and places the far plane 10,000
 * pixels from the camera. Any shapes drawn more than 10,000 pixels from the
 * camera won’t be visible. By default, far is set to `10 * 800`, which is 10
 * times the default distance between the camera and the origin.
 *
 * Note: `perspective()` can only be used in WebGL mode.
 *
 * @method  perspective
 * @for p5
 * @param  {Number} [fovy]   camera frustum vertical field of view. Defaults to
 *                           `2 * atan(height / 2 / 800)`.
 * @param  {Number} [aspect] camera frustum aspect ratio. Defaults to
 *                           `width / height`.
 * @param  {Number} [near]   distance from the camera to the near clipping plane.
 *                           Defaults to `0.1 * 800`.
 * @param  {Number} [far]    distance from the camera to the far clipping plane.
 *                           Defaults to `10 * 800`.
 * @chainable
 *
 * @example
 * <div>
 * <code>
 * // Double-click to squeeze the box.
 *
 * let isSqueezed = false;
 *
 * function setup() {
 *   createCanvas(100, 100, WEBGL);
 *
 *   describe('A white rectangular prism on a gray background. The box appears to become thinner when the user double-clicks.');
 * }
 *
 * function draw() {
 *   background(200);
 *
 *   // Place the camera at the top-right.
 *   camera(400, -400, 800);
 *
 *   if (isSqueezed === true) {
 *     // Set fovy to 0.2.
 *     // Set aspect to 1.5.
 *     perspective(0.2, 1.5);
 *   }
 *
 *   // Draw the box.
 *   box();
 * }
 *
 * // Change the camera's perspective when the user double-clicks.
 * function doubleClicked() {
 *   isSqueezed = true;
 * }
 * </code>
 * </div>
 *
 * <div>
 * <code>
 * function setup() {
 *   createCanvas(100, 100, WEBGL);
 *
 *   describe('A white rectangular prism on a gray background. The prism moves away from the camera until it disappears.');
 * }
 *
 * function draw() {
 *   background(200);
 *
 *   // Place the camera at the top-right.
 *   camera(400, -400, 800);
 *
 *   // Set fovy to 0.2.
 *   // Set aspect to 1.5.
 *   // Set near to 600.
 *   // Set far to 1200.
 *   perspective(0.2, 1.5, 600, 1200);
 *
 *   // Move the origin away from the camera.
 *   let x = -frameCount;
 *   let y = frameCount;
 *   let z = -2 * frameCount;
 *   translate(x, y, z);
 *
 *   // Draw the box.
 *   box();
 * }
 * </code>
 * </div>
 */
p5.prototype.perspective = function (...args) {
  this._assert3d('perspective');
  p5._validateParameters('perspective', args);
  this._renderer._curCamera.perspective(...args);
  return this;
};


/**
 * Enables or disables perspective for lines in 3D sketches.
 *
 * In WebGL mode, lines can be drawn with a thinner stroke when they’re
 * further from the camera. Doing so gives them a more realistic appearance.
 *
 * By default, lines are drawn differently based on the type of perspective
 * being used:
 * - `perspective()` and `frustum()` simulate a realistic perspective. In
 * these modes, stroke weight is affected by the line’s distance from the
 * camera. Doing so results in a more natural appearance. `perspective()` is
 * the default mode for 3D sketches.
 * - `ortho()` doesn’t simulate a realistic perspective. In this mode, stroke
 * weights are consistent regardless of the line’s distance from the camera.
 * Doing so results in a more predictable and consistent appearance.
 *
 * `linePerspective()` can override the default line drawing mode.
 *
 * The parameter, `enable`, is optional. It’s a `Boolean` value that sets the
 * way lines are drawn. If `true` is passed, as in `linePerspective(true)`,
 * then lines will appear thinner when they are further from the camera. If
 * `false` is passed, as in `linePerspective(false)`, then lines will have
 * consistent stroke weights regardless of their distance from the camera. By
 * default, `linePerspective()` is enabled.
 *
 * Calling `linePerspective()` without passing an argument returns `true` if
 * it's enabled and `false` if not.
 *
 * Note: `linePerspective()` can only be used in WebGL mode.
 *
 * @method linePerspective
 * @for p5
 * @param {boolean} enable whether to enable line perspective.
 *
 * @example
 * <div>
 * <code>
 * // Double-click the canvas to toggle the line perspective.
 *
 * function setup() {
 *   createCanvas(100, 100, WEBGL);
 *
 *   describe(
 *     'A white cube with black edges on a gray background. Its edges toggle between thick and thin when the user double-clicks.'
 *   );
 * }
 *
 * function draw() {
 *   background(200);
 *
 *   // Translate the origin toward the camera.
 *   translate(-10, 10, 600);
 *
 *   // Rotate the coordinate system.
 *   rotateY(-0.1);
 *   rotateX(-0.1);
 *
 *   // Draw the row of boxes.
 *   for (let i = 0; i < 6; i += 1) {
 *     translate(0, 0, -40);
 *     box(10);
 *   }
 * }
 *
 * // Toggle the line perspective when the user double-clicks.
 * function doubleClicked() {
 *   let isEnabled = linePerspective();
 *   linePerspective(!isEnabled);
 * }
 * </code>
 * </div>
 *
 * <div>
 * <code>
 * // Double-click the canvas to toggle the line perspective.
 *
 * function setup() {
 *   createCanvas(100, 100, WEBGL);
 *
 *   describe(
 *     'A row of cubes with black edges on a gray background. Their edges toggle between thick and thin when the user double-clicks.'
 *   );
 * }
 *
 * function draw() {
 *   background(200);
 *
 *   // Use an orthographic projection.
 *   ortho();
 *
 *   // Translate the origin toward the camera.
 *   translate(-10, 10, 600);
 *
 *   // Rotate the coordinate system.
 *   rotateY(-0.1);
 *   rotateX(-0.1);
 *
 *   // Draw the row of boxes.
 *   for (let i = 0; i < 6; i += 1) {
 *     translate(0, 0, -40);
 *     box(10);
 *   }
 * }
 *
 * // Toggle the line perspective when the user double-clicks.
 * function doubleClicked() {
 *   let isEnabled = linePerspective();
 *   linePerspective(!isEnabled);
 * }
 * </code>
 * </div>
 */
/**
 * @method linePerspective
 * @return {boolean} whether line perspective is enabled.
 */

p5.prototype.linePerspective = function (enable) {
  p5._validateParameters('linePerspective', arguments);
  if (!(this._renderer instanceof p5.RendererGL)) {
    throw new Error('linePerspective() must be called in WebGL mode.');
  }
  if (enable !== undefined) {
    // Set the line perspective if enable is provided
    this._renderer._curCamera.useLinePerspective = enable;
  } else {
    // If no argument is provided, return the current value
    return this._renderer._curCamera.useLinePerspective;
  }
};


/**
 * Sets an orthographic projection for the current camera in a 3D sketch.
 *
 * In an orthographic projection, shapes with the same size always appear the
 * same size, regardless of whether they are near or far from the camera.
 *
 * `ortho()` changes the camera’s perspective by changing its viewing frustum
 * from a truncated pyramid to a rectangular prism. The camera is placed in
 * front of the frustum and views everything between the frustum’s near plane
 * and its far plane. `ortho()` has six optional parameters to define the
 * frustum.
 *
 * The first four parameters, `left`, `right`, `bottom`, and `top`, set the
 * coordinates of the frustum’s sides, bottom, and top. For example, calling
 * `ortho(-100, 100, 200, -200)` creates a frustum that’s 200 pixels wide and
 * 400 pixels tall. By default, these coordinates are set based on the
 * sketch’s width and height, as in
 * `ortho(-width / 2, width / 2, -height / 2, height / 2)`.
 *
 * The last two parameters, `near` and `far`, set the distance of the
 * frustum’s near and far plane from the camera. For example, calling
 * `ortho(-100, 100, 200, 200, 50, 1000)` creates a frustum that’s 200 pixels
 * wide, 400 pixels tall, starts 50 pixels from the camera, and ends 1,000
 * pixels from the camera. By default, `near` and `far` are set to 0 and
 * `max(width, height) + 800`, respectively.
 *
 * Note: `ortho()` can only be used in WebGL mode.
 *
 * @method  ortho
 * @for p5
 * @param  {Number} [left]   x-coordinate of the frustum’s left plane. Defaults to `-width / 2`.
 * @param  {Number} [right]  x-coordinate of the frustum’s right plane. Defaults to `width / 2`.
 * @param  {Number} [bottom] y-coordinate of the frustum’s bottom plane. Defaults to `height / 2`.
 * @param  {Number} [top]    y-coordinate of the frustum’s top plane. Defaults to `-height / 2`.
 * @param  {Number} [near]   z-coordinate of the frustum’s near plane. Defaults to 0.
 * @param  {Number} [far]    z-coordinate of the frustum’s far plane. Defaults to `max(width, height) + 800`.
 * @chainable
 *
 * @example
 * <div>
 * <code>
 * function setup() {
 *   createCanvas(100, 100, WEBGL);
 *
 *   describe('A row of tiny, white cubes on a gray background. All the cubes appear the same size.');
 * }
 *
 * function draw() {
 *   background(200);
 *
 *   // Apply an orthographic projection.
 *   ortho();
 *
 *   // Translate the origin toward the camera.
 *   translate(-10, 10, 600);
 *
 *   // Rotate the coordinate system.
 *   rotateY(-0.1);
 *   rotateX(-0.1);
 *
 *   // Draw the row of boxes.
 *   for (let i = 0; i < 6; i += 1) {
 *     translate(0, 0, -40);
 *     box(10);
 *   }
 * }
 * </code>
 * </div>
 *
 * <div>
 * <code>
 * function setup() {
 *   createCanvas(100, 100, WEBGL);
 *
 *   describe('A white cube on a gray background.');
 * }
 *
 * function draw() {
 *   background(200);
 *
 *   // Apply an orthographic projection.
 *   // Center the frustum.
 *   // Set its width and height to 20.
 *   // Place its near plane 300 pixels from the camera.
 *   // Place its far plane 350 pixels from the camera.
 *   ortho(-10, 10, -10, 10, 300, 350);
 *
 *   // Translate the origin toward the camera.
 *   translate(-10, 10, 600);
 *
 *   // Rotate the coordinate system.
 *   rotateY(-0.1);
 *   rotateX(-0.1);
 *
 *   // Draw the row of boxes.
 *   for (let i = 0; i < 6; i += 1) {
 *     translate(0, 0, -40);
 *     box(10);
 *   }
 * }
 * </code>
 * </div>
 */
p5.prototype.ortho = function (...args) {
  this._assert3d('ortho');
  p5._validateParameters('ortho', args);
  this._renderer._curCamera.ortho(...args);
  return this;
};

/**
 * Sets the frustum of the current camera in a 3D sketch.
 *
 * In a frustum projection, shapes that are further from the camera appear
 * smaller than shapes that are near the camera. This technique, called
 * foreshortening, creates realistic 3D scenes.
 *
 * `frustum()` changes the default camera’s perspective by changing its
 * viewing frustum. The frustum is the volume of space that’s visible to the
 * camera. The frustum’s shape is a pyramid with its top cut off. The camera
 * is placed where the top of the pyramid should be and points towards the
 * base of the pyramid. It views everything within the frustum.
 *
 * The first four parameters, `left`, `right`, `bottom`, and `top`, set the
 * coordinates of the frustum’s sides, bottom, and top. For example, calling
 * `frustum(-100, 100, 200, -200)` creates a frustum that’s 200 pixels wide
 * and 400 pixels tall. By default, these coordinates are set based on the
 * sketch’s width and height, as in
 * `ortho(-width / 20, width / 20, height / 20, -height / 20)`.
 *
 * The last two parameters, `near` and `far`, set the distance of the
 * frustum’s near and far plane from the camera. For example, calling
 * `ortho(-100, 100, 200, -200, 50, 1000)` creates a frustum that’s 200 pixels
 * wide, 400 pixels tall, starts 50 pixels from the camera, and ends 1,000
 * pixels from the camera. By default, near is set to `0.1 * 800`, which is
 * 1/10th the default distance between the camera and the origin. `far` is set
 * to `10 * 800`, which is 10 times the default distance between the camera
 * and the origin.
 *
 * Note: `frustum()` can only be used in WebGL mode.
 *
 * @method frustum
 * @for p5
 * @param  {Number} [left]   x-coordinate of the frustum’s left plane. Defaults to `-width / 20`.
 * @param  {Number} [right]  x-coordinate of the frustum’s right plane. Defaults to `width / 20`.
 * @param  {Number} [bottom] y-coordinate of the frustum’s bottom plane. Defaults to `height / 20`.
 * @param  {Number} [top]    y-coordinate of the frustum’s top plane. Defaults to `-height / 20`.
 * @param  {Number} [near]   z-coordinate of the frustum’s near plane. Defaults to `0.1 * 800`.
 * @param  {Number} [far]    z-coordinate of the frustum’s far plane. Defaults to `10 * 800`.
 * @chainable
 *
 * @example
 * <div>
 * <code>
 * function setup() {
 *   createCanvas(100, 100, WEBGL);
 *
 *   describe('A row of white cubes on a gray background.');
 * }
 *
 * function draw() {
 *   background(200);
 *
 *   // Apply the default frustum projection.
 *   frustum();
 *
 *   // Translate the origin toward the camera.
 *   translate(-10, 10, 600);
 *
 *   // Rotate the coordinate system.
 *   rotateY(-0.1);
 *   rotateX(-0.1);
 *
 *   // Draw the row of boxes.
 *   for (let i = 0; i < 6; i += 1) {
 *     translate(0, 0, -40);
 *     box(10);
 *   }
 * }
 * </code>
 * </div>
 *
 * <div>
 * <code>
 * function setup() {
 *   createCanvas(100, 100, WEBGL);
 *   describe('A white cube on a gray background.');
 * }
 *
 * function draw() {
 *   background(200);
 *
 *   // Adjust the frustum.
 *   // Center it.
 *   // Set its width and height to 20 pixels.
 *   // Place its near plane 300 pixels from the camera.
 *   // Place its far plane 350 pixels from the camera.
 *   frustum(-10, 10, -10, 10, 300, 350);
 *
 *   // Translate the origin toward the camera.
 *   translate(-10, 10, 600);
 *
 *   // Rotate the coordinate system.
 *   rotateY(-0.1);
 *   rotateX(-0.1);
 *
 *   // Draw the row of boxes.
 *   for (let i = 0; i < 6; i += 1) {
 *     translate(0, 0, -40);
 *     box(10);
 *   }
 * }
 * </code>
 * </div>
 */
p5.prototype.frustum = function (...args) {
  this._assert3d('frustum');
  p5._validateParameters('frustum', args);
  this._renderer._curCamera.frustum(...args);
  return this;
};

////////////////////////////////////////////////////////////////////////////////
// p5.Camera
////////////////////////////////////////////////////////////////////////////////

/**
 * Creates a new <a href="#/p5.Camera">p5.Camera</a> object and sets it
 * as the current (active) camera.
 *
 * The new camera is initialized with a default position `(0, 0, 800)` and a
 * default perspective projection. Its properties can be controlled with
 * <a href="#/p5.Camera">p5.Camera</a> methods such as
 * `myCamera.lookAt(0, 0, 0)`.
 *
 * Note: Every 3D sketch starts with a default camera initialized.
 * This camera can be controlled with the functions
 * <a href="#/p5/camera">camera()</a>,
 * <a href="#/p5/perspective">perspective()</a>,
 * <a href="#/p5/ortho">ortho()</a>, and
 * <a href="#/p5/frustum">frustum()</a> if it's the only camera in the scene.
 *
 * Note: `createCamera()` can only be used in WebGL mode.
 *
 * @method createCamera
 * @return {p5.Camera} the new camera.
 * @for p5
 *
 * @example
 * <div>
 * <code>
 * // Double-click to toggle between cameras.
 *
 * let cam1;
 * let cam2;
 * let usingCam1 = true;
 *
 * function setup() {
 *   createCanvas(100, 100, WEBGL);
 *
 *   // Create the first camera.
 *   // Keep its default settings.
 *   cam1 = createCamera();
 *
 *   // Create the second camera.
 *   // Place it at the top-left.
 *   // Point it at the origin.
 *   cam2 = createCamera();
 *   cam2.setPosition(400, -400, 800);
 *   cam2.lookAt(0, 0, 0);
 *
 *   // Set the current camera to cam1.
 *   setCamera(cam1);
 *
 *   describe('A white cube on a gray background. The camera toggles between frontal and aerial views when the user double-clicks.');
 * }
 *
 * function draw() {
 *   background(200);
 *
 *   // Draw the box.
 *   box();
 * }
 *
 * // Toggle the current camera when the user double-clicks.
 * function doubleClicked() {
 *   if (usingCam1 === true) {
 *     setCamera(cam2);
 *     usingCam1 = false;
 *   } else {
 *     setCamera(cam1);
 *     usingCam1 = true;
 *   }
 * }
 * </code>
 * </div>
 */
p5.prototype.createCamera = function () {
  this._assert3d('createCamera');

  // compute default camera settings, then set a default camera
  const _cam = new p5.Camera(this._renderer);
  _cam._computeCameraDefaultSettings();
  _cam._setDefaultCamera();

  return _cam;
};

/**
 * A class to describe a camera for viewing a 3D sketch.
 *
 * Each `p5.Camera` object represents a camera that views a section of 3D
 * space. It stores information about the camera’s position, orientation, and
 * projection.
 *
 * In WebGL mode, the default camera is a `p5.Camera` object that can be
 * controlled with the <a href="#/p5/camera">camera()</a>,
 * <a href="#/p5/perspective">perspective()</a>,
 * <a href="#/p5/ortho">ortho()</a>, and
 * <a href="#/p5/frustum">frustum()</a> functions. Additional cameras can be
 * created with <a href="#/p5/createCamera">createCamera()</a> and activated
 * with <a href="#/p5/setCamera">setCamera()</a>.
 *
 * Note: `p5.Camera`’s methods operate in two coordinate systems:
 * - The “world” coordinate system describes positions in terms of their
 * relationship to the origin along the x-, y-, and z-axes. For example,
 * calling `myCamera.setPosition()` places the camera in 3D space using
 * "world" coordinates.
 * - The "local" coordinate system describes positions from the camera's point
 * of view: left-right, up-down, and forward-backward. For example, calling
 * `myCamera.move()` moves the camera along its own axes.
 *
 * @class p5.Camera
 * @param {rendererGL} rendererGL instance of WebGL renderer
 *
 * @example
 * <div>
 * <code>
 * let cam;
 * let delta = 0.001;
 *
 * function setup() {
 *   createCanvas(100, 100, WEBGL);
 *
 *   // Create a p5.Camera object.
 *   cam = createCamera();
 *
 *   // Place the camera at the top-center.
 *   cam.setPosition(0, -400, 800);
 *
 *   // Point the camera at the origin.
 *   cam.lookAt(0, 0, 0);
 *
 *   describe(
 *     'A white cube on a gray background. The cube goes in and out of view as the camera pans left and right.'
 *   );
 * }
 *
 * function draw() {
 *   background(200);
 *
 *   // Turn the camera left and right, called "panning".
 *   cam.pan(delta);
 *
 *   // Switch directions every 120 frames.
 *   if (frameCount % 120 === 0) {
 *     delta *= -1;
 *   }
 *
 *   // Draw the box.
 *   box();
 * }
 * </code>
 * </div>
 *
 * <div>
 * <code>
 * // Double-click to toggle between cameras.
 *
 * let cam1;
 * let cam2;
 * let isDefaultCamera = true;
 *
 * function setup() {
 *   createCanvas(100, 100, WEBGL);
 *
 *   // Create the first camera.
 *   // Keep its default settings.
 *   cam1 = createCamera();
 *
 *   // Create the second camera.
 *   // Place it at the top-left.
 *   // Point it at the origin.
 *   cam2 = createCamera();
 *   cam2.setPosition(400, -400, 800);
 *   cam2.lookAt(0, 0, 0);
 *
 *   // Set the current camera to cam1.
 *   setCamera(cam1);
 *
 *   describe(
 *     'A white cube on a gray background. The camera toggles between frontal and aerial views when the user double-clicks.'
 *   );
 * }
 *
 * function draw() {
 *   background(200);
 *
 *   // Draw the box.
 *   box();
 * }
 *
 * // Toggle the current camera when the user double-clicks.
 * function doubleClicked() {
 *   if (isDefaultCamera === true) {
 *     setCamera(cam2);
 *     isDefaultCamera = false;
 *   } else {
 *     setCamera(cam1);
 *     isDefaultCamera = true;
 *   }
 * }
 * </code>
 * </div>
 */
p5.Camera = class Camera {
  constructor(renderer) {
    this._renderer = renderer;

    this.cameraType = 'default';
    this.useLinePerspective = true;
    this.cameraMatrix = new p5.Matrix();
    this.projMatrix = new p5.Matrix();
    this.yScale = 1;
  }
  /**
 * The camera’s y-coordinate.
 *
 * By default, the camera’s y-coordinate is set to 0 in "world" space.
 *
 * @property {Number} eyeX
 * @readonly
 *
 * @example
 * <div>
 * <code>
 * let cam;
 * let font;
 *
 * // Load a font and create a p5.Font object.
 * function preload() {
 *   font = loadFont('assets/inconsolata.otf');
 * }
 *
 * function setup() {
 *   createCanvas(100, 100, WEBGL);
 *
 *   // Create a p5.Camera object.
 *   cam = createCamera();
 *
 *   // Place the camera at the top-center.
 *   cam.setPosition(0, -400, 800);
 *
 *   // Point the camera at the origin.
 *   cam.lookAt(0, 0, 0);
 *
 *   describe(
 *     'A white cube on a gray background. The text "eyeX: 0" is written in black beneath it.'
 *   );
 * }
 *
 * function draw() {
 *   background(200);
 *
 *   // Style the box.
 *   fill(255);
 *
 *   // Draw the box.
 *   box();
 *
 *   // Style the text.
 *   textAlign(CENTER);
 *   textSize(16);
 *   textFont(font);
 *   fill(0);
 *
 *   // Display the value of eyeX, rounded to the nearest integer.
 *   text(`eyeX: ${round(cam.eyeX)}`, 0, 55);
 * }
 * </code>
 * </div>
 *
 * <div>
 * <code>
 * let cam;
 * let font;
 *
 * // Load a font and create a p5.Font object.
 * function preload() {
 *   font = loadFont('assets/inconsolata.otf');
 * }
 *
 * function setup() {
 *   createCanvas(100, 100, WEBGL);
 *
 *   // Create a p5.Camera object.
 *   cam = createCamera();
 *
 *   // Place the camera at the top-center.
 *   cam.setPosition(0, -400, 800);
 *
 *   // Point the camera at the origin.
 *   cam.lookAt(0, 0, 0);
 *
 *   describe(
 *     'A white cube on a gray background. The cube appears to move left and right as the camera moves. The text "eyeX: X" is written in black beneath the cube. X oscillates between -25 and 25.'
 *   );
 * }
 *
 * function draw() {
 *   background(200);
 *
 *   // Style the box.
 *   fill(255);
 *
 *   // Draw the box.
 *   box();
 *
 *   // Style the text.
 *   textAlign(CENTER);
 *   textSize(16);
 *   textFont(font);
 *   fill(0);
 *
 *   // Calculate the new x-coordinate.
 *   let x = 25 * sin(frameCount * 0.01);
 *
 *   // Set the camera's position.
 *   cam.setPosition(x, -400, 800);
 *
 *   // Display the value of eyeX, rounded to the nearest integer.
 *   text(`eyeX: ${round(cam.eyeX)}`, 0, 55);
 * }
 * </code>
 * </div>
 */

  /**
 * The camera’s y-coordinate.
 *
 * By default, the camera’s y-coordinate is set to 0 in "world" space.
 *
 * @property {Number} eyeY
 * @readonly
 *
 * @example
 * <div>
 * <code>
 * let cam;
 * let font;
 *
 * // Load a font and create a p5.Font object.
 * function preload() {
 *   font = loadFont('assets/inconsolata.otf');
 * }
 *
 * function setup() {
 *   createCanvas(100, 100, WEBGL);
 *
 *   // Create a p5.Camera object.
 *   cam = createCamera();
 *
 *   // Place the camera at the top-center.
 *   cam.setPosition(0, -400, 800);
 *
 *   // Point the camera at the origin.
 *   cam.lookAt(0, 0, 0);
 *
 *   describe(
 *     'A white cube on a gray background. The text "eyeY: -400" is written in black beneath it.'
 *   );
 * }
 *
 * function draw() {
 *   background(200);
 *
 *   // Style the box.
 *   fill(255);
 *
 *   // Draw the box.
 *   box();
 *
 *   // Style the text.
 *   textAlign(CENTER);
 *   textSize(16);
 *   textFont(font);
 *   fill(0);
 *
 *   // Display the value of eyeY, rounded to the nearest integer.
 *   text(`eyeX: ${round(cam.eyeY)}`, 0, 55);
 * }
 * </code>
 * </div>
 *
 * <div>
 * <code>
 * let cam;
 * let font;
 *
 * // Load a font and create a p5.Font object.
 * function preload() {
 *   font = loadFont('assets/inconsolata.otf');
 * }
 *
 * function setup() {
 *   createCanvas(100, 100, WEBGL);
 *
 *   // Create a p5.Camera object.
 *   cam = createCamera();
 *
 *   // Place the camera at the top-center.
 *   cam.setPosition(0, -400, 800);
 *
 *   // Point the camera at the origin.
 *   cam.lookAt(0, 0, 0);
 *
 *   describe(
 *     'A white cube on a gray background. The cube appears to move up and down as the camera moves. The text "eyeY: Y" is written in black beneath the cube. Y oscillates between -374 and -425.'
 *   );
 * }
 *
 * function draw() {
 *   background(200);
 *
 *   // Style the box.
 *   fill(255);
 *
 *   // Draw the box.
 *   box();
 *
 *   // Style the text.
 *   textAlign(CENTER);
 *   textSize(16);
 *   textFont(font);
 *   fill(0);
 *
 *   // Calculate the new y-coordinate.
 *   let y = 25 * sin(frameCount * 0.01) - 400;
 *
 *   // Set the camera's position.
 *   cam.setPosition(0, y, 800);
 *
 *   // Display the value of eyeY, rounded to the nearest integer.
 *   text(`eyeY: ${round(cam.eyeY)}`, 0, 55);
 * }
 * </code>
 * </div>
 */

  /**
 * The camera’s z-coordinate.
 *
 * By default, the camera’s z-coordinate is set to 800 in "world" space.
 *
 * @property {Number} eyeZ
 * @readonly
 *
 * @example
 * <div>
 * <code>
 * let cam;
 * let font;
 *
 * // Load a font and create a p5.Font object.
 * function preload() {
 *   font = loadFont('assets/inconsolata.otf');
 * }
 *
 * function setup() {
 *   createCanvas(100, 100, WEBGL);
 *
 *   // Create a p5.Camera object.
 *   cam = createCamera();
 *
 *   // Place the camera at the top-center.
 *   cam.setPosition(0, -400, 800);
 *
 *   // Point the camera at the origin.
 *   cam.lookAt(0, 0, 0);
 *
 *   describe(
 *     'A white cube on a gray background. The text "eyeZ: 800" is written in black beneath it.'
 *   );
 * }
 *
 * function draw() {
 *   background(200);
 *
 *   // Style the box.
 *   fill(255);
 *
 *   // Draw the box.
 *   box();
 *
 *   // Style the text.
 *   textAlign(CENTER);
 *   textSize(16);
 *   textFont(font);
 *   fill(0);
 *
 *   // Display the value of eyeZ, rounded to the nearest integer.
 *   text(`eyeZ: ${round(cam.eyeZ)}`, 0, 55);
 * }
 * </code>
 * </div>
 *
 * <div>
 * <code>
 * let cam;
 * let font;
 *
 * // Load a font and create a p5.Font object.
 * function preload() {
 *   font = loadFont('assets/inconsolata.otf');
 * }
 *
 * function setup() {
 *   createCanvas(100, 100, WEBGL);
 *
 *   // Create a p5.Camera object.
 *   cam = createCamera();
 *
 *   // Place the camera at the top-center.
 *   cam.setPosition(0, -400, 800);
 *
 *   // Point the camera at the origin.
 *   cam.lookAt(0, 0, 0);
 *
 *   describe(
 *     'A white cube on a gray background. The cube appears to move forward and back as the camera moves. The text "eyeZ: Z" is written in black beneath the cube. Z oscillates between 700 and 900.'
 *   );
 * }
 *
 * function draw() {
 *   background(200);
 *
 *   // Style the box.
 *   fill(255);
 *
 *   // Draw the box.
 *   box();
 *
 *   // Style the text.
 *   textAlign(CENTER);
 *   textSize(16);
 *   textFont(font);
 *   fill(0);
 *
 *   // Calculate the new z-coordinate.
 *   let z = 100 * sin(frameCount * 0.01) + 800;
 *
 *   // Set the camera's position.
 *   cam.setPosition(0, -400, z);
 *
 *   // Display the value of eyeZ, rounded to the nearest integer.
 *   text(`eyeZ: ${round(cam.eyeZ)}`, 0, 55);
 * }
 * </code>
 * </div>
 */

  /**
 * The x-coordinate of the place where the camera looks.
 *
 * By default, the camera looks at the origin `(0, 0, 0)` in "world" space, so
 * `myCamera.centerX` is 0.
 *
 * @property {Number} centerX
 * @readonly
 *
 * @example
 * <div>
 * <code>
 * let cam;
 * let font;
 *
 * // Load a font and create a p5.Font object.
 * function preload() {
 *   font = loadFont('assets/inconsolata.otf');
 * }
 *
 * function setup() {
 *   createCanvas(100, 100, WEBGL);
 *
 *   // Create a p5.Camera object.
 *   cam = createCamera();
 *
 *   // Place the camera at the top-center.
 *   cam.setPosition(0, -400, 800);
 *
 *   // Point the camera at (10, 20, -30).
 *   cam.lookAt(10, 20, -30);
 *
 *   describe(
 *     'A white cube on a gray background. The text "centerX: 10" is written in black beneath it.'
 *   );
 * }
 *
 * function draw() {
 *   background(200);
 *
 *   // Style the box.
 *   fill(255);
 *
 *   // Draw the box.
 *   box();
 *
 *   // Style the text.
 *   textAlign(CENTER);
 *   textSize(16);
 *   textFont(font);
 *   fill(0);
 *
 *   // Display the value of centerX, rounded to the nearest integer.
 *   text(`centerX: ${round(cam.centerX)}`, 0, 55);
 * }
 * </code>
 * </div>
 *
 * <div>
 * <code>
 * let cam;
 * let font;
 *
 * // Load a font and create a p5.Font object.
 * function preload() {
 *   font = loadFont('assets/inconsolata.otf');
 * }
 *
 * function setup() {
 *   createCanvas(100, 100, WEBGL);
 *
 *   // Create a p5.Camera object.
 *   cam = createCamera();
 *
 *   // Place the camera at the top-right.
 *   cam.setPosition(100, -400, 800);
 *
 *   // Point the camera at (10, 20, -30).
 *   cam.lookAt(10, 20, -30);
 *
 *   describe(
 *     'A white cube on a gray background. The cube appears to move left and right as the camera shifts its focus. The text "centerX: X" is written in black beneath the cube. X oscillates between -15 and 35.'
 *   );
 * }
 *
 * function draw() {
 *   background(200);
 *
 *   // Style the box.
 *   fill(255);
 *
 *   // Draw the box.
 *   box();
 *
 *   // Style the text.
 *   textAlign(CENTER);
 *   textSize(16);
 *   textFont(font);
 *   fill(0);
 *
 *   // Calculate the new x-coordinate.
 *   let x = 25 * sin(frameCount * 0.01) + 10;
 *
 *   // Point the camera.
 *   cam.lookAt(x, 20, -30);
 *
 *   // Display the value of centerX, rounded to the nearest integer.
 *   text(`centerX: ${round(cam.centerX)}`, 0, 55);
 * }
 * </code>
 * </div>
 */

  /**
 * The y-coordinate of the place where the camera looks.
 *
 * By default, the camera looks at the origin `(0, 0, 0)` in "world" space, so
 * `myCamera.centerY` is 0.
 *
 * @property {Number} centerY
 * @readonly
 *
 * @example
 * <div>
 * <code>
 * let cam;
 * let font;
 *
 * // Load a font and create a p5.Font object.
 * function preload() {
 *   font = loadFont('assets/inconsolata.otf');
 * }
 *
 * function setup() {
 *   createCanvas(100, 100, WEBGL);
 *
 *   // Create a p5.Camera object.
 *   cam = createCamera();
 *
 *   // Place the camera at the top-center.
 *   cam.setPosition(0, -400, 800);
 *
 *   // Point the camera at (10, 20, -30).
 *   cam.lookAt(10, 20, -30);
 *
 *   describe(
 *     'A white cube on a gray background. The text "centerY: 20" is written in black beneath it.'
 *   );
 * }
 *
 * function draw() {
 *   background(200);
 *
 *   // Style the box.
 *   fill(255);
 *
 *   // Draw the box.
 *   box();
 *
 *   // Style the text.
 *   textAlign(CENTER);
 *   textSize(16);
 *   textFont(font);
 *   fill(0);
 *
 *   // Display the value of centerY, rounded to the nearest integer.
 *   text(`centerY: ${round(cam.centerY)}`, 0, 55);
 * }
 * </code>
 * </div>
 *
 * <div>
 * <code>
 * let cam;
 * let font;
 *
 * // Load a font and create a p5.Font object.
 * function preload() {
 *   font = loadFont('assets/inconsolata.otf');
 * }
 *
 * function setup() {
 *   createCanvas(100, 100, WEBGL);
 *
 *   // Create a p5.Camera object.
 *   cam = createCamera();
 *
 *   // Place the camera at the top-right.
 *   cam.setPosition(100, -400, 800);
 *
 *   // Point the camera at (10, 20, -30).
 *   cam.lookAt(10, 20, -30);
 *
 *   describe(
 *     'A white cube on a gray background. The cube appears to move up and down as the camera shifts its focus. The text "centerY: Y" is written in black beneath the cube. Y oscillates between -5 and 45.'
 *   );
 * }
 *
 * function draw() {
 *   background(200);
 *
 *   // Style the box.
 *   fill(255);
 *
 *   // Draw the box.
 *   box();
 *
 *   // Style the text.
 *   textAlign(CENTER);
 *   textSize(16);
 *   textFont(font);
 *   fill(0);
 *
 *   // Calculate the new y-coordinate.
 *   let y = 25 * sin(frameCount * 0.01) + 20;
 *
 *   // Point the camera.
 *   cam.lookAt(10, y, -30);
 *
 *   // Display the value of centerY, rounded to the nearest integer.
 *   text(`centerY: ${round(cam.centerY)}`, 0, 55);
 * }
 * </code>
 * </div>
 */

  /**
 * The y-coordinate of the place where the camera looks.
 *
 * By default, the camera looks at the origin `(0, 0, 0)` in "world" space, so
 * `myCamera.centerZ` is 0.
 *
 * @property {Number} centerZ
 * @readonly
 *
 * @example
 * <div>
 * <code>
 * let cam;
 * let font;
 *
 * // Load a font and create a p5.Font object.
 * function preload() {
 *   font = loadFont('assets/inconsolata.otf');
 * }
 *
 * function setup() {
 *   createCanvas(100, 100, WEBGL);
 *
 *   // Create a p5.Camera object.
 *   cam = createCamera();
 *
 *   // Place the camera at the top-center.
 *   cam.setPosition(0, -400, 800);
 *
 *   // Point the camera at (10, 20, -30).
 *   cam.lookAt(10, 20, -30);
 *
 *   describe(
 *     'A white cube on a gray background. The text "centerZ: -30" is written in black beneath it.'
 *   );
 * }
 *
 * function draw() {
 *   background(200);
 *
 *   // Style the box.
 *   fill(255);
 *
 *   // Draw the box.
 *   box();
 *
 *   // Style the text.
 *   textAlign(CENTER);
 *   textSize(16);
 *   textFont(font);
 *   fill(0);
 *
 *   // Display the value of centerZ, rounded to the nearest integer.
 *   text(`centerZ: ${round(cam.centerZ)}`, 0, 55);
 * }
 * </code>
 * </div>
 *
 * <div>
 * <code>
 * let cam;
 * let font;
 *
 * // Load a font and create a p5.Font object.
 * function preload() {
 *   font = loadFont('assets/inconsolata.otf');
 * }
 *
 * function setup() {
 *   createCanvas(100, 100, WEBGL);
 *
 *   // Create a p5.Camera object.
 *   cam = createCamera();
 *
 *   // Place the camera at the top-right.
 *   cam.setPosition(100, -400, 800);
 *
 *   // Point the camera at (10, 20, -30).
 *   cam.lookAt(10, 20, -30);
 *
 *   describe(
 *     'A white cube on a gray background. The cube appears to move forward and back as the camera shifts its focus. The text "centerZ: Z" is written in black beneath the cube. Z oscillates between -55 and -25.'
 *   );
 * }
 *
 * function draw() {
 *   background(200);
 *
 *   // Style the box.
 *   fill(255);
 *
 *   // Draw the box.
 *   box();
 *
 *   // Style the text.
 *   textAlign(CENTER);
 *   textSize(16);
 *   textFont(font);
 *   fill(0);
 *
 *   // Calculate the new z-coordinate.
 *   let z = 25 * sin(frameCount * 0.01) - 30;
 *
 *   // Point the camera.
 *   cam.lookAt(10, 20, z);
 *
 *   // Display the value of centerZ, rounded to the nearest integer.
 *   text(`centerZ: ${round(cam.centerZ)}`, 0, 55);
 * }
 * </code>
 * </div>
 */

  /**
 * The x-component of the camera's "up" vector.
 *
 * The camera's "up" vector orients its y-axis. By default, the "up" vector is
 * `(0, 1, 0)`, so its x-component is 0 in "local" space.
 *
 * @property {Number} upX
 * @readonly
 *
 * @example
 * <div>
 * <code>
 * let cam;
 * let font;
 *
 * // Load a font and create a p5.Font object.
 * function preload() {
 *   font = loadFont('assets/inconsolata.otf');
 * }
 *
 * function setup() {
 *   createCanvas(100, 100, WEBGL);
 *
 *   // Create a p5.Camera object.
 *   cam = createCamera();
 *
 *   // Place the camera at the top-right: (100, -400, 800)
 *   // Point it at the origin: (0, 0, 0)
 *   // Set its "up" vector: (0, 1, 0).
 *   cam.camera(100, -400, 800, 0, 0, 0, 0, 1, 0);
 *
 *   describe(
 *     'A white cube on a gray background. The text "upX: 0" is written in black beneath it.'
 *   );
 * }
 *
 * function draw() {
 *   background(200);
 *
 *   // Style the box.
 *   fill(255);
 *
 *   // Draw the box.
 *   box();
 *
 *   // Style the text.
 *   textAlign(CENTER);
 *   textSize(16);
 *   textFont(font);
 *   fill(0);
 *
 *   // Display the value of upX, rounded to the nearest tenth.
 *   text(`upX: ${round(cam.upX, 1)}`, 0, 55);
 * }
 * </code>
 * </div>
 *
 * <div>
 * <code>
 * let cam;
 * let font;
 *
 * // Load a font and create a p5.Font object.
 * function preload() {
 *   font = loadFont('assets/inconsolata.otf');
 * }
 *
 * function setup() {
 *   createCanvas(100, 100, WEBGL);
 *
 *   // Create a p5.Camera object.
 *   cam = createCamera();
 *
 *   // Place the camera at the top-right: (100, -400, 800)
 *   // Point it at the origin: (0, 0, 0)
 *   // Set its "up" vector: (0, 1, 0).
 *   cam.camera(100, -400, 800, 0, 0, 0, 0, 1, 0);
 *
 *   describe(
 *     'A white cube on a gray background. The cube appears to rock back and forth. The text "upX: X" is written in black beneath it. X oscillates between -1 and 1.'
 *   );
 * }
 *
 * function draw() {
 *   background(200);
 *
 *   // Style the box.
 *   fill(255);
 *
 *   // Draw the box.
 *   box();
 *
 *   // Style the text.
 *   textAlign(CENTER);
 *   textSize(16);
 *   textFont(font);
 *   fill(0);
 *
 *   // Calculate the x-component.
 *   let x = sin(frameCount * 0.01);
 *
 *   // Update the camera's "up" vector.
 *   cam.camera(100, -400, 800, 0, 0, 0, x, 1, 0);
 *
 *   // Display the value of upX, rounded to the nearest tenth.
 *   text(`upX: ${round(cam.upX, 1)}`, 0, 55);
 * }
 * </code>
 * </div>
 */

  /**
 * The y-component of the camera's "up" vector.
 *
 * The camera's "up" vector orients its y-axis. By default, the "up" vector is
 * `(0, 1, 0)`, so its y-component is 1 in "local" space.
 *
 * @property {Number} upY
 * @readonly
 *
 * @example
 * <div>
 * <code>
 * let cam;
 * let font;
 *
 * // Load a font and create a p5.Font object.
 * function preload() {
 *   font = loadFont('assets/inconsolata.otf');
 * }
 *
 * function setup() {
 *   createCanvas(100, 100, WEBGL);
 *
 *   // Create a p5.Camera object.
 *   cam = createCamera();
 *
 *   // Place the camera at the top-right: (100, -400, 800)
 *   // Point it at the origin: (0, 0, 0)
 *   // Set its "up" vector: (0, 1, 0).
 *   cam.camera(100, -400, 800, 0, 0, 0, 0, 1, 0);
 *
 *   describe(
 *     'A white cube on a gray background. The text "upY: 1" is written in black beneath it.'
 *   );
 * }
 *
 * function draw() {
 *   background(200);
 *
 *   // Style the box.
 *   fill(255);
 *
 *   // Draw the box.
 *   box();
 *
 *   // Style the text.
 *   textAlign(CENTER);
 *   textSize(16);
 *   textFont(font);
 *   fill(0);
 *
 *   // Display the value of upY, rounded to the nearest tenth.
 *   text(`upY: ${round(cam.upY, 1)}`, 0, 55);
 * }
 * </code>
 * </div>
 *
 * <div>
 * <code>
 * let cam;
 * let font;
 *
 * // Load a font and create a p5.Font object.
 * function preload() {
 *   font = loadFont('assets/inconsolata.otf');
 * }
 *
 * function setup() {
 *   createCanvas(100, 100, WEBGL);
 *
 *   // Create a p5.Camera object.
 *   cam = createCamera();
 *
 *   // Place the camera at the top-right: (100, -400, 800)
 *   // Point it at the origin: (0, 0, 0)
 *   // Set its "up" vector: (0, 1, 0).
 *   cam.camera(100, -400, 800, 0, 0, 0, 0, 1, 0);
 *
 *   describe(
 *     'A white cube on a gray background. The cube flips upside-down periodically. The text "upY: Y" is written in black beneath it. Y oscillates between -1 and 1.'
 *   );
 * }
 *
 * function draw() {
 *   background(200);
 *
 *   // Style the box.
 *   fill(255);
 *
 *   // Draw the box.
 *   box();
 *
 *   // Style the text.
 *   textAlign(CENTER);
 *   textSize(16);
 *   textFont(font);
 *   fill(0);
 *
 *   // Calculate the y-component.
 *   let y = sin(frameCount * 0.01);
 *
 *   // Update the camera's "up" vector.
 *   cam.camera(100, -400, 800, 0, 0, 0, 0, y, 0);
 *
 *   // Display the value of upY, rounded to the nearest tenth.
 *   text(`upY: ${round(cam.upY, 1)}`, 0, 55);
 * }
 * </code>
 * </div>
 */

  /**
 * The z-component of the camera's "up" vector.
 *
 * The camera's "up" vector orients its y-axis. By default, the "up" vector is
 * `(0, 1, 0)`, so its z-component is 0 in "local" space.
 *
 * @property {Number} upZ
 * @readonly
 *
 * @example
 * <div>
 * <code>
 * let cam;
 * let font;
 *
 * // Load a font and create a p5.Font object.
 * function preload() {
 *   font = loadFont('assets/inconsolata.otf');
 * }
 *
 * function setup() {
 *   createCanvas(100, 100, WEBGL);
 *
 *   // Create a p5.Camera object.
 *   cam = createCamera();
 *
 *   // Place the camera at the top-right: (100, -400, 800)
 *   // Point it at the origin: (0, 0, 0)
 *   // Set its "up" vector: (0, 1, 0).
 *   cam.camera(100, -400, 800, 0, 0, 0, 0, 1, 0);
 *
 *   describe(
 *     'A white cube on a gray background. The text "upZ: 0" is written in black beneath it.'
 *   );
 * }
 *
 * function draw() {
 *   background(200);
 *
 *   // Style the box.
 *   fill(255);
 *
 *   // Draw the box.
 *   box();
 *
 *   // Style the text.
 *   textAlign(CENTER);
 *   textSize(16);
 *   textFont(font);
 *   fill(0);
 *
 *   // Display the value of upZ, rounded to the nearest tenth.
 *   text(`upZ: ${round(cam.upZ, 1)}`, 0, 55);
 * }
 * </code>
 * </div>
 *
 * <div>
 * <code>
 * let cam;
 * let font;
 *
 * // Load a font and create a p5.Font object.
 * function preload() {
 *   font = loadFont('assets/inconsolata.otf');
 * }
 *
 * function setup() {
 *   createCanvas(100, 100, WEBGL);
 *
 *   // Create a p5.Camera object.
 *   cam = createCamera();
 *
 *   // Place the camera at the top-right: (100, -400, 800)
 *   // Point it at the origin: (0, 0, 0)
 *   // Set its "up" vector: (0, 1, 0).
 *   cam.camera(100, -400, 800, 0, 0, 0, 0, 1, 0);
 *
 *   describe(
 *     'A white cube on a gray background. The cube appears to rock back and forth. The text "upZ: Z" is written in black beneath it. Z oscillates between -1 and 1.'
 *   );
 * }
 *
 * function draw() {
 *   background(200);
 *
 *   // Style the box.
 *   fill(255);
 *
 *   // Draw the box.
 *   box();
 *
 *   // Style the text.
 *   textAlign(CENTER);
 *   textSize(16);
 *   textFont(font);
 *   fill(0);
 *
 *   // Calculate the z-component.
 *   let z = sin(frameCount * 0.01);
 *
 *   // Update the camera's "up" vector.
 *   cam.camera(100, -400, 800, 0, 0, 0, 0, 1, z);
 *
 *   // Display the value of upZ, rounded to the nearest tenth.
 *   text(`upZ: ${round(cam.upZ, 1)}`, 0, 55);
 * }
 * </code>
 * </div>
 */

  ////////////////////////////////////////////////////////////////////////////////
  // Camera Projection Methods
  ////////////////////////////////////////////////////////////////////////////////

  /**
<<<<<<< HEAD
 * Sets a perspective projection.
 * Accepts the same parameters as the global
 * <a href="#/p5/perspective">perspective()</a>.
 * More information on this function can be found there.
=======
 * Sets a perspective projection for the camera.
 *
 * In a perspective projection, shapes that are further from the camera appear
 * smaller than shapes that are near the camera. This technique, called
 * foreshortening, creates realistic 3D scenes. It’s applied by default in new
 * `p5.Camera` objects.
 *
 * `myCamera.perspective()` changes the camera’s perspective by changing its
 * viewing frustum. The frustum is the volume of space that’s visible to the
 * camera. The frustum’s shape is a pyramid with its top cut off. The camera
 * is placed where the top of the pyramid should be and points towards the
 * base of the pyramid. It views everything within the frustum.
 *
 * The first parameter, `fovy`, is the camera’s vertical field of view. It’s
 * an angle that describes how tall or narrow a view the camera has. For
 * example, calling `myCamera.perspective(0.5)` sets the camera’s vertical
 * field of view to 0.5 radians. By default, `fovy` is calculated based on the
 * sketch’s height and the camera’s default z-coordinate, which is 800. The
 * formula for the default `fovy` is `2 * atan(height / 2 / 800)`.
 *
 * The second parameter, `aspect`, is the camera’s aspect ratio. It’s a number
 * that describes the ratio of the top plane’s width to its height. For
 * example, calling `myCamera.perspective(0.5, 1.5)` sets the camera’s field
 * of view to 0.5 radians and aspect ratio to 1.5, which would make shapes
 * appear thinner on a square canvas. By default, `aspect` is set to
 * `width / height`.
 *
 * The third parameter, `near`, is the distance from the camera to the near
 * plane. For example, calling `myCamera.perspective(0.5, 1.5, 100)` sets the
 * camera’s field of view to 0.5 radians, its aspect ratio to 1.5, and places
 * the near plane 100 pixels from the camera. Any shapes drawn less than 100
 * pixels from the camera won’t be visible. By default, `near` is set to
 * `0.1 * 800`, which is 1/10th the default distance between the camera and
 * the origin.
 *
 * The fourth parameter, `far`, is the distance from the camera to the far
 * plane. For example, calling `myCamera.perspective(0.5, 1.5, 100, 10000)`
 * sets the camera’s field of view to 0.5 radians, its aspect ratio to 1.5,
 * places the near plane 100 pixels from the camera, and places the far plane
 * 10,000 pixels from the camera. Any shapes drawn more than 10,000 pixels
 * from the camera won’t be visible. By default, `far` is set to `10 * 800`,
 * which is 10 times the default distance between the camera and the origin.
 *
 * @method perspective
>>>>>>> 2ceea580
 * @for p5.Camera
 * @param  {Number} [fovy]   camera frustum vertical field of view. Defaults to
 *                           `2 * atan(height / 2 / 800)`.
 * @param  {Number} [aspect] camera frustum aspect ratio. Defaults to
 *                           `width / height`.
 * @param  {Number} [near]   distance from the camera to the near clipping plane.
 *                           Defaults to `0.1 * 800`.
 * @param  {Number} [far]    distance from the camera to the far clipping plane.
 *                           Defaults to `10 * 800`.
 *
 * @example
 * <div>
 * <code>
 * // Double-click to toggle between cameras.
 *
 * let cam1;
 * let cam2;
 * let isDefaultCamera = true;
 *
 * function setup() {
 *   createCanvas(100, 100, WEBGL);
 *
 *   // Create the first camera.
 *   // Keep its default settings.
 *   cam1 = createCamera();
 *
 *   // Create the second camera.
 *   cam2 = createCamera();
 *
 *   // Place it at the top-right.
 *   cam2.camera(400, -400, 800);
 *
 *   // Set its fovy to 0.2.
 *   // Set its aspect to 1.5.
 *   // Set its near to 600.
 *   // Set its far to 1200.
 *   cam2.perspective(0.2, 1.5, 600, 1200);
 *
 *   // Set the current camera to cam1.
 *   setCamera(cam1);
 *
 *   describe('A white cube on a gray background. The camera toggles between a frontal view and a skewed aerial view when the user double-clicks.');
 * }
 *
 * function draw() {
 *   background(200);
 *
 *   // Draw the box.
 *   box();
 * }
 *
 * // Toggle the current camera when the user double-clicks.
 * function doubleClicked() {
 *   if (isDefaultCamera === true) {
 *     setCamera(cam2);
 *     isDefaultCamera = false;
 *   } else {
 *     setCamera(cam1);
 *     isDefaultCamera = true;
 *   }
 * }
 * </code>
 * </div>
 *
 * <div>
 * <code>
 * // Double-click to toggle between cameras.
 *
 * let cam1;
 * let cam2;
 * let isDefaultCamera = true;
 *
 * function setup() {
 *   createCanvas(100, 100, WEBGL);
 *
 *   // Create the first camera.
 *   // Keep its default settings.
 *   cam1 = createCamera();
 *
 *   // Create the second camera.
 *   cam2 = createCamera();
 *
 *   // Place it at the top-right.
 *   cam2.camera(400, -400, 800);
 *
 *   // Set its fovy to 0.2.
 *   // Set its aspect to 1.5.
 *   // Set its near to 600.
 *   // Set its far to 1200.
 *   cam2.perspective(0.2, 1.5, 600, 1200);
 *
 *   // Set the current camera to cam1.
 *   setCamera(cam1);
 *
 *   describe('A white cube moves left and right on a gray background. The camera toggles between a frontal and a skewed aerial view when the user double-clicks.');
 * }
 *
 * function draw() {
 *   background(200);
 *
 *   // Translate the origin left and right.
 *   let x = 100 * sin(frameCount * 0.01);
 *   translate(x, 0, 0);
 *
 *   // Draw the box.
 *   box();
 * }
 *
 * // Toggle the current camera when the user double-clicks.
 * function doubleClicked() {
 *   if (isDefaultCamera === true) {
 *     setCamera(cam2);
 *     isDefaultCamera = false;
 *   } else {
 *     setCamera(cam1);
 *     isDefaultCamera = true;
 *   }
 * }
 * </code>
 * </div>
 */
  perspective(fovy, aspect, near, far) {
    this.cameraType = arguments.length > 0 ? 'custom' : 'default';
    if (typeof fovy === 'undefined') {
      fovy = this.defaultCameraFOV;
      // this avoids issue where setting angleMode(DEGREES) before calling
      // perspective leads to a smaller than expected FOV (because
      // _computeCameraDefaultSettings computes in radians)
      this.cameraFOV = fovy;
    } else {
      this.cameraFOV = this._renderer._pInst._toRadians(fovy);
    }
    if (typeof aspect === 'undefined') {
      aspect = this.defaultAspectRatio;
    }
    if (typeof near === 'undefined') {
      near = this.defaultCameraNear;
    }
    if (typeof far === 'undefined') {
      far = this.defaultCameraFar;
    }

    if (near <= 0.0001) {
      near = 0.01;
      console.log(
        'Avoid perspective near plane values close to or below 0. ' +
        'Setting value to 0.01.'
      );
    }

    if (far < near) {
      console.log(
        'Perspective far plane value is less than near plane value. ' +
        'Nothing will be shown.'
      );
    }

    this.aspectRatio = aspect;
    this.cameraNear = near;
    this.cameraFar = far;

    this.projMatrix = p5.Matrix.identity();

    const f = 1.0 / Math.tan(this.cameraFOV / 2);
    const nf = 1.0 / (this.cameraNear - this.cameraFar);

    /* eslint-disable indent */
    this.projMatrix.set(f / aspect,  0,                     0,  0,
                        0,          -f * this.yScale,       0,  0,
                        0,           0,     (far + near) * nf, -1,
                        0,           0, (2 * far * near) * nf,  0);
    /* eslint-enable indent */

    if (this._isActive()) {
      this._renderer.uPMatrix.set(this.projMatrix);
    }
  }

  /**
<<<<<<< HEAD
 * Sets an orthographic projection.
 * Accepts the same parameters as the global
 * <a href="#/p5/ortho">ortho()</a>.
 * More information on this function can be found there.
=======
 * Sets an orthographic projection for the camera.
 *
 * In an orthographic projection, shapes with the same size always appear the
 * same size, regardless of whether they are near or far from the camera.
 *
 * `myCamera.ortho()` changes the camera’s perspective by changing its viewing
 * frustum from a truncated pyramid to a rectangular prism. The frustum is the
 * volume of space that’s visible to the camera. The camera is placed in front
 * of the frustum and views everything within the frustum. `myCamera.ortho()`
 * has six optional parameters to define the viewing frustum.
 *
 * The first four parameters, `left`, `right`, `bottom`, and `top`, set the
 * coordinates of the frustum’s sides, bottom, and top. For example, calling
 * `myCamera.ortho(-100, 100, 200, -200)` creates a frustum that’s 200 pixels
 * wide and 400 pixels tall. By default, these dimensions are set based on
 * the sketch’s width and height, as in
 * `myCamera.ortho(-width / 2, width / 2, -height / 2, height / 2)`.
 *
 * The last two parameters, `near` and `far`, set the distance of the
 * frustum’s near and far plane from the camera. For example, calling
 * `myCamera.ortho(-100, 100, 200, -200, 50, 1000)` creates a frustum that’s
 * 200 pixels wide, 400 pixels tall, starts 50 pixels from the camera, and
 * ends 1,000 pixels from the camera. By default, `near` and `far` are set to
 * 0 and `max(width, height) + 800`, respectively.
 *
 * @method ortho
>>>>>>> 2ceea580
 * @for p5.Camera
 * @param  {Number} [left]   x-coordinate of the frustum’s left plane. Defaults to `-width / 2`.
 * @param  {Number} [right]  x-coordinate of the frustum’s right plane. Defaults to `width / 2`.
 * @param  {Number} [bottom] y-coordinate of the frustum’s bottom plane. Defaults to `height / 2`.
 * @param  {Number} [top]    y-coordinate of the frustum’s top plane. Defaults to `-height / 2`.
 * @param  {Number} [near]   z-coordinate of the frustum’s near plane. Defaults to 0.
 * @param  {Number} [far]    z-coordinate of the frustum’s far plane. Defaults to `max(width, height) + 800`.
 *
 * @example
 * <div>
 * <code>
 * // Double-click to toggle between cameras.
 *
 * let cam1;
 * let cam2;
 * let isDefaultCamera = true;
 *
 * function setup() {
 *   createCanvas(100, 100, WEBGL);
 *
 *   // Create the first camera.
 *   // Keep its default settings.
 *   cam1 = createCamera();
 *
 *   // Create the second camera.
 *   cam2 = createCamera();
 *
 *   // Apply an orthographic projection.
 *   cam2.ortho();
 *
 *   // Set the current camera to cam1.
 *   setCamera(cam1);
 *
 *   describe('A row of white cubes against a gray background. The camera toggles between a perspective and an orthographic projection when the user double-clicks.');
 * }
 *
 * function draw() {
 *   background(200);
 *
 *   // Translate the origin toward the camera.
 *   translate(-10, 10, 500);
 *
 *   // Rotate the coordinate system.
 *   rotateY(-0.1);
 *   rotateX(-0.1);
 *
 *   // Draw the row of boxes.
 *   for (let i = 0; i < 6; i += 1) {
 *     translate(0, 0, -40);
 *     box(10);
 *   }
 * }
 *
 * // Toggle the current camera when the user double-clicks.
 * function doubleClicked() {
 *   if (isDefaultCamera === true) {
 *     setCamera(cam2);
 *     isDefaultCamera = false;
 *   } else {
 *     setCamera(cam1);
 *     isDefaultCamera = true;
 *   }
 * }
 * </code>
 * </div>
 *
 * <div>
 * <code>
 * // Double-click to toggle between cameras.
 *
 * let cam1;
 * let cam2;
 * let isDefaultCamera = true;
 *
 * function setup() {
 *   createCanvas(100, 100, WEBGL);
 *
 *   // Create the first camera.
 *   // Keep its default settings.
 *   cam1 = createCamera();
 *
 *   // Create the second camera.
 *   cam2 = createCamera();
 *
 *   // Apply an orthographic projection.
 *   cam2.ortho();
 *
 *   // Set the current camera to cam1.
 *   setCamera(cam1);
 *
 *   describe('A row of white cubes slither like a snake against a gray background. The camera toggles between a perspective and an orthographic projection when the user double-clicks.');
 * }
 *
 * function draw() {
 *   background(200);
 *
 *   // Translate the origin toward the camera.
 *   translate(-10, 10, 500);
 *
 *   // Rotate the coordinate system.
 *   rotateY(-0.1);
 *   rotateX(-0.1);
 *
 *   // Draw the row of boxes.
 *   for (let i = 0; i < 6; i += 1) {
 *     push();
 *     // Calculate the box's coordinates.
 *     let x = 10 * sin(frameCount * 0.02 + i * 0.6);
 *     let z = -40 * i;
 *     // Translate the origin.
 *     translate(x, 0, z);
 *     // Draw the box.
 *     box(10);
 *     pop();
 *   }
 * }
 *
 * // Toggle the current camera when the user double-clicks.
 * function doubleClicked() {
 *   if (isDefaultCamera === true) {
 *     setCamera(cam2);
 *     isDefaultCamera = false;
 *   } else {
 *     setCamera(cam1);
 *     isDefaultCamera = true;
 *   }
 * }
 * </code>
 * </div>
 */
  ortho(left, right, bottom, top, near, far) {
    const source = this.fbo||this._renderer;
    if (left === undefined) left = -source.width / 2;
    if (right === undefined) right = +source.width / 2;
    if (bottom === undefined) bottom = -source.height / 2;
    if (top === undefined) top = +source.height / 2;
    if (near === undefined) near = 0;
    if (far === undefined) far = Math.max(source.width, source.height)+800;
    this.cameraNear = near;
    this.cameraFar = far;
    const w = right - left;
    const h = top - bottom;
    const d = far - near;
    const x = +2.0 / w;
    const y = +2.0 / h * this.yScale;
    const z = -2.0 / d;
    const tx = -(right + left) / w;
    const ty = -(top + bottom) / h;
    const tz = -(far + near) / d;
    this.projMatrix = p5.Matrix.identity();
    /* eslint-disable indent */
    this.projMatrix.set(  x,  0,  0,  0,
                          0, -y,  0,  0,
                          0,  0,  z,  0,
                          tx, ty, tz,  1);
    /* eslint-enable indent */
    if (this._isActive()) {
      this._renderer.uPMatrix.set(this.projMatrix);
    }
    this.cameraType = 'custom';
  }
  /**
 * Sets the camera's frustum.
<<<<<<< HEAD
 * Accepts the same parameters as the global
 * <a href="#/p5/frustum">frustum()</a>.
 * More information on this function can be found there.
=======
 *
 * In a frustum projection, shapes that are further from the camera appear
 * smaller than shapes that are near the camera. This technique, called
 * foreshortening, creates realistic 3D scenes.
 *
 * `myCamera.frustum()` changes the camera’s perspective by changing its
 * viewing frustum. The frustum is the volume of space that’s visible to the
 * camera. The frustum’s shape is a pyramid with its top cut off. The camera
 * is placed where the top of the pyramid should be and points towards the
 * base of the pyramid. It views everything within the frustum.
 *
 * The first four parameters, `left`, `right`, `bottom`, and `top`, set the
 * coordinates of the frustum’s sides, bottom, and top. For example, calling
 * `myCamera.frustum(-100, 100, 200, -200)` creates a frustum that’s 200
 * pixels wide and 400 pixels tall. By default, these coordinates are set
 * based on the sketch’s width and height, as in
 * `myCamera.frustum(-width / 20, width / 20, height / 20, -height / 20)`.
 *
 * The last two parameters, `near` and `far`, set the distance of the
 * frustum’s near and far plane from the camera. For example, calling
 * `myCamera.frustum(-100, 100, 200, -200, 50, 1000)` creates a frustum that’s
 * 200 pixels wide, 400 pixels tall, starts 50 pixels from the camera, and ends
 * 1,000 pixels from the camera. By default, near is set to `0.1 * 800`, which
 * is 1/10th the default distance between the camera and the origin. `far` is
 * set to `10 * 800`, which is 10 times the default distance between the
 * camera and the origin.
 *
 * @method frustum
>>>>>>> 2ceea580
 * @for p5.Camera
 * @param  {Number} [left]   x-coordinate of the frustum’s left plane. Defaults to `-width / 20`.
 * @param  {Number} [right]  x-coordinate of the frustum’s right plane. Defaults to `width / 20`.
 * @param  {Number} [bottom] y-coordinate of the frustum’s bottom plane. Defaults to `height / 20`.
 * @param  {Number} [top]    y-coordinate of the frustum’s top plane. Defaults to `-height / 20`.
 * @param  {Number} [near]   z-coordinate of the frustum’s near plane. Defaults to `0.1 * 800`.
 * @param  {Number} [far]    z-coordinate of the frustum’s far plane. Defaults to `10 * 800`.
 *
 * @example
 * <div>
 * <code>
 * // Double-click to toggle between cameras.
 *
 * let cam1;
 * let cam2;
 * let isDefaultCamera = true;
 *
 * function setup() {
 *   createCanvas(100, 100, WEBGL);
 *
 *   // Create the first camera.
 *   // Keep its default settings.
 *   cam1 = createCamera();
 *
 *   // Create the second camera.
 *   cam2 = createCamera();
 *
 *   // Adjust the frustum.
 *   // Center it.
 *   // Set its width and height to 20 pixels.
 *   // Place its near plane 300 pixels from the camera.
 *   // Place its far plane 350 pixels from the camera.
 *   cam2.frustum(-10, 10, -10, 10, 300, 350);
 *
 *   // Set the current camera to cam1.
 *   setCamera(cam1);
 *
 *   describe(
 *     'A row of white cubes against a gray background. The camera zooms in on one cube when the user double-clicks.'
 *   );
 * }
 *
 * function draw() {
 *   background(200);
 *
 *   // Translate the origin toward the camera.
 *   translate(-10, 10, 600);
 *
 *   // Rotate the coordinate system.
 *   rotateY(-0.1);
 *   rotateX(-0.1);
 *
 *   // Draw the row of boxes.
 *   for (let i = 0; i < 6; i += 1) {
 *     translate(0, 0, -40);
 *     box(10);
 *   }
 * }
 *
 * // Toggle the current camera when the user double-clicks.
 * function doubleClicked() {
 *   if (isDefaultCamera === true) {
 *     setCamera(cam2);
 *     isDefaultCamera = false;
 *   } else {
 *     setCamera(cam1);
 *     isDefaultCamera = true;
 *   }
 * }
 * </code>
 * </div>
 */
  frustum(left, right, bottom, top, near, far) {
    if (left === undefined) left = -this._renderer.width * 0.05;
    if (right === undefined) right = +this._renderer.width * 0.05;
    if (bottom === undefined) bottom = +this._renderer.height * 0.05;
    if (top === undefined) top = -this._renderer.height * 0.05;
    if (near === undefined) near = this.defaultCameraNear;
    if (far === undefined) far = this.defaultCameraFar;

    this.cameraNear = near;
    this.cameraFar = far;

    const w = right - left;
    const h = top - bottom;
    const d = far - near;

    const x = +(2.0 * near) / w;
    const y = +(2.0 * near) / h * this.yScale;
    const z = -(2.0 * far * near) / d;

    const tx = (right + left) / w;
    const ty = (top + bottom) / h;
    const tz = -(far + near) / d;

    this.projMatrix = p5.Matrix.identity();

    /* eslint-disable indent */
    this.projMatrix.set(  x,  0,  0,  0,
                          0,  -y,  0,  0,
                        tx, ty, tz, -1,
                          0,  0,  z,  0);
    /* eslint-enable indent */

    if (this._isActive()) {
      this._renderer.uPMatrix.set(this.projMatrix);
    }

    this.cameraType = 'custom';
  }

  ////////////////////////////////////////////////////////////////////////////////
  // Camera Orientation Methods
  ////////////////////////////////////////////////////////////////////////////////

  /**
 * Rotate camera view about arbitrary axis defined by x,y,z
 * based on http://learnwebgl.brown37.net/07_cameras/camera_rotating_motion.html
 * @private
 */
  _rotateView(a, x, y, z) {
    let centerX = this.centerX;
    let centerY = this.centerY;
    let centerZ = this.centerZ;

    // move center by eye position such that rotation happens around eye position
    centerX -= this.eyeX;
    centerY -= this.eyeY;
    centerZ -= this.eyeZ;

    const rotation = p5.Matrix.identity(this._renderer._pInst);
    rotation.rotate(this._renderer._pInst._toRadians(a), x, y, z);

    /* eslint-disable max-len */
    const rotatedCenter = [
      centerX * rotation.mat4[0] + centerY * rotation.mat4[4] + centerZ * rotation.mat4[8],
      centerX * rotation.mat4[1] + centerY * rotation.mat4[5] + centerZ * rotation.mat4[9],
      centerX * rotation.mat4[2] + centerY * rotation.mat4[6] + centerZ * rotation.mat4[10]
    ];
    /* eslint-enable max-len */

    // add eye position back into center
    rotatedCenter[0] += this.eyeX;
    rotatedCenter[1] += this.eyeY;
    rotatedCenter[2] += this.eyeZ;

    this.camera(
      this.eyeX,
      this.eyeY,
      this.eyeZ,
      rotatedCenter[0],
      rotatedCenter[1],
      rotatedCenter[2],
      this.upX,
      this.upY,
      this.upZ
    );
  }

  /**
<<<<<<< HEAD
 * Panning rotates the camera view to the left and right.
 * @param {Number} angle amount to rotate camera in current
 * <a href="#/p5/angleMode">angleMode</a> units.
 * Greater than 0 values rotate counterclockwise (to the left).
=======
 * Rotates the camera left and right.
 *
 * Panning rotates the camera without changing its position. The rotation
 * happens in the camera’s "local" space.
 *
 * The parameter, `angle`, is the angle the camera should rotate. Passing a
 * positive angle, as in `myCamera.pan(0.001)`, rotates the camera to the
 * right. Passing a negative angle, as in `myCamera.pan(-0.001)`, rotates the
 * camera to the left.
 *
 * Note: Angles are interpreted based on the current
 * <a href="#/p5/angleMode">angleMode()</a>.
 *
 * @method pan
 * @param {Number} angle amount to rotate in the current
 *                       <a href="#/p5/angleMode">angleMode()</a>.
 *
>>>>>>> 2ceea580
 * @example
 * <div>
 * <code>
 * let cam;
 * let delta = 0.001;
 *
 * function setup() {
 *   createCanvas(100, 100, WEBGL);
 *
 *   // Create a p5.Camera object.
 *   cam = createCamera();
 *
 *   // Place the camera at the top-center.
 *   cam.setPosition(0, -400, 800);
 *
 *   // Point the camera at the origin.
 *   cam.lookAt(0, 0, 0);
 *
 *   describe(
 *     'A white cube on a gray background. The cube goes in and out of view as the camera pans left and right.'
 *   );
 * }
 *
 * function draw() {
 *   background(200);
 *
 *   // Pan with the camera.
 *   cam.pan(delta);
 *
 *   // Switch directions every 120 frames.
 *   if (frameCount % 120 === 0) {
 *     delta *= -1;
 *   }
 *
 *   // Draw the box.
 *   box();
 * }
 * </code>
 * </div>
 */
  pan(amount) {
    const local = this._getLocalAxes();
    this._rotateView(amount, local.y[0], local.y[1], local.y[2]);
  }

  /**
<<<<<<< HEAD
 * Tilting rotates the camera view up and down.
 * @param {Number} angle amount to rotate camera in current
 * <a href="#/p5/angleMode">angleMode</a> units.
 * Greater than 0 values rotate counterclockwise (to the left).
=======
 * Rotates the camera up and down.
 *
 * Tilting rotates the camera without changing its position. The rotation
 * happens in the camera’s "local" space.
 *
 * The parameter, `angle`, is the angle the camera should rotate. Passing a
 * positive angle, as in `myCamera.tilt(0.001)`, rotates the camera down.
 * Passing a negative angle, as in `myCamera.tilt(-0.001)`, rotates the camera
 * up.
 *
 * Note: Angles are interpreted based on the current
 * <a href="#/p5/angleMode">angleMode()</a>.
 *
 * @method tilt
 * @param {Number} angle amount to rotate in the current
 *                       <a href="#/p5/angleMode">angleMode()</a>.
 *
>>>>>>> 2ceea580
 * @example
 * <div>
 * <code>
 * let cam;
 * let delta = 0.001;
 *
 * function setup() {
 *   createCanvas(100, 100, WEBGL);
 *
 *   // Create a p5.Camera object.
 *   cam = createCamera();
 *
 *   // Place the camera at the top-center.
 *   cam.setPosition(0, -400, 800);
 *
 *   // Point the camera at the origin.
 *   cam.lookAt(0, 0, 0);
 *
 *   describe(
 *     'A white cube on a gray background. The cube goes in and out of view as the camera tilts up and down.'
 *   );
 * }
 *
 * function draw() {
 *   background(200);
 *
 *   // Pan with the camera.
 *   cam.tilt(delta);
 *
 *   // Switch directions every 120 frames.
 *   if (frameCount % 120 === 0) {
 *     delta *= -1;
 *   }
 *
 *   // Draw the box.
 *   box();
 * }
 * </code>
 * </div>
 */
  tilt(amount) {
    const local = this._getLocalAxes();
    this._rotateView(amount, local.x[0], local.x[1], local.x[2]);
  }

  /**
<<<<<<< HEAD
 * Reorients the camera to look at a position in world space.
=======
 * Points the camera at a location.
 *
 * `myCamera.lookAt()` changes the camera’s orientation without changing its
 * position.
 *
 * The parameters, `x`, `y`, and `z`, are the coordinates in "world" space
 * where the camera should point. For example, calling
 * `myCamera.lookAt(10, 20, 30)` points the camera at the coordinates
 * `(10, 20, 30)`.
 *
 * @method lookAt
>>>>>>> 2ceea580
 * @for p5.Camera
 * @param {Number} x x-coordinate of the position where the camera should look in "world" space.
 * @param {Number} y y-coordinate of the position where the camera should look in "world" space.
 * @param {Number} z z-coordinate of the position where the camera should look in "world" space.
 *
 * @example
 * <div>
 * <code>
 * // Double-click to look at a different cube.
 *
 * let cam;
 * let isLookingLeft = true;
 *
 * function setup() {
 *   createCanvas(100, 100, WEBGL);
 *
 *   // Create a p5.Camera object.
 *   cam = createCamera();
 *
 *   // Place the camera at the top-center.
 *   cam.setPosition(0, -400, 800);
 *
 *   // Point the camera at the origin.
 *   cam.lookAt(-30, 0, 0);
 *
 *   describe(
 *     'A red cube and a blue cube on a gray background. The camera switches focus between the cubes when the user double-clicks.'
 *   );
 * }
 *
 * function draw() {
 *   background(200);
 *
 *   // Draw the box on the left.
 *   push();
 *   // Translate the origin to the left.
 *   translate(-30, 0, 0);
 *   // Style the box.
 *   fill(255, 0, 0);
 *   // Draw the box.
 *   box(20);
 *   pop();
 *
 *   // Draw the box on the right.
 *   push();
 *   // Translate the origin to the right.
 *   translate(30, 0, 0);
 *   // Style the box.
 *   fill(0, 0, 255);
 *   // Draw the box.
 *   box(20);
 *   pop();
 * }
 *
 * // Change the camera's focus when the user double-clicks.
 * function doubleClicked() {
 *   if (isLookingLeft === true) {
 *     cam.lookAt(30, 0, 0);
 *     isLookingLeft = false;
 *   } else {
 *     cam.lookAt(-30, 0, 0);
 *     isLookingLeft = true;
 *   }
 * }
 * </code>
 * </div>
 */
  lookAt(x, y, z) {
    this.camera(
      this.eyeX,
      this.eyeY,
      this.eyeZ,
      x,
      y,
      z,
      this.upX,
      this.upY,
      this.upZ
    );
  }

  ////////////////////////////////////////////////////////////////////////////////
  // Camera Position Methods
  ////////////////////////////////////////////////////////////////////////////////

  /**
<<<<<<< HEAD
 * Sets the camera's position and orientation.
 * Accepts the same parameters as the global
 * <a href="#/p5/camera">camera()</a>.
 * More information on this function can be found there.
=======
 * Sets the position and orientation of the camera.
 *
 * `myCamera.camera()` allows objects to be viewed from different angles. It
 * has nine parameters that are all optional.
 *
 * The first three parameters, `x`, `y`, and `z`, are the coordinates of the
 * camera’s position in "world" space. For example, calling
 * `myCamera.camera(0, 0, 0)` places the camera at the origin `(0, 0, 0)`. By
 * default, the camera is placed at `(0, 0, 800)`.
 *
 * The next three parameters, `centerX`, `centerY`, and `centerZ` are the
 * coordinates of the point where the camera faces in "world" space. For
 * example, calling `myCamera.camera(0, 0, 0, 10, 20, 30)` places the camera
 * at the origin `(0, 0, 0)` and points it at `(10, 20, 30)`. By default, the
 * camera points at the origin `(0, 0, 0)`.
 *
 * The last three parameters, `upX`, `upY`, and `upZ` are the components of
 * the "up" vector in "local" space. The "up" vector orients the camera’s
 * y-axis. For example, calling
 * `myCamera.camera(0, 0, 0, 10, 20, 30, 0, -1, 0)` places the camera at the
 * origin `(0, 0, 0)`, points it at `(10, 20, 30)`, and sets the "up" vector
 * to `(0, -1, 0)` which is like holding it upside-down. By default, the "up"
 * vector is `(0, 1, 0)`.
 *
 * @method camera
>>>>>>> 2ceea580
 * @for p5.Camera
 * @param  {Number} [x]        x-coordinate of the camera. Defaults to 0.
 * @param  {Number} [y]        y-coordinate of the camera. Defaults to 0.
 * @param  {Number} [z]        z-coordinate of the camera. Defaults to 800.
 * @param  {Number} [centerX]  x-coordinate of the point the camera faces. Defaults to 0.
 * @param  {Number} [centerY]  y-coordinate of the point the camera faces. Defaults to 0.
 * @param  {Number} [centerZ]  z-coordinate of the point the camera faces. Defaults to 0.
 * @param  {Number} [upX]      x-component of the camera’s "up" vector. Defaults to 0.
 * @param  {Number} [upY]      x-component of the camera’s "up" vector. Defaults to 1.
 * @param  {Number} [upZ]      z-component of the camera’s "up" vector. Defaults to 0.
 *
 * @example
 * <div>
 * <code>
 * // Double-click to toggle between cameras.
 *
 * let cam1;
 * let cam2;
 * let isDefaultCamera = true;
 *
 * function setup() {
 *   createCanvas(100, 100, WEBGL);
 *
 *   // Create the first camera.
 *   // Keep its default settings.
 *   cam1 = createCamera();
 *
 *   // Create the second camera.
 *   cam2 = createCamera();
 *
 *   // Place it at the top-right: (1200, -600, 100)
 *   // Point it at the row of boxes: (-10, -10, 400)
 *   // Set its "up" vector to the default: (0, 1, 0)
 *   cam2.camera(1200, -600, 100, -10, -10, 400, 0, 1, 0);
 *
 *   // Set the current camera to cam1.
 *   setCamera(cam1);
 *
 *   describe(
 *     'A row of white cubes against a gray background. The camera toggles between a frontal and an aerial view when the user double-clicks.'
 *   );
 * }
 *
 * function draw() {
 *   background(200);
 *
 *   // Translate the origin toward the camera.
 *   translate(-10, 10, 500);
 *
 *   // Rotate the coordinate system.
 *   rotateY(-0.1);
 *   rotateX(-0.1);
 *
 *   // Draw the row of boxes.
 *   for (let i = 0; i < 6; i += 1) {
 *     translate(0, 0, -30);
 *     box(10);
 *   }
 * }
 *
 * // Toggle the current camera when the user double-clicks.
 * function doubleClicked() {
 *   if (isDefaultCamera === true) {
 *     setCamera(cam2);
 *     isDefaultCamera = false;
 *   } else {
 *     setCamera(cam1);
 *     isDefaultCamera = true;
 *   }
 * }
 * </code>
 * </div>
 *
 * <div>
 * <code>
 * // Double-click to toggle between cameras.
 *
 * let cam1;
 * let cam2;
 * let isDefaultCamera = true;
 *
 * function setup() {
 *   createCanvas(100, 100, WEBGL);
 *
 *   // Create the first camera.
 *   // Keep its default settings.
 *   cam1 = createCamera();
 *
 *   // Create the second camera.
 *   cam2 = createCamera();
 *
 *   // Place it at the right: (1200, 0, 100)
 *   // Point it at the row of boxes: (-10, -10, 400)
 *   // Set its "up" vector to the default: (0, 1, 0)
 *   cam2.camera(1200, 0, 100, -10, -10, 400, 0, 1, 0);
 *
 *   // Set the current camera to cam1.
 *   setCamera(cam1);
 *
 *   describe(
 *     'A row of white cubes against a gray background. The camera toggles between a static frontal view and an orbiting view when the user double-clicks.'
 *   );
 * }
 *
 * function draw() {
 *   background(200);
 *
 *   // Update cam2's position.
 *   let x = 1200 * cos(frameCount * 0.01);
 *   let y = -600 * sin(frameCount * 0.01);
 *   cam2.camera(x, y, 100, -10, -10, 400, 0, 1, 0);
 *
 *   // Translate the origin toward the camera.
 *   translate(-10, 10, 500);
 *
 *   // Rotate the coordinate system.
 *   rotateY(-0.1);
 *   rotateX(-0.1);
 *
 *   // Draw the row of boxes.
 *   for (let i = 0; i < 6; i += 1) {
 *     translate(0, 0, -30);
 *     box(10);
 *   }
 * }
 *
 * // Toggle the current camera when the user double-clicks.
 * function doubleClicked() {
 *   if (isDefaultCamera === true) {
 *     setCamera(cam2);
 *     isDefaultCamera = false;
 *   } else {
 *     setCamera(cam1);
 *     isDefaultCamera = true;
 *   }
 * }
 * </code>
 * </div>
 */
  camera(
    eyeX,
    eyeY,
    eyeZ,
    centerX,
    centerY,
    centerZ,
    upX,
    upY,
    upZ
  ) {
    if (typeof eyeX === 'undefined') {
      eyeX = this.defaultEyeX;
      eyeY = this.defaultEyeY;
      eyeZ = this.defaultEyeZ;
      centerX = eyeX;
      centerY = eyeY;
      centerZ = 0;
      upX = 0;
      upY = 1;
      upZ = 0;
    }

    this.eyeX = eyeX;
    this.eyeY = eyeY;
    this.eyeZ = eyeZ;

    if (typeof centerX !== 'undefined') {
      this.centerX = centerX;
      this.centerY = centerY;
      this.centerZ = centerZ;
    }

    if (typeof upX !== 'undefined') {
      this.upX = upX;
      this.upY = upY;
      this.upZ = upZ;
    }

    const local = this._getLocalAxes();

    // the camera affects the model view matrix, insofar as it
    // inverse translates the world to the eye position of the camera
    // and rotates it.
    /* eslint-disable indent */
    this.cameraMatrix.set(local.x[0], local.y[0], local.z[0], 0,
                          local.x[1], local.y[1], local.z[1], 0,
                          local.x[2], local.y[2], local.z[2], 0,
                                  0,          0,          0, 1);
    /* eslint-enable indent */

    const tx = -eyeX;
    const ty = -eyeY;
    const tz = -eyeZ;

    this.cameraMatrix.translate([tx, ty, tz]);

    if (this._isActive()) {
      this._renderer.uViewMatrix.set(this.cameraMatrix);
    }
    return this;
  }

  /**
<<<<<<< HEAD
 * Move camera along its local axes while maintaining current camera orientation.
 * @param {Number} x amount to move along camera's left-right axis
 * @param {Number} y amount to move along camera's up-down axis
 * @param {Number} z amount to move along camera's forward-backward axis
=======
 * Moves the camera along its "local" axes without changing its orientation.
 *
 * The parameters, `x`, `y`, and `z`, are the distances the camera should
 * move. For example, calling `myCamera.move(10, 20, 30)` moves the camera 10
 * pixels to the right, 20 pixels down, and 30 pixels backward in its "local"
 * space.
 *
 * @method move
 * @param {Number} x distance to move along the camera’s "local" x-axis.
 * @param {Number} y distance to move along the camera’s "local" y-axis.
 * @param {Number} z distance to move along the camera’s "local" z-axis.
>>>>>>> 2ceea580
 * @example
 * <div>
 * <code>
 * // Click the canvas to begin detecting key presses.
 *
 * let cam;
 *
 * function setup() {
 *   createCanvas(100, 100, WEBGL);
 *
 *   // Create the first camera.
 *   // Keep its default settings.
 *   cam = createCamera();
 *
 *   // Place the camera at the top-right.
 *   cam.setPosition(400, -400, 800);
 *
 *   // Point it at the origin.
 *   cam.lookAt(0, 0, 0);
 *
 *   describe(
 *     'A white cube drawn against a gray background. The cube appears to move when the user presses certain keys.'
 *   );
 * }
 *
 * function draw() {
 *   background(200);
 *
 *   // Move the camera along its "local" axes
 *   // when the user presses certain keys.
 *   if (keyIsPressed === true) {
 *
 *     // Move horizontally.
 *     if (keyCode === LEFT_ARROW) {
 *       cam.move(-1, 0, 0);
 *     }
 *     if (keyCode === RIGHT_ARROW) {
 *       cam.move(1, 0, 0);
 *     }
 *
 *     // Move vertically.
 *     if (keyCode === UP_ARROW) {
 *       cam.move(0, -1, 0);
 *     }
 *     if (keyCode === DOWN_ARROW) {
 *       cam.move(0, 1, 0);
 *     }
 *
 *     // Move in/out of the screen.
 *     if (key === 'i') {
 *       cam.move(0, 0, -1);
 *     }
 *     if (key === 'o') {
 *       cam.move(0, 0, 1);
 *     }
 *   }
 *
 *   // Draw the box.
 *   box();
 * }
 * </code>
 * </div>
 */
  move(x, y, z) {
    const local = this._getLocalAxes();

    // scale local axes by movement amounts
    // based on http://learnwebgl.brown37.net/07_cameras/camera_linear_motion.html
    const dx = [local.x[0] * x, local.x[1] * x, local.x[2] * x];
    const dy = [local.y[0] * y, local.y[1] * y, local.y[2] * y];
    const dz = [local.z[0] * z, local.z[1] * z, local.z[2] * z];

    this.camera(
      this.eyeX + dx[0] + dy[0] + dz[0],
      this.eyeY + dx[1] + dy[1] + dz[1],
      this.eyeZ + dx[2] + dy[2] + dz[2],
      this.centerX + dx[0] + dy[0] + dz[0],
      this.centerY + dx[1] + dy[1] + dz[1],
      this.centerZ + dx[2] + dy[2] + dz[2],
      this.upX,
      this.upY,
      this.upZ
    );
  }

  /**
 * Sets the camera’s position in "world" space without changing its
 * orientation.
<<<<<<< HEAD
 * @param {Number} x x position of a point in world space
 * @param {Number} y y position of a point in world space
 * @param {Number} z z position of a point in world space
=======
 *
 * The parameters, `x`, `y`, and `z`, are the coordinates where the camera
 * should be placed. For example, calling `myCamera.setPosition(10, 20, 30)`
 * places the camera at coordinates `(10, 20, 30)` in "world" space.
 *
 * @method setPosition
 * @param {Number} x x-coordinate in "world" space.
 * @param {Number} y y-coordinate in "world" space.
 * @param {Number} z z-coordinate in "world" space.
 *
>>>>>>> 2ceea580
 * @example
 * <div>
 * <code>
 * // Double-click to toggle between cameras.
 *
 * let cam1;
 * let cam2;
 * let isDefaultCamera = true;
 *
 * function setup() {
 *   createCanvas(100, 100, WEBGL);
 *
 *   // Create the first camera.
 *   // Keep its default settings.
 *   cam1 = createCamera();
 *
 *   // Create the second camera.
 *   cam2 = createCamera();
 *
 *   // Place it closer to the origin.
 *   cam2.setPosition(0, 0, 600);
 *
 *   // Set the current camera to cam1.
 *   setCamera(cam1);
 *
 *   describe(
 *     'A row of white cubes against a gray background. The camera toggles the amount of zoom when the user double-clicks.'
 *   );
 * }
 *
 * function draw() {
 *   background(200);
 *
 *   // Translate the origin toward the camera.
 *   translate(-10, 10, 500);
 *
 *   // Rotate the coordinate system.
 *   rotateY(-0.1);
 *   rotateX(-0.1);
 *
 *   // Draw the row of boxes.
 *   for (let i = 0; i < 6; i += 1) {
 *     translate(0, 0, -30);
 *     box(10);
 *   }
 * }
 *
 * // Toggle the current camera when the user double-clicks.
 * function doubleClicked() {
 *   if (isDefaultCamera === true) {
 *     setCamera(cam2);
 *     isDefaultCamera = false;
 *   } else {
 *     setCamera(cam1);
 *     isDefaultCamera = true;
 *   }
 * }
 * </code>
 * </div>
 *
 * <div>
 * <code>
 * // Double-click to toggle between cameras.
 *
 * let cam1;
 * let cam2;
 * let isDefaultCamera = true;
 *
 * function setup() {
 *   createCanvas(100, 100, WEBGL);
 *
 *   // Create the first camera.
 *   // Keep its default settings.
 *   cam1 = createCamera();
 *
 *   // Create the second camera.
 *   cam2 = createCamera();
 *
 *   // Place it closer to the origin.
 *   cam2.setPosition(0, 0, 600);
 *
 *   // Set the current camera to cam1.
 *   setCamera(cam1);
 *
 *   describe(
 *     'A row of white cubes against a gray background. The camera toggles between a static view and a view that zooms in and out when the user double-clicks.'
 *   );
 * }
 *
 * function draw() {
 *   background(200);
 *
 *   // Update cam2's z-coordinate.
 *   let z = 100 * sin(frameCount * 0.01) + 700;
 *   cam2.setPosition(0, 0, z);
 *
 *   // Translate the origin toward the camera.
 *   translate(-10, 10, 500);
 *
 *   // Rotate the coordinate system.
 *   rotateY(-0.1);
 *   rotateX(-0.1);
 *
 *   // Draw the row of boxes.
 *   for (let i = 0; i < 6; i += 1) {
 *     translate(0, 0, -30);
 *     box(10);
 *   }
 * }
 *
 * // Toggle the current camera when the user double-clicks.
 * function doubleClicked() {
 *   if (isDefaultCamera === true) {
 *     setCamera(cam2);
 *     isDefaultCamera = false;
 *   } else {
 *     setCamera(cam1);
 *     isDefaultCamera = true;
 *   }
 * }
 * </code>
 * </div>
 */
  setPosition(x, y, z) {
    const diffX = x - this.eyeX;
    const diffY = y - this.eyeY;
    const diffZ = z - this.eyeZ;

    this.camera(
      x,
      y,
      z,
      this.centerX + diffX,
      this.centerY + diffY,
      this.centerZ + diffZ,
      this.upX,
      this.upY,
      this.upZ
    );
  }

  /**
 * Sets the camera’s position, orientation, and projection by copying another
 * camera.
 *
 * The parameter, `cam`, is the `p5.Camera` object to copy. For example, calling
 * `cam2.set(cam1)` will set `cam2` using `cam1`’s configuration.
 *
<<<<<<< HEAD
 * @param {p5.Camera} cam source camera
=======
 * @method set
 * @param {p5.Camera} cam camera to copy.
>>>>>>> 2ceea580
 *
 * @example
 * <div>
 * <code>
 * // Double-click to "reset" the camera zoom.
 *
 * let cam1;
 * let cam2;
 *
 * function setup() {
 *   createCanvas(100, 100, WEBGL);
 *
 *   // Create the first camera.
 *   cam1 = createCamera();
 *
 *   // Place the camera at the top-right.
 *   cam1.setPosition(400, -400, 800);
 *
 *   // Point it at the origin.
 *   cam1.lookAt(0, 0, 0);
 *
 *   // Create the second camera.
 *   cam2 = createCamera();
 *
 *   // Copy cam1's configuration.
 *   cam2.set(cam1);
 *
 *   describe(
 *     'A white cube drawn against a gray background. The camera slowly moves forward. The camera resets when the user double-clicks.'
 *   );
 * }
 *
 * function draw() {
 *   background(200);
 *
 *   // Update cam2's position.
 *   cam2.move(0, 0, -1);
 *
 *   // Draw the box.
 *   box();
 * }
 *
 * // "Reset" the camera when the user double-clicks.
 * function doubleClicked() {
 *   cam2.set(cam1);
 * }
 */
  set(cam) {
    const keyNamesOfThePropToCopy = [
      'eyeX', 'eyeY', 'eyeZ',
      'centerX', 'centerY', 'centerZ',
      'upX', 'upY', 'upZ',
      'cameraFOV', 'aspectRatio', 'cameraNear', 'cameraFar', 'cameraType',
      'yScale'
    ];
    for (const keyName of keyNamesOfThePropToCopy) {
      this[keyName] = cam[keyName];
    }

    this.cameraMatrix = cam.cameraMatrix.copy();
    this.projMatrix = cam.projMatrix.copy();

    if (this._isActive()) {
      this._renderer.uModelMatrix.reset();
      this._renderer.uViewMatrix.set(this.cameraMatrix);
      this._renderer.uPMatrix.set(this.projMatrix);
    }
  }
  /**
 * Sets the camera’s position and orientation to values that are in-between
 * those of two other cameras.
 *
 * `myCamera.slerp()` uses spherical linear interpolation to calculate a
 * position and orientation that’s in-between two other cameras. Doing so is
 * helpful for transitioning smoothly between two perspectives.
 *
 * The first two parameters, `cam0` and `cam1`, are the `p5.Camera` objects
 * that should be used to set the current camera.
 *
 * The third parameter, `amt`, is the amount to interpolate between `cam0` and
 * `cam1`. 0.0 keeps the camera’s position and orientation equal to `cam0`’s,
 * 0.5 sets them halfway between `cam0`’s and `cam1`’s , and 1.0 sets the
 * position and orientation equal to `cam1`’s.
 *
 * For example, calling `myCamera.slerp(cam0, cam1, 0.1)` sets cam’s position
 * and orientation very close to `cam0`’s. Calling
 * `myCamera.slerp(cam0, cam1, 0.9)` sets cam’s position and orientation very
 * close to `cam1`’s.
 *
 * Note: All of the cameras must use the same projection.
 *
<<<<<<< HEAD
 * @param {p5.Camera} cam0 first p5.Camera
 * @param {p5.Camera} cam1 second p5.Camera
 * @param {Number} amt amount to use for interpolation during slerp
=======
 * @method slerp
 * @param {p5.Camera} cam0 first camera.
 * @param {p5.Camera} cam1 second camera.
 * @param {Number} amt amount of interpolation between 0.0 (`cam0`) and 1.0 (`cam1`).
>>>>>>> 2ceea580
 *
 * @example
 * <div>
 * <code>
 * let cam;
 * let cam0;
 * let cam1;
 *
 * function setup() {
 *   createCanvas(100, 100, WEBGL);
 *
 *   // Create the main camera.
 *   // Keep its default settings.
 *   cam = createCamera();
 *
 *   // Create the first camera.
 *   // Keep its default settings.
 *   cam0 = createCamera();
 *
 *   // Create the second camera.
 *   cam1 = createCamera();
 *
 *   // Place it at the top-right.
 *   cam1.setPosition(400, -400, 800);
 *
 *   // Point it at the origin.
 *   cam1.lookAt(0, 0, 0);
 *
 *   // Set the current camera to cam.
 *   setCamera(cam);
 *
 *   describe('A white cube drawn against a gray background. The camera slowly oscillates between a frontal view and an aerial view.');
 * }
 *
 * function draw() {
 *   background(200);
 *
 *   // Calculate the amount to interpolate between cam0 and cam1.
 *   let amt = 0.5 * sin(frameCount * 0.01) + 0.5;
 *
 *   // Update the main camera's position and orientation.
 *   cam.slerp(cam0, cam1, amt);
 *
 *   box();
 * }
 * </code>
 * </div>
 */
  slerp(cam0, cam1, amt) {
    // If t is 0 or 1, do not interpolate and set the argument camera.
    if (amt === 0) {
      this.set(cam0);
      return;
    } else if (amt === 1) {
      this.set(cam1);
      return;
    }

    // For this cameras is ortho, assume that cam0 and cam1 are also ortho
    // and interpolate the elements of the projection matrix.
    // Use logarithmic interpolation for interpolation.
    if (this.projMatrix.mat4[15] !== 0) {
      this.projMatrix.mat4[0] =
        cam0.projMatrix.mat4[0] *
        Math.pow(cam1.projMatrix.mat4[0] / cam0.projMatrix.mat4[0], amt);
      this.projMatrix.mat4[5] =
        cam0.projMatrix.mat4[5] *
        Math.pow(cam1.projMatrix.mat4[5] / cam0.projMatrix.mat4[5], amt);
      // If the camera is active, make uPMatrix reflect changes in projMatrix.
      if (this._isActive()) {
        this._renderer.uPMatrix.mat4 = this.projMatrix.mat4.slice();
      }
    }

    // prepare eye vector and center vector of argument cameras.
    const eye0 = new p5.Vector(cam0.eyeX, cam0.eyeY, cam0.eyeZ);
    const eye1 = new p5.Vector(cam1.eyeX, cam1.eyeY, cam1.eyeZ);
    const center0 = new p5.Vector(cam0.centerX, cam0.centerY, cam0.centerZ);
    const center1 = new p5.Vector(cam1.centerX, cam1.centerY, cam1.centerZ);

    // Calculate the distance between eye and center for each camera.
    // Logarithmically interpolate these with amt.
    const dist0 = p5.Vector.dist(eye0, center0);
    const dist1 = p5.Vector.dist(eye1, center1);
    const lerpedDist = dist0 * Math.pow(dist1 / dist0, amt);

    // Next, calculate the ratio to interpolate the eye and center by a constant
    // ratio for each camera. This ratio is the same for both. Also, with this ratio
    // of points, the distance is the minimum distance of the two points of
    // the same ratio.
    // With this method, if the viewpoint is fixed, linear interpolation is performed
    // at the viewpoint, and if the center is fixed, linear interpolation is performed
    // at the center, resulting in reasonable interpolation. If both move, the point
    // halfway between them is taken.
    const eyeDiff = p5.Vector.sub(eye0, eye1);
    const diffDiff = eye0.copy().sub(eye1).sub(center0).add(center1);
    // Suppose there are two line segments. Consider the distance between the points
    // above them as if they were taken in the same ratio. This calculation figures out
    // a ratio that minimizes this.
    // Each line segment is, a line segment connecting the viewpoint and the center
    // for each camera.
    const divider = diffDiff.magSq();
    let ratio = 1; // default.
    if (divider > 0.000001){
      ratio = p5.Vector.dot(eyeDiff, diffDiff) / divider;
      ratio = Math.max(0, Math.min(ratio, 1));
    }

    // Take the appropriate proportions and work out the points
    // that are between the new viewpoint and the new center position.
    const lerpedMedium = p5.Vector.lerp(
      p5.Vector.lerp(eye0, center0, ratio),
      p5.Vector.lerp(eye1, center1, ratio),
      amt
    );

    // Prepare each of rotation matrix from their camera matrix
    const rotMat0 = cam0.cameraMatrix.createSubMatrix3x3();
    const rotMat1 = cam1.cameraMatrix.createSubMatrix3x3();

    // get front and up vector from local-coordinate-system.
    const front0 = rotMat0.row(2);
    const front1 = rotMat1.row(2);
    const up0 = rotMat0.row(1);
    const up1 = rotMat1.row(1);

    // prepare new vectors.
    const newFront = new p5.Vector();
    const newUp = new p5.Vector();
    const newEye = new p5.Vector();
    const newCenter = new p5.Vector();

    // Create the inverse matrix of mat0 by transposing mat0,
    // and multiply it to mat1 from the right.
    // This matrix represents the difference between the two.
    // 'deltaRot' means 'difference of rotation matrices'.
    const deltaRot = rotMat1.mult3x3(rotMat0.copy().transpose3x3());

    // Calculate the trace and from it the cos value of the angle.
    // An orthogonal matrix is just an orthonormal basis. If this is not the identity
    // matrix, it is a centered orthonormal basis plus some angle of rotation about
    // some axis. That's the angle. Letting this be theta, trace becomes 1+2cos(theta).
    // reference: https://en.wikipedia.org/wiki/Rotation_matrix#Determining_the_angle
    const diag = deltaRot.diagonal();
    let cosTheta = 0.5 * (diag[0] + diag[1] + diag[2] - 1);

    // If the angle is close to 0, the two matrices are very close,
    // so in that case we execute linearly interpolate.
    if (1 - cosTheta < 0.0000001) {
      // Obtain the front vector and up vector by linear interpolation
      // and normalize them.
      // calculate newEye, newCenter with newFront vector.
      newFront.set(p5.Vector.lerp(front0, front1, amt)).normalize();

      newEye.set(newFront).mult(ratio * lerpedDist).add(lerpedMedium);
      newCenter.set(newFront).mult((ratio-1) * lerpedDist).add(lerpedMedium);

      newUp.set(p5.Vector.lerp(up0, up1, amt)).normalize();

      // set the camera
      this.camera(
        newEye.x, newEye.y, newEye.z,
        newCenter.x, newCenter.y, newCenter.z,
        newUp.x, newUp.y, newUp.z
      );
      return;
    }

    // Calculates the axis vector and the angle of the difference orthogonal matrix.
    // The axis vector is what I explained earlier in the comments.
    // similar calculation is here:
    // https://github.com/mrdoob/three.js/blob/883249620049d1632e8791732808fefd1a98c871/src/math/Quaternion.js#L294
    let a, b, c, sinTheta;
    let invOneMinusCosTheta = 1 / (1 - cosTheta);
    const maxDiag = Math.max(diag[0], diag[1], diag[2]);
    const offDiagSum13 = deltaRot.mat3[1] + deltaRot.mat3[3];
    const offDiagSum26 = deltaRot.mat3[2] + deltaRot.mat3[6];
    const offDiagSum57 = deltaRot.mat3[5] + deltaRot.mat3[7];

    if (maxDiag === diag[0]) {
      a = Math.sqrt((diag[0] - cosTheta) * invOneMinusCosTheta); // not zero.
      invOneMinusCosTheta /= a;
      b = 0.5 * offDiagSum13 * invOneMinusCosTheta;
      c = 0.5 * offDiagSum26 * invOneMinusCosTheta;
      sinTheta = 0.5 * (deltaRot.mat3[7] - deltaRot.mat3[5]) / a;

    } else if (maxDiag === diag[1]) {
      b = Math.sqrt((diag[1] - cosTheta) * invOneMinusCosTheta); // not zero.
      invOneMinusCosTheta /= b;
      c = 0.5 * offDiagSum57 * invOneMinusCosTheta;
      a = 0.5 * offDiagSum13 * invOneMinusCosTheta;
      sinTheta = 0.5 * (deltaRot.mat3[2] - deltaRot.mat3[6]) / b;

    } else {
      c = Math.sqrt((diag[2] - cosTheta) * invOneMinusCosTheta); // not zero.
      invOneMinusCosTheta /= c;
      a = 0.5 * offDiagSum26 * invOneMinusCosTheta;
      b = 0.5 * offDiagSum57 * invOneMinusCosTheta;
      sinTheta = 0.5 * (deltaRot.mat3[3] - deltaRot.mat3[1]) / c;
    }

    // Constructs a new matrix after interpolating the angles.
    // Multiplying mat0 by the first matrix yields mat1, but by creating a state
    // in the middle of that matrix, you can obtain a matrix that is
    // an intermediate state between mat0 and mat1.
    const angle = amt * Math.atan2(sinTheta, cosTheta);
    const cosAngle = Math.cos(angle);
    const sinAngle = Math.sin(angle);
    const oneMinusCosAngle = 1 - cosAngle;
    const ab = a * b;
    const bc = b * c;
    const ca = c * a;
    const lerpedRotMat = new p5.Matrix('mat3', [
      cosAngle + oneMinusCosAngle * a * a,
      oneMinusCosAngle * ab + sinAngle * c,
      oneMinusCosAngle * ca - sinAngle * b,
      oneMinusCosAngle * ab - sinAngle * c,
      cosAngle + oneMinusCosAngle * b * b,
      oneMinusCosAngle * bc + sinAngle * a,
      oneMinusCosAngle * ca + sinAngle * b,
      oneMinusCosAngle * bc - sinAngle * a,
      cosAngle + oneMinusCosAngle * c * c
    ]);

    // Multiply this to mat0 from left to get the interpolated front vector.
    // calculate newEye, newCenter with newFront vector.
    lerpedRotMat.multiplyVec3(front0, newFront);

    newEye.set(newFront).mult(ratio * lerpedDist).add(lerpedMedium);
    newCenter.set(newFront).mult((ratio-1) * lerpedDist).add(lerpedMedium);

    lerpedRotMat.multiplyVec3(up0, newUp);

    // We also get the up vector in the same way and set the camera.
    // The eye position and center position are calculated based on the front vector.
    this.camera(
      newEye.x, newEye.y, newEye.z,
      newCenter.x, newCenter.y, newCenter.z,
      newUp.x, newUp.y, newUp.z
    );
  }

  ////////////////////////////////////////////////////////////////////////////////
  // Camera Helper Methods
  ////////////////////////////////////////////////////////////////////////////////

  // @TODO: combine this function with _setDefaultCamera to compute these values
  // as-needed
  _computeCameraDefaultSettings() {
    this.defaultAspectRatio = this._renderer.width / this._renderer.height;
    this.defaultEyeX = 0;
    this.defaultEyeY = 0;
    this.defaultEyeZ = 800;
    this.defaultCameraFOV =
      2 * Math.atan(this._renderer.height / 2 / this.defaultEyeZ);
    this.defaultCenterX = 0;
    this.defaultCenterY = 0;
    this.defaultCenterZ = 0;
    this.defaultCameraNear = this.defaultEyeZ * 0.1;
    this.defaultCameraFar = this.defaultEyeZ * 10;
  }

  //detect if user didn't set the camera
  //then call this function below
  _setDefaultCamera() {
    this.cameraFOV = this.defaultCameraFOV;
    this.aspectRatio = this.defaultAspectRatio;
    this.eyeX = this.defaultEyeX;
    this.eyeY = this.defaultEyeY;
    this.eyeZ = this.defaultEyeZ;
    this.centerX = this.defaultCenterX;
    this.centerY = this.defaultCenterY;
    this.centerZ = this.defaultCenterZ;
    this.upX = 0;
    this.upY = 1;
    this.upZ = 0;
    this.cameraNear = this.defaultCameraNear;
    this.cameraFar = this.defaultCameraFar;

    this.perspective();
    this.camera();

    this.cameraType = 'default';
  }

  _resize() {
    // If we're using the default camera, update the aspect ratio
    if (this.cameraType === 'default') {
      this._computeCameraDefaultSettings();
      this.cameraFOV = this.defaultCameraFOV;
      this.aspectRatio = this.defaultAspectRatio;
      this.perspective();
    }
  }

  /**
 * Returns a copy of a camera.
 * @private
 */
  copy() {
    const _cam = new p5.Camera(this._renderer);
    _cam.cameraFOV = this.cameraFOV;
    _cam.aspectRatio = this.aspectRatio;
    _cam.eyeX = this.eyeX;
    _cam.eyeY = this.eyeY;
    _cam.eyeZ = this.eyeZ;
    _cam.centerX = this.centerX;
    _cam.centerY = this.centerY;
    _cam.centerZ = this.centerZ;
    _cam.upX = this.upX;
    _cam.upY = this.upY;
    _cam.upZ = this.upZ;
    _cam.cameraNear = this.cameraNear;
    _cam.cameraFar = this.cameraFar;

    _cam.cameraType = this.cameraType;

    _cam.cameraMatrix = this.cameraMatrix.copy();
    _cam.projMatrix = this.projMatrix.copy();
    _cam.yScale = this.yScale;

    return _cam;
  }

  /**
 * Returns a camera's local axes: left-right, up-down, and forward-backward,
 * as defined by vectors in world-space.
 * @private
 */
  _getLocalAxes() {
    // calculate camera local Z vector
    let z0 = this.eyeX - this.centerX;
    let z1 = this.eyeY - this.centerY;
    let z2 = this.eyeZ - this.centerZ;

    // normalize camera local Z vector
    const eyeDist = Math.sqrt(z0 * z0 + z1 * z1 + z2 * z2);
    if (eyeDist !== 0) {
      z0 /= eyeDist;
      z1 /= eyeDist;
      z2 /= eyeDist;
    }

    // calculate camera Y vector
    let y0 = this.upX;
    let y1 = this.upY;
    let y2 = this.upZ;

    // compute camera local X vector as up vector (local Y) cross local Z
    let x0 = y1 * z2 - y2 * z1;
    let x1 = -y0 * z2 + y2 * z0;
    let x2 = y0 * z1 - y1 * z0;

    // recompute y = z cross x
    y0 = z1 * x2 - z2 * x1;
    y1 = -z0 * x2 + z2 * x0;
    y2 = z0 * x1 - z1 * x0;

    // cross product gives area of parallelogram, which is < 1.0 for
    // non-perpendicular unit-length vectors; so normalize x, y here:
    const xmag = Math.sqrt(x0 * x0 + x1 * x1 + x2 * x2);
    if (xmag !== 0) {
      x0 /= xmag;
      x1 /= xmag;
      x2 /= xmag;
    }

    const ymag = Math.sqrt(y0 * y0 + y1 * y1 + y2 * y2);
    if (ymag !== 0) {
      y0 /= ymag;
      y1 /= ymag;
      y2 /= ymag;
    }

    return {
      x: [x0, x1, x2],
      y: [y0, y1, y2],
      z: [z0, z1, z2]
    };
  }

  /**
 * Orbits the camera about center point. For use with orbitControl().
 * @private
 * @param {Number} dTheta change in spherical coordinate theta
 * @param {Number} dPhi change in spherical coordinate phi
 * @param {Number} dRadius change in radius
 */
  _orbit(dTheta, dPhi, dRadius) {
    // Calculate the vector and its magnitude from the center to the viewpoint
    const diffX = this.eyeX - this.centerX;
    const diffY = this.eyeY - this.centerY;
    const diffZ = this.eyeZ - this.centerZ;
    let camRadius = Math.hypot(diffX, diffY, diffZ);
    // front vector. unit vector from center to eye.
    const front = new p5.Vector(diffX, diffY, diffZ).normalize();
    // up vector. normalized camera's up vector.
    const up = new p5.Vector(this.upX, this.upY, this.upZ).normalize(); // y-axis
    // side vector. Right when viewed from the front
    const side = p5.Vector.cross(up, front).normalize(); // x-axis
    // vertical vector. normalized vector of projection of front vector.
    const vertical = p5.Vector.cross(side, up); // z-axis

    // update camRadius
    camRadius *= Math.pow(10, dRadius);
    // prevent zooming through the center:
    if (camRadius < this.cameraNear) {
      camRadius = this.cameraNear;
    }
    if (camRadius > this.cameraFar) {
      camRadius = this.cameraFar;
    }

    // calculate updated camera angle
    // Find the angle between the "up" and the "front", add dPhi to that.
    // angleBetween() may return negative value. Since this specification is subject to change
    // due to version updates, it cannot be adopted, so here we calculate using a method
    // that directly obtains the absolute value.
    const camPhi =
      Math.acos(Math.max(-1, Math.min(1, p5.Vector.dot(front, up)))) + dPhi;
    // Rotate by dTheta in the shortest direction from "vertical" to "side"
    const camTheta = dTheta;

    // Invert camera's upX, upY, upZ if dPhi is below 0 or above PI
    if (camPhi <= 0 || camPhi >= Math.PI) {
      this.upX *= -1;
      this.upY *= -1;
      this.upZ *= -1;
    }

    // update eye vector by calculate new front vector
    up.mult(Math.cos(camPhi));
    vertical.mult(Math.cos(camTheta) * Math.sin(camPhi));
    side.mult(Math.sin(camTheta) * Math.sin(camPhi));

    front.set(up).add(vertical).add(side);

    this.eyeX = camRadius * front.x + this.centerX;
    this.eyeY = camRadius * front.y + this.centerY;
    this.eyeZ = camRadius * front.z + this.centerZ;

    // update camera
    this.camera(
      this.eyeX, this.eyeY, this.eyeZ,
      this.centerX, this.centerY, this.centerZ,
      this.upX, this.upY, this.upZ
    );
  }

  /**
 * Orbits the camera about center point. For use with orbitControl().
 * Unlike _orbit(), the direction of rotation always matches the direction of pointer movement.
 * @private
 * @param {Number} dx the x component of the rotation vector.
 * @param {Number} dy the y component of the rotation vector.
 * @param {Number} dRadius change in radius
 */
  _orbitFree(dx, dy, dRadius) {
    // Calculate the vector and its magnitude from the center to the viewpoint
    const diffX = this.eyeX - this.centerX;
    const diffY = this.eyeY - this.centerY;
    const diffZ = this.eyeZ - this.centerZ;
    let camRadius = Math.hypot(diffX, diffY, diffZ);
    // front vector. unit vector from center to eye.
    const front = new p5.Vector(diffX, diffY, diffZ).normalize();
    // up vector. camera's up vector.
    const up = new p5.Vector(this.upX, this.upY, this.upZ);
    // side vector. Right when viewed from the front. (like x-axis)
    const side = p5.Vector.cross(up, front).normalize();
    // down vector. Bottom when viewed from the front. (like y-axis)
    const down = p5.Vector.cross(front, side);

    // side vector and down vector are no longer used as-is.
    // Create a vector representing the direction of rotation
    // in the form cos(direction)*side + sin(direction)*down.
    // Make the current side vector into this.
    const directionAngle = Math.atan2(dy, dx);
    down.mult(Math.sin(directionAngle));
    side.mult(Math.cos(directionAngle)).add(down);
    // The amount of rotation is the size of the vector (dx, dy).
    const rotAngle = Math.sqrt(dx*dx + dy*dy);
    // The vector that is orthogonal to both the front vector and
    // the rotation direction vector is the rotation axis vector.
    const axis = p5.Vector.cross(front, side);

    // update camRadius
    camRadius *= Math.pow(10, dRadius);
    // prevent zooming through the center:
    if (camRadius < this.cameraNear) {
      camRadius = this.cameraNear;
    }
    if (camRadius > this.cameraFar) {
      camRadius = this.cameraFar;
    }

    // If the axis vector is likened to the z-axis, the front vector is
    // the x-axis and the side vector is the y-axis. Rotate the up and front
    // vectors respectively by thinking of them as rotations around the z-axis.

    // Calculate the components by taking the dot product and
    // calculate a rotation based on that.
    const c = Math.cos(rotAngle);
    const s = Math.sin(rotAngle);
    const dotFront = up.dot(front);
    const dotSide = up.dot(side);
    const ux = dotFront * c + dotSide * s;
    const uy = -dotFront * s + dotSide * c;
    const uz = up.dot(axis);
    up.x = ux * front.x + uy * side.x + uz * axis.x;
    up.y = ux * front.y + uy * side.y + uz * axis.y;
    up.z = ux * front.z + uy * side.z + uz * axis.z;
    // We won't be using the side vector and the front vector anymore,
    // so let's make the front vector into the vector from the center to the new eye.
    side.mult(-s);
    front.mult(c).add(side).mult(camRadius);

    // it's complete. let's update camera.
    this.camera(
      front.x + this.centerX,
      front.y + this.centerY,
      front.z + this.centerZ,
      this.centerX, this.centerY, this.centerZ,
      up.x, up.y, up.z
    );
  }

  /**
 * Returns true if camera is currently attached to renderer.
 * @private
 */
  _isActive() {
    return this === this._renderer._curCamera;
  }
};

/**
 * Sets the current (active) camera of a 3D sketch.
 *
 * `setCamera()` allows for switching between multiple cameras created with
 * <a href="#/p5/createCamera">createCamera()</a>.
 *
 * Note: `setCamera()` can only be used in WebGL mode.
 *
 * @method setCamera
 * @param  {p5.Camera} cam camera that should be made active.
 * @for p5
 *
 * @example
 * <div>
 * <code>
 * // Double-click to toggle between cameras.
 *
 * let cam1;
 * let cam2;
 * let usingCam1 = true;
 *
 * function setup() {
 *   createCanvas(100, 100, WEBGL);
 *
 *   // Create the first camera.
 *   // Keep its default settings.
 *   cam1 = createCamera();
 *
 *   // Create the second camera.
 *   // Place it at the top-left.
 *   // Point it at the origin.
 *   cam2 = createCamera();
 *   cam2.setPosition(400, -400, 800);
 *   cam2.lookAt(0, 0, 0);
 *
 *   // Set the current camera to cam1.
 *   setCamera(cam1);
 *
 *   describe('A white cube on a gray background. The camera toggles between frontal and aerial views when the user double-clicks.');
 * }
 *
 * function draw() {
 *   background(200);
 *
 *   // Draw the box.
 *   box();
 * }
 *
 * // Toggle the current camera when the user double-clicks.
 * function doubleClicked() {
 *   if (usingCam1 === true) {
 *     setCamera(cam2);
 *     usingCam1 = false;
 *   } else {
 *     setCamera(cam1);
 *     usingCam1 = true;
 *   }
 * }
 * </code>
 * </div>
 */
p5.prototype.setCamera = function (cam) {
  this._renderer._curCamera = cam;

  // set the projection matrix (which is not normally updated each frame)
  this._renderer.uPMatrix.set(cam.projMatrix);
  this._renderer.uViewMatrix.set(cam.cameraMatrix);
};

export default p5.Camera;<|MERGE_RESOLUTION|>--- conflicted
+++ resolved
@@ -1856,12 +1856,6 @@
   ////////////////////////////////////////////////////////////////////////////////
 
   /**
-<<<<<<< HEAD
- * Sets a perspective projection.
- * Accepts the same parameters as the global
- * <a href="#/p5/perspective">perspective()</a>.
- * More information on this function can be found there.
-=======
  * Sets a perspective projection for the camera.
  *
  * In a perspective projection, shapes that are further from the camera appear
@@ -1905,8 +1899,6 @@
  * from the camera won’t be visible. By default, `far` is set to `10 * 800`,
  * which is 10 times the default distance between the camera and the origin.
  *
- * @method perspective
->>>>>>> 2ceea580
  * @for p5.Camera
  * @param  {Number} [fovy]   camera frustum vertical field of view. Defaults to
  *                           `2 * atan(height / 2 / 800)`.
@@ -2086,12 +2078,6 @@
   }
 
   /**
-<<<<<<< HEAD
- * Sets an orthographic projection.
- * Accepts the same parameters as the global
- * <a href="#/p5/ortho">ortho()</a>.
- * More information on this function can be found there.
-=======
  * Sets an orthographic projection for the camera.
  *
  * In an orthographic projection, shapes with the same size always appear the
@@ -2117,8 +2103,6 @@
  * ends 1,000 pixels from the camera. By default, `near` and `far` are set to
  * 0 and `max(width, height) + 800`, respectively.
  *
- * @method ortho
->>>>>>> 2ceea580
  * @for p5.Camera
  * @param  {Number} [left]   x-coordinate of the frustum’s left plane. Defaults to `-width / 2`.
  * @param  {Number} [right]  x-coordinate of the frustum’s right plane. Defaults to `width / 2`.
@@ -2282,11 +2266,6 @@
   }
   /**
  * Sets the camera's frustum.
-<<<<<<< HEAD
- * Accepts the same parameters as the global
- * <a href="#/p5/frustum">frustum()</a>.
- * More information on this function can be found there.
-=======
  *
  * In a frustum projection, shapes that are further from the camera appear
  * smaller than shapes that are near the camera. This technique, called
@@ -2314,8 +2293,6 @@
  * set to `10 * 800`, which is 10 times the default distance between the
  * camera and the origin.
  *
- * @method frustum
->>>>>>> 2ceea580
  * @for p5.Camera
  * @param  {Number} [left]   x-coordinate of the frustum’s left plane. Defaults to `-width / 20`.
  * @param  {Number} [right]  x-coordinate of the frustum’s right plane. Defaults to `width / 20`.
@@ -2476,12 +2453,6 @@
   }
 
   /**
-<<<<<<< HEAD
- * Panning rotates the camera view to the left and right.
- * @param {Number} angle amount to rotate camera in current
- * <a href="#/p5/angleMode">angleMode</a> units.
- * Greater than 0 values rotate counterclockwise (to the left).
-=======
  * Rotates the camera left and right.
  *
  * Panning rotates the camera without changing its position. The rotation
@@ -2495,11 +2466,9 @@
  * Note: Angles are interpreted based on the current
  * <a href="#/p5/angleMode">angleMode()</a>.
  *
- * @method pan
  * @param {Number} angle amount to rotate in the current
  *                       <a href="#/p5/angleMode">angleMode()</a>.
  *
->>>>>>> 2ceea580
  * @example
  * <div>
  * <code>
@@ -2546,12 +2515,6 @@
   }
 
   /**
-<<<<<<< HEAD
- * Tilting rotates the camera view up and down.
- * @param {Number} angle amount to rotate camera in current
- * <a href="#/p5/angleMode">angleMode</a> units.
- * Greater than 0 values rotate counterclockwise (to the left).
-=======
  * Rotates the camera up and down.
  *
  * Tilting rotates the camera without changing its position. The rotation
@@ -2565,11 +2528,9 @@
  * Note: Angles are interpreted based on the current
  * <a href="#/p5/angleMode">angleMode()</a>.
  *
- * @method tilt
  * @param {Number} angle amount to rotate in the current
  *                       <a href="#/p5/angleMode">angleMode()</a>.
  *
->>>>>>> 2ceea580
  * @example
  * <div>
  * <code>
@@ -2616,9 +2577,6 @@
   }
 
   /**
-<<<<<<< HEAD
- * Reorients the camera to look at a position in world space.
-=======
  * Points the camera at a location.
  *
  * `myCamera.lookAt()` changes the camera’s orientation without changing its
@@ -2629,8 +2587,6 @@
  * `myCamera.lookAt(10, 20, 30)` points the camera at the coordinates
  * `(10, 20, 30)`.
  *
- * @method lookAt
->>>>>>> 2ceea580
  * @for p5.Camera
  * @param {Number} x x-coordinate of the position where the camera should look in "world" space.
  * @param {Number} y y-coordinate of the position where the camera should look in "world" space.
@@ -2717,12 +2673,6 @@
   ////////////////////////////////////////////////////////////////////////////////
 
   /**
-<<<<<<< HEAD
- * Sets the camera's position and orientation.
- * Accepts the same parameters as the global
- * <a href="#/p5/camera">camera()</a>.
- * More information on this function can be found there.
-=======
  * Sets the position and orientation of the camera.
  *
  * `myCamera.camera()` allows objects to be viewed from different angles. It
@@ -2747,8 +2697,6 @@
  * to `(0, -1, 0)` which is like holding it upside-down. By default, the "up"
  * vector is `(0, 1, 0)`.
  *
- * @method camera
->>>>>>> 2ceea580
  * @for p5.Camera
  * @param  {Number} [x]        x-coordinate of the camera. Defaults to 0.
  * @param  {Number} [y]        y-coordinate of the camera. Defaults to 0.
@@ -2952,12 +2900,6 @@
   }
 
   /**
-<<<<<<< HEAD
- * Move camera along its local axes while maintaining current camera orientation.
- * @param {Number} x amount to move along camera's left-right axis
- * @param {Number} y amount to move along camera's up-down axis
- * @param {Number} z amount to move along camera's forward-backward axis
-=======
  * Moves the camera along its "local" axes without changing its orientation.
  *
  * The parameters, `x`, `y`, and `z`, are the distances the camera should
@@ -2965,11 +2907,9 @@
  * pixels to the right, 20 pixels down, and 30 pixels backward in its "local"
  * space.
  *
- * @method move
  * @param {Number} x distance to move along the camera’s "local" x-axis.
  * @param {Number} y distance to move along the camera’s "local" y-axis.
  * @param {Number} z distance to move along the camera’s "local" z-axis.
->>>>>>> 2ceea580
  * @example
  * <div>
  * <code>
@@ -3058,22 +2998,15 @@
   /**
  * Sets the camera’s position in "world" space without changing its
  * orientation.
-<<<<<<< HEAD
- * @param {Number} x x position of a point in world space
- * @param {Number} y y position of a point in world space
- * @param {Number} z z position of a point in world space
-=======
  *
  * The parameters, `x`, `y`, and `z`, are the coordinates where the camera
  * should be placed. For example, calling `myCamera.setPosition(10, 20, 30)`
  * places the camera at coordinates `(10, 20, 30)` in "world" space.
  *
- * @method setPosition
  * @param {Number} x x-coordinate in "world" space.
  * @param {Number} y y-coordinate in "world" space.
  * @param {Number} z z-coordinate in "world" space.
  *
->>>>>>> 2ceea580
  * @example
  * <div>
  * <code>
@@ -3222,12 +3155,7 @@
  * The parameter, `cam`, is the `p5.Camera` object to copy. For example, calling
  * `cam2.set(cam1)` will set `cam2` using `cam1`’s configuration.
  *
-<<<<<<< HEAD
- * @param {p5.Camera} cam source camera
-=======
- * @method set
  * @param {p5.Camera} cam camera to copy.
->>>>>>> 2ceea580
  *
  * @example
  * <div>
@@ -3319,16 +3247,9 @@
  *
  * Note: All of the cameras must use the same projection.
  *
-<<<<<<< HEAD
- * @param {p5.Camera} cam0 first p5.Camera
- * @param {p5.Camera} cam1 second p5.Camera
- * @param {Number} amt amount to use for interpolation during slerp
-=======
- * @method slerp
  * @param {p5.Camera} cam0 first camera.
  * @param {p5.Camera} cam1 second camera.
  * @param {Number} amt amount of interpolation between 0.0 (`cam0`) and 1.0 (`cam1`).
->>>>>>> 2ceea580
  *
  * @example
  * <div>
