--- conflicted
+++ resolved
@@ -137,13 +137,8 @@
 
   if (
     !this.geometryBuilder &&
-<<<<<<< HEAD
     this.states.doFill &&
-    this.retainedMode.geometry[gId].vertexCount > 0
-=======
-    this._doFill &&
     geometry.vertexCount > 0
->>>>>>> 3131111f
   ) {
     this._useVertexColor = (geometry.model.vertexColors.length > 0);
     const fillShader = this._getRetainedFillShader();
@@ -203,7 +198,7 @@
   if (this.geometryBuilder) {
     this.geometryBuilder.addRetained(geometry);
   }
-  
+
   return this;
 };
 
