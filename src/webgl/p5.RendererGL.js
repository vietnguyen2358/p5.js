--- conflicted
+++ resolved
@@ -236,21 +236,16 @@
       }
     };
 
-<<<<<<< HEAD
     this.pointSize = 5.0; //default point size
     this.curStrokeWeight = 1;
     this.curStrokeCap = constants.ROUND;
     this.curStrokeJoin = constants.ROUND;
-=======
-  // map of texture sources to textures created in this gl context via this.getTexture(src)
-  this.textures = new Map();
-
-  // set of framebuffers in use
-  this.framebuffers = new Set();
->>>>>>> 5e78f2f8
-
-    // array of textures created in this gl context via this.getTexture(src)
-    this.textures = [];
+
+    // map of texture sources to textures created in this gl context via this.getTexture(src)
+    this.textures = new Map();
+
+    // set of framebuffers in use
+    this.framebuffers = new Set();
 
     this.textureMode = constants.IMAGE;
     // default wrap settings
