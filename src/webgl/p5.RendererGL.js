import p5 from '../core/main';
import * as constants from '../core/constants';
import GeometryBuilder from './GeometryBuilder';
import libtess from 'libtess'; // Fixed with exporting module from libtess
import './p5.Shader';
import './p5.Camera';
import Renderer from '../core/p5.Renderer';
import './p5.Matrix';
import './p5.Framebuffer';
import { MipmapTexture } from './p5.Texture';

const STROKE_CAP_ENUM = {};
const STROKE_JOIN_ENUM = {};
let lineDefs = '';
const defineStrokeCapEnum = function (key, val) {
  lineDefs += `#define STROKE_CAP_${key} ${val}\n`;
  STROKE_CAP_ENUM[constants[key]] = val;
};
const defineStrokeJoinEnum = function (key, val) {
  lineDefs += `#define STROKE_JOIN_${key} ${val}\n`;
  STROKE_JOIN_ENUM[constants[key]] = val;
};


// Define constants in line shaders for each type of cap/join, and also record
// the values in JS objects
defineStrokeCapEnum('ROUND', 0);
defineStrokeCapEnum('PROJECT', 1);
defineStrokeCapEnum('SQUARE', 2);
defineStrokeJoinEnum('ROUND', 0);
defineStrokeJoinEnum('MITER', 1);
defineStrokeJoinEnum('BEVEL', 2);

import lightingShader from './shaders/lighting.glsl';
import webgl2CompatibilityShader from './shaders/webgl2Compatibility.glsl';
import immediateVert from './shaders/immediate.vert';
import vertexColorVert from './shaders/vertexColor.vert';
import vertexColorFrag from './shaders/vertexColor.frag';
import normalVert from './shaders/normal.vert';
import normalFrag from './shaders/normal.frag';
import basicFrag from './shaders/basic.frag';
import sphereMappingFrag from './shaders/sphereMapping.frag';
import lightVert from './shaders/light.vert';
import lightTextureFrag from './shaders/light_texture.frag';
import phongVert from './shaders/phong.vert';
import phongFrag from './shaders/phong.frag';
import fontVert from './shaders/font.vert';
import fontFrag from './shaders/font.frag';
import lineVert from './shaders/line.vert';
import lineFrag from './shaders/line.frag';
import pointVert from './shaders/point.vert';
import pointFrag from './shaders/point.frag';
import imageLightVert from './shaders/imageLight.vert';
import imageLightDiffusedFrag from './shaders/imageLightDiffused.frag';
import imageLightSpecularFrag from './shaders/imageLightSpecular.frag';

const defaultShaders = {
  immediateVert,
  vertexColorVert,
  vertexColorFrag,
  normalVert,
  normalFrag,
  basicFrag,
  sphereMappingFrag,
  lightVert:
    lightingShader +
    lightVert,
  lightTextureFrag,
  phongVert,
  phongFrag:
    lightingShader +
    phongFrag,
  fontVert,
  fontFrag,
  lineVert:
    lineDefs + lineVert,
  lineFrag:
    lineDefs + lineFrag,
  pointVert,
  pointFrag,
  imageLightVert,
  imageLightDiffusedFrag,
  imageLightSpecularFrag
};
let sphereMapping = defaultShaders.sphereMappingFrag;
for (const key in defaultShaders) {
  defaultShaders[key] = webgl2CompatibilityShader + defaultShaders[key];
}

import filterGrayFrag from './shaders/filters/gray.frag';
import filterErodeFrag from './shaders/filters/erode.frag';
import filterDilateFrag from './shaders/filters/dilate.frag';
import filterBlurFrag from './shaders/filters/blur.frag';
import filterPosterizeFrag from './shaders/filters/posterize.frag';
import filterOpaqueFrag from './shaders/filters/opaque.frag';
import filterInvertFrag from './shaders/filters/invert.frag';
import filterThresholdFrag from './shaders/filters/threshold.frag';
import filterShaderVert from './shaders/filters/default.vert';

const filterShaderFrags = {
  [constants.GRAY]: filterGrayFrag,
  [constants.ERODE]: filterErodeFrag,
  [constants.DILATE]: filterDilateFrag,
  [constants.BLUR]: filterBlurFrag,
  [constants.POSTERIZE]: filterPosterizeFrag,
  [constants.OPAQUE]: filterOpaqueFrag,
  [constants.INVERT]: filterInvertFrag,
  [constants.THRESHOLD]: filterThresholdFrag
};

/**
 * @module Rendering
 * @submodule Rendering
 * @for p5
 */
/**
 * Set attributes for the WebGL Drawing context.
 * This is a way of adjusting how the WebGL
 * renderer works to fine-tune the display and performance.
 *
 * Note that this will reinitialize the drawing context
 * if called after the WebGL canvas is made.
 *
 * If an object is passed as the parameter, all attributes
 * not declared in the object will be set to defaults.
 *
 * The available attributes are:
 * <br>
 * alpha - indicates if the canvas contains an alpha buffer
 * default is true
 *
 * depth - indicates whether the drawing buffer has a depth buffer
 * of at least 16 bits - default is true
 *
 * stencil - indicates whether the drawing buffer has a stencil buffer
 * of at least 8 bits
 *
 * antialias - indicates whether or not to perform anti-aliasing
 * default is false (true in Safari)
 *
 * premultipliedAlpha - indicates that the page compositor will assume
 * the drawing buffer contains colors with pre-multiplied alpha
 * default is true
 *
 * preserveDrawingBuffer - if true the buffers will not be cleared and
 * and will preserve their values until cleared or overwritten by author
 * (note that p5 clears automatically on draw loop)
 * default is true
 *
 * perPixelLighting - if true, per-pixel lighting will be used in the
 * lighting shader otherwise per-vertex lighting is used.
 * default is true.
 *
 * version - either 1 or 2, to specify which WebGL version to ask for. By
 * default, WebGL 2 will be requested. If WebGL2 is not available, it will
 * fall back to WebGL 1. You can check what version is used with by looking at
 * the global `webglVersion` property.
 *
 * @method setAttributes
 * @for p5
 * @param  {String}  key Name of attribute
 * @param  {Boolean}        value New value of named attribute
 * @example
 * <div>
 * <code>
 * function setup() {
 *   createCanvas(100, 100, WEBGL);
 * }
 *
 * function draw() {
 *   background(255);
 *   push();
 *   rotateZ(frameCount * 0.02);
 *   rotateX(frameCount * 0.02);
 *   rotateY(frameCount * 0.02);
 *   fill(0, 0, 0);
 *   box(50);
 *   pop();
 * }
 * </code>
 * </div>
 * <br>
 * Now with the antialias attribute set to true.
 * <br>
 * <div>
 * <code>
 * function setup() {
 *   setAttributes('antialias', true);
 *   createCanvas(100, 100, WEBGL);
 * }
 *
 * function draw() {
 *   background(255);
 *   push();
 *   rotateZ(frameCount * 0.02);
 *   rotateX(frameCount * 0.02);
 *   rotateY(frameCount * 0.02);
 *   fill(0, 0, 0);
 *   box(50);
 *   pop();
 * }
 * </code>
 * </div>
 *
 * <div>
 * <code>
 * // press the mouse button to disable perPixelLighting
 * function setup() {
 *   createCanvas(100, 100, WEBGL);
 *   noStroke();
 *   fill(255);
 * }
 *
 * let lights = [
 *   { c: '#f00', t: 1.12, p: 1.91, r: 0.2 },
 *   { c: '#0f0', t: 1.21, p: 1.31, r: 0.2 },
 *   { c: '#00f', t: 1.37, p: 1.57, r: 0.2 },
 *   { c: '#ff0', t: 1.12, p: 1.91, r: 0.7 },
 *   { c: '#0ff', t: 1.21, p: 1.31, r: 0.7 },
 *   { c: '#f0f', t: 1.37, p: 1.57, r: 0.7 }
 * ];
 *
 * function draw() {
 *   let t = millis() / 1000 + 1000;
 *   background(0);
 *   directionalLight(color('#222'), 1, 1, 1);
 *
 *   for (let i = 0; i < lights.length; i++) {
 *     let light = lights[i];
 *     pointLight(
 *       color(light.c),
 *       p5.Vector.fromAngles(t * light.t, t * light.p, width * light.r)
 *     );
 *   }
 *
 *   specularMaterial(255);
 *   sphere(width * 0.1);
 *
 *   rotateX(t * 0.77);
 *   rotateY(t * 0.83);
 *   rotateZ(t * 0.91);
 *   torus(width * 0.3, width * 0.07, 24, 10);
 * }
 *
 * function mousePressed() {
 *   setAttributes('perPixelLighting', false);
 *   noStroke();
 *   fill(255);
 * }
 * function mouseReleased() {
 *   setAttributes('perPixelLighting', true);
 *   noStroke();
 *   fill(255);
 * }
 * </code>
 * </div>
 *
 * @alt a rotating cube with smoother edges
 */
/**
 * @method setAttributes
 * @for p5
 * @param  {Object}  obj object with key-value pairs
 */
p5.prototype.setAttributes = function (key, value) {
  if (typeof this._glAttributes === 'undefined') {
    console.log(
      'You are trying to use setAttributes on a p5.Graphics object ' +
      'that does not use a WEBGL renderer.'
    );
    return;
  }
  let unchanged = true;
  if (typeof value !== 'undefined') {
    //first time modifying the attributes
    if (this._glAttributes === null) {
      this._glAttributes = {};
    }
    if (this._glAttributes[key] !== value) {
      //changing value of previously altered attribute
      this._glAttributes[key] = value;
      unchanged = false;
    }
    //setting all attributes with some change
  } else if (key instanceof Object) {
    if (this._glAttributes !== key) {
      this._glAttributes = key;
      unchanged = false;
    }
  }
  //@todo_FES
  if (!this._renderer.isP3D || unchanged) {
    return;
  }

  if (!this._setupDone) {
    for (const x in this._renderer.retainedMode.geometry) {
      if (this._renderer.retainedMode.geometry.hasOwnProperty(x)) {
        p5._friendlyError(
          'Sorry, Could not set the attributes, you need to call setAttributes() ' +
          'before calling the other drawing methods in setup()'
        );
        return;
      }
    }
  }

  this.push();
  this._renderer._resetContext();
  this.pop();

  if (this._renderer.states.curCamera) {
    this._renderer.states.curCamera._renderer = this._renderer;
  }
};
/**
 * @private
 * @param {Uint8Array|Float32Array|undefined} pixels An existing pixels array to reuse if the size is the same
 * @param {WebGLRenderingContext} gl The WebGL context
 * @param {WebGLFramebuffer|null} framebuffer The Framebuffer to read
 * @param {Number} x The x coordiante to read, premultiplied by pixel density
 * @param {Number} y The y coordiante to read, premultiplied by pixel density
 * @param {Number} width The width in pixels to be read (factoring in pixel density)
 * @param {Number} height The height in pixels to be read (factoring in pixel density)
 * @param {GLEnum} format Either RGB or RGBA depending on how many channels to read
 * @param {GLEnum} type The datatype of each channel, e.g. UNSIGNED_BYTE or FLOAT
 * @param {Number|undefined} flipY If provided, the total height with which to flip the y axis about
 * @returns {Uint8Array|Float32Array} pixels A pixels array with the current state of the
 * WebGL context read into it
 */
export function readPixelsWebGL(
  pixels,
  gl,
  framebuffer,
  x,
  y,
  width,
  height,
  format,
  type,
  flipY
) {
  // Record the currently bound framebuffer so we can go back to it after, and
  // bind the framebuffer we want to read from
  const prevFramebuffer = gl.getParameter(gl.FRAMEBUFFER_BINDING);
  gl.bindFramebuffer(gl.FRAMEBUFFER, framebuffer);

  const channels = format === gl.RGBA ? 4 : 3;

  // Make a pixels buffer if it doesn't already exist
  const len = width * height * channels;
  const TypedArrayClass = type === gl.UNSIGNED_BYTE ? Uint8Array : Float32Array;
  if (!(pixels instanceof TypedArrayClass) || pixels.length !== len) {
    pixels = new TypedArrayClass(len);
  }

  gl.readPixels(
    x,
    flipY ? (flipY - y - height) : y,
    width,
    height,
    format,
    type,
    pixels
  );

  // Re-bind whatever was previously bound
  gl.bindFramebuffer(gl.FRAMEBUFFER, prevFramebuffer);

  if (flipY) {
    // WebGL pixels are inverted compared to 2D pixels, so we have to flip
    // the resulting rows. Adapted from https://stackoverflow.com/a/41973289
    const halfHeight = Math.floor(height / 2);
    const tmpRow = new TypedArrayClass(width * channels);
    for (let y = 0; y < halfHeight; y++) {
      const topOffset = y * width * 4;
      const bottomOffset = (height - y - 1) * width * 4;
      tmpRow.set(pixels.subarray(topOffset, topOffset + width * 4));
      pixels.copyWithin(topOffset, bottomOffset, bottomOffset + width * 4);
      pixels.set(tmpRow, bottomOffset);
    }
  }

  return pixels;
}

/**
 * @private
 * @param {WebGLRenderingContext} gl The WebGL context
 * @param {WebGLFramebuffer|null} framebuffer The Framebuffer to read
 * @param {Number} x The x coordinate to read, premultiplied by pixel density
 * @param {Number} y The y coordinate to read, premultiplied by pixel density
 * @param {GLEnum} format Either RGB or RGBA depending on how many channels to read
 * @param {GLEnum} type The datatype of each channel, e.g. UNSIGNED_BYTE or FLOAT
 * @param {Number|undefined} flipY If provided, the total height with which to flip the y axis about
 * @returns {Number[]} pixels The channel data for the pixel at that location
 */
export function readPixelWebGL(
  gl,
  framebuffer,
  x,
  y,
  format,
  type,
  flipY
) {
  // Record the currently bound framebuffer so we can go back to it after, and
  // bind the framebuffer we want to read from
  const prevFramebuffer = gl.getParameter(gl.FRAMEBUFFER_BINDING);
  gl.bindFramebuffer(gl.FRAMEBUFFER, framebuffer);

  const channels = format === gl.RGBA ? 4 : 3;
  const TypedArrayClass = type === gl.UNSIGNED_BYTE ? Uint8Array : Float32Array;
  const pixels = new TypedArrayClass(channels);

  gl.readPixels(
    x, flipY ? (flipY - y - 1) : y, 1, 1,
    format, type,
    pixels
  );

  // Re-bind whatever was previously bound
  gl.bindFramebuffer(gl.FRAMEBUFFER, prevFramebuffer);

  return Array.from(pixels);
}
/**
 * 3D graphics class
 * @private
 * @class p5.RendererGL
 * @extends p5.Renderer
 * @todo extend class to include public method for offscreen
 * rendering (FBO).
 */
p5.RendererGL = class RendererGL extends Renderer {
  constructor(elt, pInst, isMainCanvas, attr) {
    super(elt, pInst, isMainCanvas);
    this.elt = elt;
    this.canvas = elt;
    this._setAttributeDefaults(pInst);
    this._initContext();
    this.isP3D = true; //lets us know we're in 3d mode

    // When constructing a new p5.Geometry, this will represent the builder
    this.geometryBuilder = undefined;

    // This redundant property is useful in reminding you that you are
    // interacting with WebGLRenderingContext, still worth considering future removal
    this.GL = this.drawingContext;
    this._pInst.drawingContext = this.drawingContext;

    if (isMainCanvas) {
      // for pixel method sharing with pimage
      this._pInst._curElement = this;
      this._pInst.canvas = this.canvas;
    } else {
      // hide if offscreen buffer by default
      this.canvas.style.display = 'none';
    }

    // Push/pop state
    this.states.uModelMatrix = new p5.Matrix();
    this.states.uViewMatrix = new p5.Matrix();
    this.states.uMVMatrix = new p5.Matrix();
    this.states.uPMatrix = new p5.Matrix();
    this.states.uNMatrix = new p5.Matrix('mat3');
    this.states.curMatrix = new p5.Matrix('mat3');

    this.states.curCamera = new p5.Camera(this);

    this.states.enableLighting = false;
    this.states.ambientLightColors = [];
    this.states.specularColors = [1, 1, 1];
    this.states.directionalLightDirections = [];
    this.states.directionalLightDiffuseColors = [];
    this.states.directionalLightSpecularColors = [];
    this.states.pointLightPositions = [];
    this.states.pointLightDiffuseColors = [];
    this.states.pointLightSpecularColors = [];
    this.states.spotLightPositions = [];
    this.states.spotLightDirections = [];
    this.states.spotLightDiffuseColors = [];
    this.states.spotLightSpecularColors = [];
    this.states.spotLightAngle = [];
    this.states.spotLightConc = [];
    this.states.activeImageLight = null;

    this.states.curFillColor = [1, 1, 1, 1];
    this.states.curAmbientColor = [1, 1, 1, 1];
    this.states.curSpecularColor = [0, 0, 0, 0];
    this.states.curEmissiveColor = [0, 0, 0, 0];
    this.states.curStrokeColor = [0, 0, 0, 1];

    this.states.curBlendMode = constants.BLEND;

    this.states._hasSetAmbient = false;
    this.states._useSpecularMaterial = false;
    this.states._useEmissiveMaterial = false;
    this.states._useNormalMaterial = false;
    this.states._useShininess = 1;
    this.states._useMetalness = 0;

    this.states.tint = [255, 255, 255, 255];

    this.states.constantAttenuation = 1;
    this.states.linearAttenuation = 0;
    this.states.quadraticAttenuation = 0;

    this.states._currentNormal = new p5.Vector(0, 0, 1);

    this.states.drawMode = constants.FILL;

    this.states._tex = null;

    // erasing
    this._isErasing = false;

    // clipping
    this._clipDepths = [];
    this._isClipApplied = false;
    this._stencilTestOn = false;

    this.mixedAmbientLight = [];
    this.mixedSpecularColor = [];

    // p5.framebuffer for this are calculated in getDiffusedTexture function
    this.diffusedTextures = new Map();
    // p5.framebuffer for this are calculated in getSpecularTexture function
    this.specularTextures = new Map();



    this.preEraseBlend = undefined;
    this._cachedBlendMode = undefined;
    this._cachedFillStyle = [1, 1, 1, 1];
    this._cachedStrokeStyle = [0, 0, 0, 1];
    if (this.webglVersion === constants.WEBGL2) {
      this.blendExt = this.GL;
    } else {
      this.blendExt = this.GL.getExtension('EXT_blend_minmax');
    }
    this._isBlending = false;

    this._useLineColor = false;
    this._useVertexColor = false;

    this.registerEnabled = new Set();

    // Camera
    this.states.curCamera._computeCameraDefaultSettings();
    this.states.curCamera._setDefaultCamera();

    // FilterCamera
    this.filterCamera = new p5.Camera(this);
    this.filterCamera._computeCameraDefaultSettings();
    this.filterCamera._setDefaultCamera();
    // Information about the previous frame's touch object
    // for executing orbitControl()
    this.prevTouches = [];
    // Velocity variable for use with orbitControl()
    this.zoomVelocity = 0;
    this.rotateVelocity = new p5.Vector(0, 0);
    this.moveVelocity = new p5.Vector(0, 0);
    // Flags for recording the state of zooming, rotation and moving
    this.executeZoom = false;
    this.executeRotateAndMove = false;

    this.states.specularShader = undefined;
    this.sphereMapping = undefined;
    this.states.diffusedShader = undefined;
    this._defaultLightShader = undefined;
    this._defaultImmediateModeShader = undefined;
    this._defaultNormalShader = undefined;
    this._defaultColorShader = undefined;
    this._defaultPointShader = undefined;

<<<<<<< HEAD
    this.states.userFillShader = undefined;
    this.states.userStrokeShader = undefined;
    this.states.userPointShader = undefined;

=======
    this.userFillShader = undefined;
    this.userStrokeShader = undefined;
    this.userPointShader = undefined;
    this._useUserAttributes = undefined;
>>>>>>> 3131111f
    // Default drawing is done in Retained Mode
    // Geometry and Material hashes stored here
    this.retainedMode = {
      geometry: {},
      buffers: {
        stroke: [
          new p5.RenderBuffer(4, 'lineVertexColors', 'lineColorBuffer', 'aVertexColor', this),
          new p5.RenderBuffer(3, 'lineVertices', 'lineVerticesBuffer', 'aPosition', this),
          new p5.RenderBuffer(3, 'lineTangentsIn', 'lineTangentsInBuffer', 'aTangentIn', this),
          new p5.RenderBuffer(3, 'lineTangentsOut', 'lineTangentsOutBuffer', 'aTangentOut', this),
          new p5.RenderBuffer(1, 'lineSides', 'lineSidesBuffer', 'aSide', this)
        ],
        fill: [
          new p5.RenderBuffer(3, 'vertices', 'vertexBuffer', 'aPosition', this, this._vToNArray),
          new p5.RenderBuffer(3, 'vertexNormals', 'normalBuffer', 'aNormal', this, this._vToNArray),
          new p5.RenderBuffer(4, 'vertexColors', 'colorBuffer', 'aVertexColor', this),
          new p5.RenderBuffer(3, 'vertexAmbients', 'ambientBuffer', 'aAmbientColor', this),
          //new BufferDef(3, 'vertexSpeculars', 'specularBuffer', 'aSpecularColor'),
          new p5.RenderBuffer(2, 'uvs', 'uvBuffer', 'aTexCoord', this, this._flatten)
        ],
        text: [
          new p5.RenderBuffer(3, 'vertices', 'vertexBuffer', 'aPosition', this, this._vToNArray),
          new p5.RenderBuffer(2, 'uvs', 'uvBuffer', 'aTexCoord', this, this._flatten)
        ],
        user:[]
      }
    };

    // Immediate Mode
    // Geometry and Material hashes stored here
    this.immediateMode = {
      geometry: new p5.Geometry(),
      shapeMode: constants.TRIANGLE_FAN,
      contourIndices: [],
      _bezierVertex: [],
      _quadraticVertex: [],
      _curveVertex: [],
      buffers: {
        fill: [
          new p5.RenderBuffer(3, 'vertices', 'vertexBuffer', 'aPosition', this, this._vToNArray),
          new p5.RenderBuffer(3, 'vertexNormals', 'normalBuffer', 'aNormal', this, this._vToNArray),
          new p5.RenderBuffer(4, 'vertexColors', 'colorBuffer', 'aVertexColor', this),
          new p5.RenderBuffer(3, 'vertexAmbients', 'ambientBuffer', 'aAmbientColor', this),
          new p5.RenderBuffer(2, 'uvs', 'uvBuffer', 'aTexCoord', this, this._flatten)
        ],
        stroke: [
          new p5.RenderBuffer(4, 'lineVertexColors', 'lineColorBuffer', 'aVertexColor', this),
          new p5.RenderBuffer(3, 'lineVertices', 'lineVerticesBuffer', 'aPosition', this),
          new p5.RenderBuffer(3, 'lineTangentsIn', 'lineTangentsInBuffer', 'aTangentIn', this),
          new p5.RenderBuffer(3, 'lineTangentsOut', 'lineTangentsOutBuffer', 'aTangentOut', this),
          new p5.RenderBuffer(1, 'lineSides', 'lineSidesBuffer', 'aSide', this)
        ],
        point: this.GL.createBuffer(),
        user:[]
      }
    };

    this.pointSize = 5.0; //default point size
    this.curStrokeWeight = 1;
    this.curStrokeCap = constants.ROUND;
    this.curStrokeJoin = constants.ROUND;

    // map of texture sources to textures created in this gl context via this.getTexture(src)
    this.textures = new Map();

    // set of framebuffers in use
    this.framebuffers = new Set();
    // stack of active framebuffers
    this.activeFramebuffers = [];

    // for post processing step
    this.states.filterShader = undefined;
    this.filterLayer = undefined;
    this.filterLayerTemp = undefined;
    this.defaultFilterShaders = {};

    this.textureMode = constants.IMAGE;
    // default wrap settings
    this.textureWrapX = constants.CLAMP;
    this.textureWrapY = constants.CLAMP;
    this.states._tex = null;
    this._curveTightness = 6;

    // lookUpTable for coefficients needed to be calculated for bezierVertex, same are used for curveVertex
    this._lookUpTableBezier = [];
    // lookUpTable for coefficients needed to be calculated for quadraticVertex
    this._lookUpTableQuadratic = [];

    // current curveDetail in the Bezier lookUpTable
    this._lutBezierDetail = 0;
    // current curveDetail in the Quadratic lookUpTable
    this._lutQuadraticDetail = 0;

    // Used to distinguish between user calls to vertex() and internal calls
    this.isProcessingVertices = false;
    this._tessy = this._initTessy();

    this.fontInfos = {};

    this._curShader = undefined;
  }

  /**
    * Starts creating a new p5.Geometry. Subsequent shapes drawn will be added
     * to the geometry and then returned when
     * <a href="#/p5/endGeometry">endGeometry()</a> is called. One can also use
     * <a href="#/p5/buildGeometry">buildGeometry()</a> to pass a function that
     * draws shapes.
     *
     * If you need to draw complex shapes every frame which don't change over time,
     * combining them upfront with `beginGeometry()` and `endGeometry()` and then
     * drawing that will run faster than repeatedly drawing the individual pieces.
   */
  beginGeometry() {
    if (this.geometryBuilder) {
      throw new Error('It looks like `beginGeometry()` is being called while another p5.Geometry is already being build.');
    }
    this.geometryBuilder = new GeometryBuilder(this);
    this.geometryBuilder.prevFillColor = [...this.states.curFillColor];
    this.states.curFillColor = [-1, -1, -1, -1];
  }

  /**
   * Finishes creating a new <a href="#/p5.Geometry">p5.Geometry</a> that was
   * started using <a href="#/p5/beginGeometry">beginGeometry()</a>. One can also
   * use <a href="#/p5/buildGeometry">buildGeometry()</a> to pass a function that
   * draws shapes.
   *
   * @returns {p5.Geometry} The model that was built.
   */
  endGeometry() {
    if (!this.geometryBuilder) {
      throw new Error('Make sure you call beginGeometry() before endGeometry()!');
    }
    const geometry = this.geometryBuilder.finish();
    this.states.curFillColor = this.geometryBuilder.prevFillColor;
    this.geometryBuilder = undefined;
    return geometry;
  }

  /**
   * Creates a new <a href="#/p5.Geometry">p5.Geometry</a> that contains all
   * the shapes drawn in a provided callback function. The returned combined shape
   * can then be drawn all at once using <a href="#/p5/model">model()</a>.
   *
   * If you need to draw complex shapes every frame which don't change over time,
   * combining them with `buildGeometry()` once and then drawing that will run
   * faster than repeatedly drawing the individual pieces.
   *
   * One can also draw shapes directly between
   * <a href="#/p5/beginGeometry">beginGeometry()</a> and
   * <a href="#/p5/endGeometry">endGeometry()</a> instead of using a callback
   * function.
   * @param {Function} callback A function that draws shapes.
   * @returns {p5.Geometry} The model that was built from the callback function.
   */
  buildGeometry(callback) {
    this.beginGeometry();
    callback();
    return this.endGeometry();
  }

  //////////////////////////////////////////////
  // Setting
  //////////////////////////////////////////////

  _setAttributeDefaults(pInst) {
    // See issue #3850, safer to enable AA in Safari
    const applyAA = navigator.userAgent.toLowerCase().includes('safari');
    const defaults = {
      alpha: true,
      depth: true,
      stencil: true,
      antialias: applyAA,
      premultipliedAlpha: true,
      preserveDrawingBuffer: true,
      perPixelLighting: true,
      version: 2
    };
    if (pInst._glAttributes === null) {
      pInst._glAttributes = defaults;
    } else {
      pInst._glAttributes = Object.assign(defaults, pInst._glAttributes);
    }
    return;
  }

  _initContext() {
    if (this._pInst._glAttributes.version !== 1) {
      // Unless WebGL1 is explicitly asked for, try to create a WebGL2 context
      this.drawingContext =
        this.canvas.getContext('webgl2', this._pInst._glAttributes);
    }
    this.webglVersion =
      this.drawingContext ? constants.WEBGL2 : constants.WEBGL;
    // If this is the main canvas, make sure the global `webglVersion` is set
    this._pInst.webglVersion = this.webglVersion;
    if (!this.drawingContext) {
      // If we were unable to create a WebGL2 context (either because it was
      // disabled via `setAttributes({ version: 1 })` or because the device
      // doesn't support it), fall back to a WebGL1 context
      this.drawingContext =
        this.canvas.getContext('webgl', this._pInst._glAttributes) ||
        this.canvas.getContext('experimental-webgl', this._pInst._glAttributes);
    }
    if (this.drawingContext === null) {
      throw new Error('Error creating webgl context');
    } else {
      const gl = this.drawingContext;
      gl.enable(gl.DEPTH_TEST);
      gl.depthFunc(gl.LEQUAL);
      gl.viewport(0, 0, gl.drawingBufferWidth, gl.drawingBufferHeight);
      // Make sure all images are loaded into the canvas premultiplied so that
      // they match the way we render colors. This will make framebuffer textures
      // be encoded the same way as textures from everything else.
      gl.pixelStorei(gl.UNPACK_PREMULTIPLY_ALPHA_WEBGL, true);
      this._viewport = this.drawingContext.getParameter(
        this.drawingContext.VIEWPORT
      );
    }
  }

  _getMaxTextureSize() {
    const gl = this.drawingContext;
    return gl.getParameter(gl.MAX_TEXTURE_SIZE);
  }

  _adjustDimensions(width, height) {
    if (!this._maxTextureSize) {
      this._maxTextureSize = this._getMaxTextureSize();
    }
    let maxTextureSize = this._maxTextureSize;
    let maxAllowedPixelDimensions = p5.prototype._maxAllowedPixelDimensions;

    maxAllowedPixelDimensions = Math.floor(
      maxTextureSize / this.pixelDensity()
    );
    let adjustedWidth = Math.min(
      width, maxAllowedPixelDimensions
    );
    let adjustedHeight = Math.min(
      height, maxAllowedPixelDimensions
    );

    if (adjustedWidth !== width || adjustedHeight !== height) {
      console.warn(
        'Warning: The requested width/height exceeds hardware limits. ' +
          `Adjusting dimensions to width: ${adjustedWidth}, height: ${adjustedHeight}.`
      );
    }

    return { adjustedWidth, adjustedHeight };
  }

  //This is helper function to reset the context anytime the attributes
  //are changed with setAttributes()

  _resetContext(options, callback) {
    const w = this.width;
    const h = this.height;
    const defaultId = this.canvas.id;
    const isPGraphics = this._pInst instanceof p5.Graphics;

    if (isPGraphics) {
      const pg = this._pInst;
      pg.canvas.parentNode.removeChild(pg.canvas);
      pg.canvas = document.createElement('canvas');
      const node = pg._pInst._userNode || document.body;
      node.appendChild(pg.canvas);
      p5.Element.call(pg, pg.canvas, pg._pInst);
      pg.width = w;
      pg.height = h;
    } else {
      let c = this.canvas;
      if (c) {
        c.parentNode.removeChild(c);
      }
      c = document.createElement('canvas');
      c.id = defaultId;
      if (this._pInst._userNode) {
        this._pInst._userNode.appendChild(c);
      } else {
        document.body.appendChild(c);
      }
      this._pInst.canvas = c;
      this.canvas = c;
    }

    const renderer = new p5.RendererGL(
      this._pInst.canvas,
      this._pInst,
      !isPGraphics
    );
    this._pInst._renderer = renderer;
    renderer.resize(w, h);
    renderer._applyDefaults();

    if (!isPGraphics) {
      this._pInst._elements.push(renderer);
    }

    if (typeof callback === 'function') {
      //setTimeout with 0 forces the task to the back of the queue, this ensures that
      //we finish switching out the renderer
      setTimeout(() => {
        callback.apply(window._renderer, options);
      }, 0);
    }
  }


  _update() {
    // reset model view and apply initial camera transform
    // (containing only look at info; no projection).
    this.states.uModelMatrix.reset();
    this.states.uViewMatrix.set(this.states.curCamera.cameraMatrix);

    // reset light data for new frame.

    this.states.ambientLightColors.length = 0;
    this.states.specularColors = [1, 1, 1];

    this.states.directionalLightDirections.length = 0;
    this.states.directionalLightDiffuseColors.length = 0;
    this.states.directionalLightSpecularColors.length = 0;

    this.states.pointLightPositions.length = 0;
    this.states.pointLightDiffuseColors.length = 0;
    this.states.pointLightSpecularColors.length = 0;

    this.states.spotLightPositions.length = 0;
    this.states.spotLightDirections.length = 0;
    this.states.spotLightDiffuseColors.length = 0;
    this.states.spotLightSpecularColors.length = 0;
    this.states.spotLightAngle.length = 0;
    this.states.spotLightConc.length = 0;

    this.states._enableLighting = false;

    //reset tint value for new frame
    this.states.tint = [255, 255, 255, 255];

    //Clear depth every frame
    this.GL.clearStencil(0);
    this.GL.clear(this.GL.DEPTH_BUFFER_BIT | this.GL.STENCIL_BUFFER_BIT);
    this.GL.disable(this.GL.STENCIL_TEST);
  }

  /**
 * [background description]
 */
  background(...args) {
    const _col = this._pInst.color(...args);
    const _r = _col.levels[0] / 255;
    const _g = _col.levels[1] / 255;
    const _b = _col.levels[2] / 255;
    const _a = _col.levels[3] / 255;
    this.clear(_r, _g, _b, _a);
  }

  //////////////////////////////////////////////
  // COLOR
  //////////////////////////////////////////////
  /**
 * Basic fill material for geometry with a given color
 * @param  {Number|Number[]|String|p5.Color} v1  gray value,
 * red or hue value (depending on the current color mode),
 * or color Array, or CSS color string
 * @param  {Number}            [v2] green or saturation value
 * @param  {Number}            [v3] blue or brightness value
 * @param  {Number}            [a]  opacity
 * @chainable
 * @example
 * <div>
 * <code>
 * function setup() {
 *   createCanvas(200, 200, WEBGL);
 * }
 *
 * function draw() {
 *   background(0);
 *   noStroke();
 *   fill(100, 100, 240);
 *   rotateX(frameCount * 0.01);
 *   rotateY(frameCount * 0.01);
 *   box(75, 75, 75);
 * }
 * </code>
 * </div>
 *
 * @alt
 * black canvas with purple cube spinning
 */
  fill(v1, v2, v3, a) {
    //see material.js for more info on color blending in webgl
    const color = p5.prototype.color.apply(this._pInst, arguments);
    this.states.curFillColor = color._array;
    this.states.drawMode = constants.FILL;
    this.states._useNormalMaterial = false;
    this.states._tex = null;
  }

  /**
 * Basic stroke material for geometry with a given color
 * @param  {Number|Number[]|String|p5.Color} v1  gray value,
 * red or hue value (depending on the current color mode),
 * or color Array, or CSS color string
 * @param  {Number}            [v2] green or saturation value
 * @param  {Number}            [v3] blue or brightness value
 * @param  {Number}            [a]  opacity
 * @example
 * <div>
 * <code>
 * function setup() {
 *   createCanvas(200, 200, WEBGL);
 * }
 *
 * function draw() {
 *   background(0);
 *   stroke(240, 150, 150);
 *   fill(100, 100, 240);
 *   rotateX(frameCount * 0.01);
 *   rotateY(frameCount * 0.01);
 *   box(75, 75, 75);
 * }
 * </code>
 * </div>
 *
 * @alt
 * black canvas with purple cube with pink outline spinning
 */
  stroke(r, g, b, a) {
    const color = p5.prototype.color.apply(this._pInst, arguments);
    this.states.curStrokeColor = color._array;
  }

  strokeCap(cap) {
    this.curStrokeCap = cap;
  }

  strokeJoin(join) {
    this.curStrokeJoin = join;
  }
  getFilterLayer() {
    if (!this.filterLayer) {
      this.filterLayer = this._pInst.createFramebuffer();
    }
    return this.filterLayer;
  }
  getFilterLayerTemp() {
    if (!this.filterLayerTemp) {
      this.filterLayerTemp = this._pInst.createFramebuffer();
    }
    return this.filterLayerTemp;
  }
  matchSize(fboToMatch, target) {
    if (
      fboToMatch.width !== target.width ||
      fboToMatch.height !== target.height
    ) {
      fboToMatch.resize(target.width, target.height);
    }

    if (fboToMatch.pixelDensity() !== target.pixelDensity()) {
      fboToMatch.pixelDensity(target.pixelDensity());
    }
  }
  filter(...args) {

    let fbo = this.getFilterLayer();

    // use internal shader for filter constants BLUR, INVERT, etc
    let filterParameter = undefined;
    let operation = undefined;
    if (typeof args[0] === 'string') {
      operation = args[0];
      let defaults = {
        [constants.BLUR]: 3,
        [constants.POSTERIZE]: 4,
        [constants.THRESHOLD]: 0.5
      };
      let useDefaultParam = operation in defaults && args[1] === undefined;
      filterParameter = useDefaultParam ? defaults[operation] : args[1];

      // Create and store shader for constants once on initial filter call.
      // Need to store multiple in case user calls different filters,
      // eg. filter(BLUR) then filter(GRAY)
      if (!(operation in this.defaultFilterShaders)) {
        this.defaultFilterShaders[operation] = new p5.Shader(
          fbo._renderer,
          filterShaderVert,
          filterShaderFrags[operation]
        );
      }
      this.states.filterShader = this.defaultFilterShaders[operation];

    }
    // use custom user-supplied shader
    else {
      this.states.filterShader = args[0];
    }

    // Setting the target to the framebuffer when applying a filter to a framebuffer.

    const target = this.activeFramebuffer() || this;

    // Resize the framebuffer 'fbo' and adjust its pixel density if it doesn't match the target.
    this.matchSize(fbo, target);

    fbo.draw(() => this._pInst.clear()); // prevent undesirable feedback effects accumulating secretly.

    let texelSize = [
      1 / (target.width * target.pixelDensity()),
      1 / (target.height * target.pixelDensity())
    ];

    // apply blur shader with multiple passes.
    if (operation === constants.BLUR) {
      // Treating 'tmp' as a framebuffer.
      const tmp = this.getFilterLayerTemp();
      // Resize the framebuffer 'tmp' and adjust its pixel density if it doesn't match the target.
      this.matchSize(tmp, target);
      // setup
      this._pInst.push();
      this._pInst.noStroke();
      this._pInst.blendMode(constants.BLEND);

      // draw main to temp buffer
      this._pInst.shader(this.states.filterShader);
      this.states.filterShader.setUniform('texelSize', texelSize);
      this.states.filterShader.setUniform('canvasSize', [target.width, target.height]);
      this.states.filterShader.setUniform('radius', Math.max(1, filterParameter));

      // Horiz pass: draw `target` to `tmp`
      tmp.draw(() => {
        this.states.filterShader.setUniform('direction', [1, 0]);
        this.states.filterShader.setUniform('tex0', target);
        this._pInst.clear();
        this._pInst.shader(this.states.filterShader);
        this._pInst.noLights();
        this._pInst.plane(target.width, target.height);
      });

      // Vert pass: draw `tmp` to `fbo`
      fbo.draw(() => {
        this.states.filterShader.setUniform('direction', [0, 1]);
        this.states.filterShader.setUniform('tex0', tmp);
        this._pInst.clear();
        this._pInst.shader(this.states.filterShader);
        this._pInst.noLights();
        this._pInst.plane(target.width, target.height);
      });

      this._pInst.pop();
    }
    // every other non-blur shader uses single pass
    else {
      fbo.draw(() => {
        this._pInst.noStroke();
        this._pInst.blendMode(constants.BLEND);
        this._pInst.shader(this.states.filterShader);
        this.states.filterShader.setUniform('tex0', target);
        this.states.filterShader.setUniform('texelSize', texelSize);
        this.states.filterShader.setUniform('canvasSize', [target.width, target.height]);
        // filterParameter uniform only used for POSTERIZE, and THRESHOLD
        // but shouldn't hurt to always set
        this.states.filterShader.setUniform('filterParameter', filterParameter);
        this._pInst.noLights();
        this._pInst.plane(target.width, target.height);
      });

    }
    // draw fbo contents onto main renderer.
    this._pInst.push();
    this._pInst.noStroke();
    this.clear();
    this._pInst.push();
    this._pInst.imageMode(constants.CORNER);
    this._pInst.blendMode(constants.BLEND);
    target.filterCamera._resize();
    this._pInst.setCamera(target.filterCamera);
    this._pInst.resetMatrix();
    this._pInst.image(fbo, -target.width / 2, -target.height / 2,
      target.width, target.height);
    this._pInst.clearDepth();
    this._pInst.pop();
    this._pInst.pop();
  }

  // Pass this off to the host instance so that we can treat a renderer and a
  // framebuffer the same in filter()

  pixelDensity(newDensity) {
    if (newDensity) {
      return this._pInst.pixelDensity(newDensity);
    }
    return this._pInst.pixelDensity();
  }

  blendMode(mode) {
    if (
      mode === constants.DARKEST ||
      mode === constants.LIGHTEST ||
      mode === constants.ADD ||
      mode === constants.BLEND ||
      mode === constants.SUBTRACT ||
      mode === constants.SCREEN ||
      mode === constants.EXCLUSION ||
      mode === constants.REPLACE ||
      mode === constants.MULTIPLY ||
      mode === constants.REMOVE
    )
      this.states.curBlendMode = mode;
    else if (
      mode === constants.BURN ||
      mode === constants.OVERLAY ||
      mode === constants.HARD_LIGHT ||
      mode === constants.SOFT_LIGHT ||
      mode === constants.DODGE
    ) {
      console.warn(
        'BURN, OVERLAY, HARD_LIGHT, SOFT_LIGHT, and DODGE only work for blendMode in 2D mode.'
      );
    }
  }

  erase(opacityFill, opacityStroke) {
    if (!this._isErasing) {
      this.preEraseBlend = this.states.curBlendMode;
      this._isErasing = true;
      this.blendMode(constants.REMOVE);
      this._cachedFillStyle = this.states.curFillColor.slice();
      this.states.curFillColor = [1, 1, 1, opacityFill / 255];
      this._cachedStrokeStyle = this.states.curStrokeColor.slice();
      this.states.curStrokeColor = [1, 1, 1, opacityStroke / 255];
    }
  }

  noErase() {
    if (this._isErasing) {
      // Restore colors
      this.states.curFillColor = this._cachedFillStyle.slice();
      this.states.curStrokeColor = this._cachedStrokeStyle.slice();
      // Restore blend mode
      this.states.curBlendMode = this.preEraseBlend;
      this.blendMode(this.preEraseBlend);
      // Ensure that _applyBlendMode() sets preEraseBlend back to the original blend mode
      this._isErasing = false;
      this._applyBlendMode();
    }
  }

  drawTarget() {
    return this.activeFramebuffers[this.activeFramebuffers.length - 1] || this;
  }

  beginClip(options = {}) {
    super.beginClip(options);

    this.drawTarget()._isClipApplied = true;

    const gl = this.GL;
    gl.clearStencil(0);
    gl.clear(gl.STENCIL_BUFFER_BIT);
    gl.enable(gl.STENCIL_TEST);
    this._stencilTestOn = true;
    gl.stencilFunc(
      gl.ALWAYS, // the test
      1, // reference value
      0xff // mask
    );
    gl.stencilOp(
      gl.KEEP, // what to do if the stencil test fails
      gl.KEEP, // what to do if the depth test fails
      gl.REPLACE // what to do if both tests pass
    );
    gl.disable(gl.DEPTH_TEST);

    this._pInst.push();
    this._pInst.resetShader();
    if (this.states.doFill) this._pInst.fill(0, 0);
    if (this.states.doStroke) this._pInst.stroke(0, 0);
  }

  endClip() {
    this._pInst.pop();

    const gl = this.GL;
    gl.stencilOp(
      gl.KEEP, // what to do if the stencil test fails
      gl.KEEP, // what to do if the depth test fails
      gl.KEEP // what to do if both tests pass
    );
    gl.stencilFunc(
      this._clipInvert ? gl.EQUAL : gl.NOTEQUAL, // the test
      0, // reference value
      0xff // mask
    );
    gl.enable(gl.DEPTH_TEST);

    // Mark the depth at which the clip has been applied so that we can clear it
    // when we pop past this depth
    this._clipDepths.push(this._pushPopDepth);

    super.endClip();
  }

  _clearClip() {
    this.GL.clearStencil(1);
    this.GL.clear(this.GL.STENCIL_BUFFER_BIT);
    if (this._clipDepths.length > 0) {
      this._clipDepths.pop();
    }
    this.drawTarget()._isClipApplied = false;
  }

  /**
 * Change weight of stroke
 * @param  {Number} stroke weight to be used for drawing
 * @example
 * <div>
 * <code>
 * function setup() {
 *   createCanvas(200, 400, WEBGL);
 *   setAttributes('antialias', true);
 * }
 *
 * function draw() {
 *   background(0);
 *   noStroke();
 *   translate(0, -100, 0);
 *   stroke(240, 150, 150);
 *   fill(100, 100, 240);
 *   push();
 *   strokeWeight(8);
 *   rotateX(frameCount * 0.01);
 *   rotateY(frameCount * 0.01);
 *   sphere(75);
 *   pop();
 *   push();
 *   translate(0, 200, 0);
 *   strokeWeight(1);
 *   rotateX(frameCount * 0.01);
 *   rotateY(frameCount * 0.01);
 *   sphere(75);
 *   pop();
 * }
 * </code>
 * </div>
 *
 * @alt
 * black canvas with two purple rotating spheres with pink
 * outlines the sphere on top has much heavier outlines,
 */
  strokeWeight(w) {
    if (this.curStrokeWeight !== w) {
      this.pointSize = w;
      this.curStrokeWeight = w;
    }
  }

  // x,y are canvas-relative (pre-scaled by _pixelDensity)
  _getPixel(x, y) {
    const gl = this.GL;
    return readPixelWebGL(
      gl,
      null,
      x,
      y,
      gl.RGBA,
      gl.UNSIGNED_BYTE,
      this._pInst.height * this._pInst.pixelDensity()
    );
  }

  /**
 * Loads the pixels data for this canvas into the pixels[] attribute.
 * Note that updatePixels() and set() do not work.
 * Any pixel manipulation must be done directly to the pixels[] array.
 *
 * @private
 */

  loadPixels() {
    const pixelsState = this._pixelsState;

    //@todo_FES
    if (this._pInst._glAttributes.preserveDrawingBuffer !== true) {
      console.log(
        'loadPixels only works in WebGL when preserveDrawingBuffer ' + 'is true.'
      );
      return;
    }

    const pd = this._pInst._pixelDensity;
    const gl = this.GL;

    pixelsState.pixels =
      readPixelsWebGL(
        pixelsState.pixels,
        gl,
        null,
        0,
        0,
        this.width * pd,
        this.height * pd,
        gl.RGBA,
        gl.UNSIGNED_BYTE,
        this.height * pd
      );
  }

  updatePixels() {
    const fbo = this._getTempFramebuffer();
    fbo.pixels = this._pixelsState.pixels;
    fbo.updatePixels();
    this._pInst.push();
    this._pInst.resetMatrix();
    this._pInst.clear();
    this._pInst.imageMode(constants.CENTER);
    this._pInst.image(fbo, 0, 0);
    this._pInst.pop();
    this.GL.clearDepth(1);
    this.GL.clear(this.GL.DEPTH_BUFFER_BIT);
  }

  /**
 * @private
 * @returns {p5.Framebuffer} A p5.Framebuffer set to match the size and settings
 * of the renderer's canvas. It will be created if it does not yet exist, and
 * reused if it does.
 */
  _getTempFramebuffer() {
    if (!this._tempFramebuffer) {
      this._tempFramebuffer = this._pInst.createFramebuffer({
        format: constants.UNSIGNED_BYTE,
        useDepth: this._pInst._glAttributes.depth,
        depthFormat: constants.UNSIGNED_INT,
        antialias: this._pInst._glAttributes.antialias
      });
    }
    return this._tempFramebuffer;
  }



  //////////////////////////////////////////////
  // HASH | for geometry
  //////////////////////////////////////////////

  geometryInHash(gId) {
    return this.retainedMode.geometry[gId] !== undefined;
  }

  viewport(w, h) {
    this._viewport = [0, 0, w, h];
    this.GL.viewport(0, 0, w, h);
  }

  /**
 * [resize description]
 * @private
 * @param  {Number} w [description]
 * @param  {Number} h [description]
 */
  resize(w, h) {
    Renderer.prototype.resize.call(this, w, h);
    this.canvas.width = w * this._pInst._pixelDensity;
    this.canvas.height = h * this._pInst._pixelDensity;
    this.canvas.style.width = `${w}px`;
    this.canvas.style.height = `${h}px`;
    this._origViewport = {
      width: this.GL.drawingBufferWidth,
      height: this.GL.drawingBufferHeight
    };
    this.viewport(
      this._origViewport.width,
      this._origViewport.height
    );

    this.states.curCamera._resize();

    //resize pixels buffer
    const pixelsState = this._pixelsState;
    if (typeof pixelsState.pixels !== 'undefined') {
      pixelsState.pixels =
        new Uint8Array(
          this.GL.drawingBufferWidth * this.GL.drawingBufferHeight * 4
        );
    }

    for (const framebuffer of this.framebuffers) {
      // Notify framebuffers of the resize so that any auto-sized framebuffers
      // can also update their size
      framebuffer._canvasSizeChanged();
    }
  }

  /**
 * clears color and depth buffers
 * with r,g,b,a
 * @private
 * @param {Number} r normalized red val.
 * @param {Number} g normalized green val.
 * @param {Number} b normalized blue val.
 * @param {Number} a normalized alpha val.
 */
  clear(...args) {
    const _r = args[0] || 0;
    const _g = args[1] || 0;
    const _b = args[2] || 0;
    let _a = args[3] || 0;

    const activeFramebuffer = this.activeFramebuffer();
    if (
      activeFramebuffer &&
      activeFramebuffer.format === constants.UNSIGNED_BYTE &&
      !activeFramebuffer.antialias &&
      _a === 0
    ) {
      // Drivers on Intel Macs check for 0,0,0,0 exactly when drawing to a
      // framebuffer and ignore the command if it's the only drawing command to
      // the framebuffer. To work around it, we can set the alpha to a value so
      // low that it still rounds down to 0, but that circumvents the buggy
      // check in the driver.
      _a = 1e-10;
    }

    this.GL.clearColor(_r * _a, _g * _a, _b * _a, _a);
    this.GL.clearDepth(1);
    this.GL.clear(this.GL.COLOR_BUFFER_BIT | this.GL.DEPTH_BUFFER_BIT);
  }

  /**
   * Resets all depth information so that nothing previously drawn will
   * occlude anything subsequently drawn.
   */
  clearDepth(depth = 1) {
    this.GL.clearDepth(depth);
    this.GL.clear(this.GL.DEPTH_BUFFER_BIT);
  }

  applyMatrix(a, b, c, d, e, f) {
    if (arguments.length === 16) {
      p5.Matrix.prototype.apply.apply(this.states.uModelMatrix, arguments);
    } else {
      this.states.uModelMatrix.apply([
        a, b, 0, 0,
        c, d, 0, 0,
        0, 0, 1, 0,
        e, f, 0, 1
      ]);
    }
  }

  /**
 * [translate description]
 * @private
 * @param  {Number} x [description]
 * @param  {Number} y [description]
 * @param  {Number} z [description]
 * @chainable
 * @todo implement handle for components or vector as args
 */
  translate(x, y, z) {
    if (x instanceof p5.Vector) {
      z = x.z;
      y = x.y;
      x = x.x;
    }
    this.states.uModelMatrix.translate([x, y, z]);
    return this;
  }

  /**
 * Scales the Model View Matrix by a vector
 * @private
 * @param  {Number | p5.Vector | Array} x [description]
 * @param  {Number} [y] y-axis scalar
 * @param  {Number} [z] z-axis scalar
 * @chainable
 */
  scale(x, y, z) {
    this.states.uModelMatrix.scale(x, y, z);
    return this;
  }

  rotate(rad, axis) {
    if (typeof axis === 'undefined') {
      return this.rotateZ(rad);
    }
    p5.Matrix.prototype.rotate.apply(this.states.uModelMatrix, arguments);
    return this;
  }

  rotateX(rad) {
    this.rotate(rad, 1, 0, 0);
    return this;
  }

  rotateY(rad) {
    this.rotate(rad, 0, 1, 0);
    return this;
  }

  rotateZ(rad) {
    this.rotate(rad, 0, 0, 1);
    return this;
  }

  pop(...args) {
    if (
      this._clipDepths.length > 0 &&
      this._pushPopDepth === this._clipDepths[this._clipDepths.length - 1]
    ) {
      this._clearClip();
    }
    super.pop(...args);
    this._applyStencilTestIfClipping();
  }
  _applyStencilTestIfClipping() {
    const drawTarget = this.drawTarget();
    if (drawTarget._isClipApplied !== this._stencilTestOn) {
      if (drawTarget._isClipApplied) {
        this.GL.enable(this.GL.STENCIL_TEST);
        this._stencilTestOn = true;
      } else {
        this.GL.disable(this.GL.STENCIL_TEST);
        this._stencilTestOn = false;
      }
    }
  }
  resetMatrix() {
    this.states.uModelMatrix.reset();
    this.states.uViewMatrix.set(this.states.curCamera.cameraMatrix);
    return this;
  }

  //////////////////////////////////////////////
  // SHADER
  //////////////////////////////////////////////

  /*
 * shaders are created and cached on a per-renderer basis,
 * on the grounds that each renderer will have its own gl context
 * and the shader must be valid in that context.
 */

  _getImmediateStrokeShader() {
    // select the stroke shader to use
    const stroke = this.states.userStrokeShader;
    if (!stroke || !stroke.isStrokeShader()) {
      return this._getLineShader();
    }
    return stroke;
  }


  _getRetainedStrokeShader() {
    return this._getImmediateStrokeShader();
  }

  _getSphereMapping(img) {
    if (!this.sphereMapping) {
      this.sphereMapping = this._pInst.createFilterShader(
        sphereMapping
      );
    }
    this.states.uNMatrix.inverseTranspose(this.states.uViewMatrix);
    this.states.uNMatrix.invert3x3(this.states.uNMatrix);
    this.sphereMapping.setUniform('uFovY', this.states.curCamera.cameraFOV);
    this.sphereMapping.setUniform('uAspect', this.states.curCamera.aspectRatio);
    this.sphereMapping.setUniform('uNewNormalMatrix', this.states.uNMatrix.mat3);
    this.sphereMapping.setUniform('uSampler', img);
    return this.sphereMapping;
  }

  /*
   * selects which fill shader should be used based on renderer state,
   * for use with begin/endShape and immediate vertex mode.
   */
  _getImmediateFillShader() {
    const fill = this.states.userFillShader;
    if (this.states._useNormalMaterial) {
      if (!fill || !fill.isNormalShader()) {
        return this._getNormalShader();
      }
    }
    if (this.states._enableLighting) {
      if (!fill || !fill.isLightShader()) {
        return this._getLightShader();
      }
    } else if (this.states._tex) {
      if (!fill || !fill.isTextureShader()) {
        return this._getLightShader();
      }
    } else if (!fill /*|| !fill.isColorShader()*/) {
      return this._getImmediateModeShader();
    }
    return fill;
  }

  /*
   * selects which fill shader should be used based on renderer state
   * for retained mode.
   */
  _getRetainedFillShader() {
    if (this.states._useNormalMaterial) {
      return this._getNormalShader();
    }

    const fill = this.states.userFillShader;
    if (this.states._enableLighting) {
      if (!fill || !fill.isLightShader()) {
        return this._getLightShader();
      }
    } else if (this.states._tex) {
      if (!fill || !fill.isTextureShader()) {
        return this._getLightShader();
      }
    } else if (!fill /* || !fill.isColorShader()*/) {
      return this._getColorShader();
    }
    return fill;
  }

  _getImmediatePointShader() {
    // select the point shader to use
    const point = this.states.userPointShader;
    if (!point || !point.isPointShader()) {
      return this._getPointShader();
    }
    return point;
  }

  _getRetainedLineShader() {
    return this._getImmediateLineShader();
  }

  baseMaterialShader() {
    if (!this._pInst._glAttributes.perPixelLighting) {
      throw new Error(
        'The material shader does not support hooks without perPixelLighting. Try turning it back on.'
      );
    }
    return this._getLightShader();
  }

  _getLightShader() {
    if (!this._defaultLightShader) {
      if (this._pInst._glAttributes.perPixelLighting) {
        this._defaultLightShader = new p5.Shader(
          this,
          this._webGL2CompatibilityPrefix('vert', 'highp') +
          defaultShaders.phongVert,
          this._webGL2CompatibilityPrefix('frag', 'highp') +
          defaultShaders.phongFrag,
          {
            vertex: {
              'void beforeVertex': '() {}',
              'vec3 getLocalPosition': '(vec3 position) { return position; }',
              'vec3 getWorldPosition': '(vec3 position) { return position; }',
              'vec3 getLocalNormal': '(vec3 normal) { return normal; }',
              'vec3 getWorldNormal': '(vec3 normal) { return normal; }',
              'vec2 getUV': '(vec2 uv) { return uv; }',
              'vec4 getVertexColor': '(vec4 color) { return color; }',
              'void afterVertex': '() {}'
            },
            fragment: {
              'void beforeFragment': '() {}',
              'Inputs getPixelInputs': '(Inputs inputs) { return inputs; }',
              'vec4 combineColors': `(ColorComponents components) {
                vec4 color = vec4(0.);
                color.rgb += components.diffuse * components.baseColor;
                color.rgb += components.ambient * components.ambientColor;
                color.rgb += components.specular * components.specularColor;
                color.rgb += components.emissive;
                color.a = components.opacity;
                return color;
              }`,
              'vec4 getFinalColor': '(vec4 color) { return color; }',
              'void afterFragment': '() {}'
            }
          }
        );
      } else {
        this._defaultLightShader = new p5.Shader(
          this,
          this._webGL2CompatibilityPrefix('vert', 'highp') +
          defaultShaders.lightVert,
          this._webGL2CompatibilityPrefix('frag', 'highp') +
          defaultShaders.lightTextureFrag
        );
      }
    }

    return this._defaultLightShader;
  }

  _getImmediateModeShader() {
    if (!this._defaultImmediateModeShader) {
      this._defaultImmediateModeShader = new p5.Shader(
        this,
        this._webGL2CompatibilityPrefix('vert', 'mediump') +
        defaultShaders.immediateVert,
        this._webGL2CompatibilityPrefix('frag', 'mediump') +
        defaultShaders.vertexColorFrag
      );
    }

    return this._defaultImmediateModeShader;
  }

  baseNormalShader() {
    return this._getNormalShader();
  }

  _getNormalShader() {
    if (!this._defaultNormalShader) {
      this._defaultNormalShader = new p5.Shader(
        this,
        this._webGL2CompatibilityPrefix('vert', 'mediump') +
        defaultShaders.normalVert,
        this._webGL2CompatibilityPrefix('frag', 'mediump') +
        defaultShaders.normalFrag,
        {
          vertex: {
            'void beforeVertex': '() {}',
            'vec3 getLocalPosition': '(vec3 position) { return position; }',
            'vec3 getWorldPosition': '(vec3 position) { return position; }',
            'vec3 getLocalNormal': '(vec3 normal) { return normal; }',
            'vec3 getWorldNormal': '(vec3 normal) { return normal; }',
            'vec2 getUV': '(vec2 uv) { return uv; }',
            'vec4 getVertexColor': '(vec4 color) { return color; }',
            'void afterVertex': '() {}'
          },
          fragment: {
            'void beforeFragment': '() {}',
            'vec4 getFinalColor': '(vec4 color) { return color; }',
            'void afterFragment': '() {}'
          }
        }
      );
    }

    return this._defaultNormalShader;
  }

  baseColorShader() {
    return this._getColorShader();
  }

  _getColorShader() {
    if (!this._defaultColorShader) {
      this._defaultColorShader = new p5.Shader(
        this,
        this._webGL2CompatibilityPrefix('vert', 'mediump') +
        defaultShaders.normalVert,
        this._webGL2CompatibilityPrefix('frag', 'mediump') +
        defaultShaders.basicFrag,
        {
          vertex: {
            'void beforeVertex': '() {}',
            'vec3 getLocalPosition': '(vec3 position) { return position; }',
            'vec3 getWorldPosition': '(vec3 position) { return position; }',
            'vec3 getLocalNormal': '(vec3 normal) { return normal; }',
            'vec3 getWorldNormal': '(vec3 normal) { return normal; }',
            'vec2 getUV': '(vec2 uv) { return uv; }',
            'vec4 getVertexColor': '(vec4 color) { return color; }',
            'void afterVertex': '() {}'
          },
          fragment: {
            'void beforeFragment': '() {}',
            'vec4 getFinalColor': '(vec4 color) { return color; }',
            'void afterFragment': '() {}'
          }
        }
      );
    }

    return this._defaultColorShader;
  }

  /**
   * TODO(dave): un-private this when there is a way to actually override the
   * shader used for points
   *
   * Get the shader used when drawing points with <a href="#/p5/point">`point()`</a>.
   *
   * You can call <a href="#/p5.Shader/modify">`pointShader().modify()`</a>
   * and change any of the following hooks:
   * - `void beforeVertex`: Called at the start of the vertex shader.
   * - `vec3 getLocalPosition`: Update the position of vertices before transforms are applied. It takes in `vec3 position` and must return a modified version.
   * - `vec3 getWorldPosition`: Update the position of vertices after transforms are applied. It takes in `vec3 position` and pust return a modified version.
   * - `float getPointSize`: Update the size of the point. It takes in `float size` and must return a modified version.
   * - `void afterVertex`: Called at the end of the vertex shader.
   * - `void beforeFragment`: Called at the start of the fragment shader.
   * - `bool shouldDiscard`: Points are drawn inside a square, with the corners discarded in the fragment shader to create a circle. Use this to change this logic. It takes in a `bool willDiscard` and must return a modified version.
   * - `vec4 getFinalColor`: Update the final color after mixing. It takes in a `vec4 color` and must return a modified version.
   * - `void afterFragment`: Called at the end of the fragment shader.
   *
   * Call `pointShader().inspectHooks()` to see all the possible hooks and
   * their default implementations.
   *
   * @returns {p5.Shader} The `point()` shader
   * @private()
   */
  pointShader() {
    return this._getPointShader();
  }

  _getPointShader() {
    if (!this._defaultPointShader) {
      this._defaultPointShader = new p5.Shader(
        this,
        this._webGL2CompatibilityPrefix('vert', 'mediump') +
        defaultShaders.pointVert,
        this._webGL2CompatibilityPrefix('frag', 'mediump') +
        defaultShaders.pointFrag,
        {
          vertex: {
            'void beforeVertex': '() {}',
            'vec3 getLocalPosition': '(vec3 position) { return position; }',
            'vec3 getWorldPosition': '(vec3 position) { return position; }',
            'float getPointSize': '(float size) { return size; }',
            'void afterVertex': '() {}'
          },
          fragment: {
            'void beforeFragment': '() {}',
            'vec4 getFinalColor': '(vec4 color) { return color; }',
            'bool shouldDiscard': '(bool outside) { return outside; }',
            'void afterFragment': '() {}'
          }
        }
      );
    }
    return this._defaultPointShader;
  }

  baseStrokeShader() {
    return this._getLineShader();
  }

  _getLineShader() {
    if (!this._defaultLineShader) {
      this._defaultLineShader = new p5.Shader(
        this,
        this._webGL2CompatibilityPrefix('vert', 'mediump') +
        defaultShaders.lineVert,
        this._webGL2CompatibilityPrefix('frag', 'mediump') +
        defaultShaders.lineFrag,
        {
          vertex: {
            'void beforeVertex': '() {}',
            'vec3 getLocalPosition': '(vec3 position) { return position; }',
            'vec3 getWorldPosition': '(vec3 position) { return position; }',
            'float getStrokeWeight': '(float weight) { return weight; }',
            'vec2 getLineCenter': '(vec2 center) { return center; }',
            'vec2 getLinePosition': '(vec2 position) { return position; }',
            'vec4 getVertexColor': '(vec4 color) { return color; }',
            'void afterVertex': '() {}'
          },
          fragment: {
            'void beforeFragment': '() {}',
            'Inputs getPixelInputs': '(Inputs inputs) { return inputs; }',
            'vec4 getFinalColor': '(vec4 color) { return color; }',
            'bool shouldDiscard': '(bool outside) { return outside; }',
            'void afterFragment': '() {}'
          }
        }
      );
    }

    return this._defaultLineShader;
  }

  _getFontShader() {
    if (!this._defaultFontShader) {
      if (this.webglVersion === constants.WEBGL) {
        this.GL.getExtension('OES_standard_derivatives');
      }
      this._defaultFontShader = new p5.Shader(
        this,
        this._webGL2CompatibilityPrefix('vert', 'mediump') +
        defaultShaders.fontVert,
        this._webGL2CompatibilityPrefix('frag', 'mediump') +
        defaultShaders.fontFrag
      );
    }
    return this._defaultFontShader;
  }

  _webGL2CompatibilityPrefix(
    shaderType,
    floatPrecision
  ) {
    let code = '';
    if (this.webglVersion === constants.WEBGL2) {
      code += '#version 300 es\n#define WEBGL2\n';
    }
    if (shaderType === 'vert') {
      code += '#define VERTEX_SHADER\n';
    } else if (shaderType === 'frag') {
      code += '#define FRAGMENT_SHADER\n';
    }
    if (floatPrecision) {
      code += `precision ${floatPrecision} float;\n`;
    }
    return code;
  }

  _getEmptyTexture() {
    if (!this._emptyTexture) {
      // a plain white texture RGBA, full alpha, single pixel.
      const im = new p5.Image(1, 1);
      im.set(0, 0, 255);
      this._emptyTexture = new p5.Texture(this, im);
    }
    return this._emptyTexture;
  }

  getTexture(input) {
    let src = input;
    if (src instanceof p5.Framebuffer) {
      src = src.color;
    }

    const texture = this.textures.get(src);
    if (texture) {
      return texture;
    }

    const tex = new p5.Texture(this, src);
    this.textures.set(src, tex);
    return tex;
  }
  /*
    *  used in imageLight,
    *  To create a blurry image from the input non blurry img, if it doesn't already exist
    *  Add it to the diffusedTexture map,
    *  Returns the blurry image
    *  maps a p5.Image used by imageLight() to a p5.Framebuffer
   */
  getDiffusedTexture(input) {
    // if one already exists for a given input image
    if (this.diffusedTextures.get(input) != null) {
      return this.diffusedTextures.get(input);
    }
    // if not, only then create one
    let newFramebuffer;
    // hardcoded to 200px, because it's going to be blurry and smooth
    let smallWidth = 200;
    let width = smallWidth;
    let height = Math.floor(smallWidth * (input.height / input.width));
    newFramebuffer = this._pInst.createFramebuffer({
      width, height, density: 1
    });
    // create framebuffer is like making a new sketch, all functions on main
    // sketch it would be available on framebuffer
    if (!this.states.diffusedShader) {
      this.states.diffusedShader = this._pInst.createShader(
        defaultShaders.imageLightVert,
        defaultShaders.imageLightDiffusedFrag
      );
    }
    newFramebuffer.draw(() => {
      this._pInst.shader(this.states.diffusedShader);
      this.states.diffusedShader.setUniform('environmentMap', input);
      this._pInst.noStroke();
      this._pInst.rectMode(constants.CENTER);
      this._pInst.noLights();
      this._pInst.rect(0, 0, width, height);
    });
    this.diffusedTextures.set(input, newFramebuffer);
    return newFramebuffer;
  }

  /*
   *  used in imageLight,
   *  To create a texture from the input non blurry image, if it doesn't already exist
   *  Creating 8 different levels of textures according to different
   *  sizes and atoring them in `levels` array
   *  Creating a new Mipmap texture with that `levels` array
   *  Storing the texture for input image in map called `specularTextures`
   *  maps the input p5.Image to a p5.MipmapTexture
   */
  getSpecularTexture(input) {
    // check if already exits (there are tex of diff resolution so which one to check)
    // currently doing the whole array
    if (this.specularTextures.get(input) != null) {
      return this.specularTextures.get(input);
    }
    // Hardcoded size
    const size = 512;
    let tex;
    const levels = [];
    const framebuffer = this._pInst.createFramebuffer({
      width: size, height: size, density: 1
    });
    let count = Math.log(size) / Math.log(2);
    if (!this.states.specularShader) {
      this.states.specularShader = this._pInst.createShader(
        defaultShaders.imageLightVert,
        defaultShaders.imageLightSpecularFrag
      );
    }
    // currently only 8 levels
    // This loop calculates 8 framebuffers of varying size of canvas
    // and corresponding different roughness levels.
    // Roughness increases with the decrease in canvas size,
    // because rougher surfaces have less detailed/more blurry reflections.
    for (let w = size; w >= 1; w /= 2) {
      framebuffer.resize(w, w);
      let currCount = Math.log(w) / Math.log(2);
      let roughness = 1 - currCount / count;
      framebuffer.draw(() => {
        this._pInst.shader(this.states.specularShader);
        this._pInst.clear();
        this.states.specularShader.setUniform('environmentMap', input);
        this.states.specularShader.setUniform('roughness', roughness);
        this._pInst.noStroke();
        this._pInst.noLights();
        this._pInst.plane(w, w);
      });
      levels.push(framebuffer.get().drawingContext.getImageData(0, 0, w, w));
    }
    // Free the Framebuffer
    framebuffer.remove();
    tex = new MipmapTexture(this, levels, {});
    this.specularTextures.set(input, tex);
    return tex;
  }

  /**
   * @private
   * @returns {p5.Framebuffer|null} The currently active framebuffer, or null if
   * the main canvas is the current draw target.
   */
  activeFramebuffer() {
    return this.activeFramebuffers[this.activeFramebuffers.length - 1] || null;
  }

  createFramebuffer(options) {
    return new p5.Framebuffer(this, options);
  }

  _setStrokeUniforms(baseStrokeShader) {
    baseStrokeShader.bindShader();

    // set the uniform values
<<<<<<< HEAD
    strokeShader.setUniform('uUseLineColor', this._useLineColor);
    strokeShader.setUniform('uMaterialColor', this.states.curStrokeColor);
    strokeShader.setUniform('uStrokeWeight', this.curStrokeWeight);
    strokeShader.setUniform('uStrokeCap', STROKE_CAP_ENUM[this.curStrokeCap]);
    strokeShader.setUniform('uStrokeJoin', STROKE_JOIN_ENUM[this.curStrokeJoin]);
=======
    baseStrokeShader.setUniform('uUseLineColor', this._useLineColor);
    baseStrokeShader.setUniform('uMaterialColor', this.curStrokeColor);
    baseStrokeShader.setUniform('uStrokeWeight', this.curStrokeWeight);
    baseStrokeShader.setUniform('uStrokeCap', STROKE_CAP_ENUM[this.curStrokeCap]);
    baseStrokeShader.setUniform('uStrokeJoin', STROKE_JOIN_ENUM[this.curStrokeJoin]);
>>>>>>> 3131111f
  }

  _setFillUniforms(fillShader) {
    fillShader.bindShader();

    this.mixedSpecularColor = [...this.states.curSpecularColor];

    if (this.states._useMetalness > 0) {
      this.mixedSpecularColor = this.mixedSpecularColor.map(
        (mixedSpecularColor, index) =>
          this.states.curFillColor[index] * this.states._useMetalness +
          mixedSpecularColor * (1 - this.states._useMetalness)
      );
    }

    // TODO: optimize
    fillShader.setUniform('uUseVertexColor', this._useVertexColor);
    fillShader.setUniform('uMaterialColor', this.states.curFillColor);
    fillShader.setUniform('isTexture', !!this.states._tex);
    if (this.states._tex) {
      fillShader.setUniform('uSampler', this.states._tex);
    }
    fillShader.setUniform('uTint', this.states.tint);

    fillShader.setUniform('uHasSetAmbient', this.states._hasSetAmbient);
    fillShader.setUniform('uAmbientMatColor', this.states.curAmbientColor);
    fillShader.setUniform('uSpecularMatColor', this.mixedSpecularColor);
    fillShader.setUniform('uEmissiveMatColor', this.states.curEmissiveColor);
    fillShader.setUniform('uSpecular', this.states._useSpecularMaterial);
    fillShader.setUniform('uEmissive', this.states._useEmissiveMaterial);
    fillShader.setUniform('uShininess', this.states._useShininess);
    fillShader.setUniform('uMetallic', this.states._useMetalness);

    this._setImageLightUniforms(fillShader);

    fillShader.setUniform('uUseLighting', this.states._enableLighting);

    const pointLightCount = this.states.pointLightDiffuseColors.length / 3;
    fillShader.setUniform('uPointLightCount', pointLightCount);
    fillShader.setUniform('uPointLightLocation', this.states.pointLightPositions);
    fillShader.setUniform(
      'uPointLightDiffuseColors',
      this.states.pointLightDiffuseColors
    );
    fillShader.setUniform(
      'uPointLightSpecularColors',
      this.states.pointLightSpecularColors
    );

    const directionalLightCount = this.states.directionalLightDiffuseColors.length / 3;
    fillShader.setUniform('uDirectionalLightCount', directionalLightCount);
    fillShader.setUniform('uLightingDirection', this.states.directionalLightDirections);
    fillShader.setUniform(
      'uDirectionalDiffuseColors',
      this.states.directionalLightDiffuseColors
    );
    fillShader.setUniform(
      'uDirectionalSpecularColors',
      this.states.directionalLightSpecularColors
    );

    // TODO: sum these here...
    const ambientLightCount = this.states.ambientLightColors.length / 3;
    this.mixedAmbientLight = [...this.states.ambientLightColors];

    if (this.states._useMetalness > 0) {
      this.mixedAmbientLight = this.mixedAmbientLight.map((ambientColors => {
        let mixing = ambientColors - this.states._useMetalness;
        return Math.max(0, mixing);
      }));
    }
    fillShader.setUniform('uAmbientLightCount', ambientLightCount);
    fillShader.setUniform('uAmbientColor', this.mixedAmbientLight);

    const spotLightCount = this.states.spotLightDiffuseColors.length / 3;
    fillShader.setUniform('uSpotLightCount', spotLightCount);
    fillShader.setUniform('uSpotLightAngle', this.states.spotLightAngle);
    fillShader.setUniform('uSpotLightConc', this.states.spotLightConc);
    fillShader.setUniform('uSpotLightDiffuseColors', this.states.spotLightDiffuseColors);
    fillShader.setUniform(
      'uSpotLightSpecularColors',
      this.states.spotLightSpecularColors
    );
    fillShader.setUniform('uSpotLightLocation', this.states.spotLightPositions);
    fillShader.setUniform('uSpotLightDirection', this.states.spotLightDirections);

    fillShader.setUniform('uConstantAttenuation', this.states.constantAttenuation);
    fillShader.setUniform('uLinearAttenuation', this.states.linearAttenuation);
    fillShader.setUniform('uQuadraticAttenuation', this.states.quadraticAttenuation);

    fillShader.bindTextures();
  }

  // getting called from _setFillUniforms
  _setImageLightUniforms(shader) {
    //set uniform values
    shader.setUniform('uUseImageLight', this.states.activeImageLight != null);
    // true
    if (this.states.activeImageLight) {
      // this.states.activeImageLight has image as a key
      // look up the texture from the diffusedTexture map
      let diffusedLight = this.getDiffusedTexture(this.states.activeImageLight);
      shader.setUniform('environmentMapDiffused', diffusedLight);
      let specularLight = this.getSpecularTexture(this.states.activeImageLight);

      shader.setUniform('environmentMapSpecular', specularLight);
    }
  }

  _setPointUniforms(pointShader) {
    pointShader.bindShader();

    // set the uniform values
    pointShader.setUniform('uMaterialColor', this.states.curStrokeColor);
    // @todo is there an instance where this isn't stroke weight?
    // should be they be same var?
    pointShader.setUniform(
      'uPointSize',
      this.pointSize * this._pInst._pixelDensity
    );
  }

  /* Binds a buffer to the drawing context
  * when passed more than two arguments it also updates or initializes
  * the data associated with the buffer
  */
  _bindBuffer(
    buffer,
    target,
    values,
    type,
    usage
  ) {
    if (!target) target = this.GL.ARRAY_BUFFER;
    this.GL.bindBuffer(target, buffer);
    if (values !== undefined) {
      let data = values;
      if (values instanceof p5.DataArray) {
        data = values.dataArray();
      } else if (!(data instanceof (type || Float32Array))) {
        data = new (type || Float32Array)(data);
      }
      this.GL.bufferData(target, data, usage || this.GL.STATIC_DRAW);
    }
  }

  ///////////////////////////////
  //// UTILITY FUNCTIONS
  //////////////////////////////
  _arraysEqual(a, b) {
    const aLength = a.length;
    if (aLength !== b.length) return false;
    return a.every((ai, i) => ai === b[i]);
  }

  _isTypedArray(arr) {
    return [
      Float32Array,
      Float64Array,
      Int16Array,
      Uint16Array,
      Uint32Array
    ].some(x => arr instanceof x);
  }
  /**
   * turn a two dimensional array into one dimensional array
   * @private
   * @param  {Array} arr 2-dimensional array
   * @return {Array}     1-dimensional array
   * [[1, 2, 3],[4, 5, 6]] -> [1, 2, 3, 4, 5, 6]
   */
  _flatten(arr) {
    return arr.flat();
  }

  /**
   * turn a p5.Vector Array into a one dimensional number array
   * @private
   * @param  {p5.Vector[]} arr  an array of p5.Vector
   * @return {Number[]}     a one dimensional array of numbers
   * [p5.Vector(1, 2, 3), p5.Vector(4, 5, 6)] ->
   * [1, 2, 3, 4, 5, 6]
   */
  _vToNArray(arr) {
    return arr.flatMap(item => [item.x, item.y, item.z]);
  }

  // function to calculate BezierVertex Coefficients
  _bezierCoefficients(t) {
    const t2 = t * t;
    const t3 = t2 * t;
    const mt = 1 - t;
    const mt2 = mt * mt;
    const mt3 = mt2 * mt;
    return [mt3, 3 * mt2 * t, 3 * mt * t2, t3];
  }

  // function to calculate QuadraticVertex Coefficients
  _quadraticCoefficients(t) {
    const t2 = t * t;
    const mt = 1 - t;
    const mt2 = mt * mt;
    return [mt2, 2 * mt * t, t2];
  }

  // function to convert Bezier coordinates to Catmull Rom Splines
  _bezierToCatmull(w) {
    const p1 = w[1];
    const p2 = w[1] + (w[2] - w[0]) / this._curveTightness;
    const p3 = w[2] - (w[3] - w[1]) / this._curveTightness;
    const p4 = w[2];
    const p = [p1, p2, p3, p4];
    return p;
  }
  _initTessy() {
    this.tessyVertexSize = 12;
    // function called for each vertex of tesselator output
    function vertexCallback(data, polyVertArray) {
      for (const element of data) {
        polyVertArray.push(element);
      }
    }

    function begincallback(type) {
      if (type !== libtess.primitiveType.GL_TRIANGLES) {
        console.log(`expected TRIANGLES but got type: ${type}`);
      }
    }

    function errorcallback(errno) {
      console.log('error callback');
      console.log(`error number: ${errno}`);
    }
    // callback for when segments intersect and must be split
    const combinecallback = (coords, data, weight) => {
      const result = new Array(this.tessyVertexSize).fill(0);
      for (let i = 0; i < weight.length; i++) {
        for (let j = 0; j < result.length; j++) {
          if (weight[i] === 0 || !data[i]) continue;
          result[j] += data[i][j] * weight[i];
        }
      }
      return result;
    };

    function edgeCallback(flag) {
      // don't really care about the flag, but need no-strip/no-fan behavior
    }

    const tessy = new libtess.GluTesselator();
    tessy.gluTessCallback(libtess.gluEnum.GLU_TESS_VERTEX_DATA, vertexCallback);
    tessy.gluTessCallback(libtess.gluEnum.GLU_TESS_BEGIN, begincallback);
    tessy.gluTessCallback(libtess.gluEnum.GLU_TESS_ERROR, errorcallback);
    tessy.gluTessCallback(libtess.gluEnum.GLU_TESS_COMBINE, combinecallback);
    tessy.gluTessCallback(libtess.gluEnum.GLU_TESS_EDGE_FLAG, edgeCallback);
    tessy.gluTessProperty(
      libtess.gluEnum.GLU_TESS_WINDING_RULE,
      libtess.windingRule.GLU_TESS_WINDING_NONZERO
    );

    return tessy;
  }

  _triangulate(contours) {
    // libtess will take 3d verts and flatten to a plane for tesselation.
    // libtess is capable of calculating a plane to tesselate on, but
    // if all of the vertices have the same z values, we'll just
    // assume the face is facing the camera, letting us skip any performance
    // issues or bugs in libtess's automatic calculation.
    const z = contours[0] ? contours[0][2] : undefined;
    let allSameZ = true;
    for (const contour of contours) {
      for (
        let j = 0;
        j < contour.length;
        j += this.tessyVertexSize
      ) {
        if (contour[j + 2] !== z) {
          allSameZ = false;
          break;
        }
      }
    }
    if (allSameZ) {
      this._tessy.gluTessNormal(0, 0, 1);
    } else {
      // Let libtess pick a plane for us
      this._tessy.gluTessNormal(0, 0, 0);
    }

    const triangleVerts = [];
    this._tessy.gluTessBeginPolygon(triangleVerts);

    for (const contour of contours) {
      this._tessy.gluTessBeginContour();
      for (
        let j = 0;
        j < contour.length;
        j += this.tessyVertexSize
      ) {
        const coords = contour.slice(
          j,
          j + this.tessyVertexSize
        );
        this._tessy.gluTessVertex(coords, coords);
      }
      this._tessy.gluTessEndContour();
    }

    // finish polygon
    this._tessy.gluTessEndPolygon();

    return triangleVerts;
  }
};
/**
 * ensures that p5 is using a 3d renderer. throws an error if not.
 */
p5.prototype._assert3d = function (name) {
  if (!this._renderer.isP3D)
    throw new Error(
      `${name}() is only supported in WEBGL mode. If you'd like to use 3D graphics and WebGL, see  https://p5js.org/examples/form-3d-primitives.html for more information.`
    );
};

export default p5.RendererGL;<|MERGE_RESOLUTION|>--- conflicted
+++ resolved
@@ -574,17 +574,12 @@
     this._defaultColorShader = undefined;
     this._defaultPointShader = undefined;
 
-<<<<<<< HEAD
     this.states.userFillShader = undefined;
     this.states.userStrokeShader = undefined;
     this.states.userPointShader = undefined;
 
-=======
-    this.userFillShader = undefined;
-    this.userStrokeShader = undefined;
-    this.userPointShader = undefined;
-    this._useUserAttributes = undefined;
->>>>>>> 3131111f
+    this._useUserVertexProperties = undefined;
+
     // Default drawing is done in Retained Mode
     // Geometry and Material hashes stored here
     this.retainedMode = {
@@ -2135,19 +2130,11 @@
     baseStrokeShader.bindShader();
 
     // set the uniform values
-<<<<<<< HEAD
-    strokeShader.setUniform('uUseLineColor', this._useLineColor);
-    strokeShader.setUniform('uMaterialColor', this.states.curStrokeColor);
-    strokeShader.setUniform('uStrokeWeight', this.curStrokeWeight);
-    strokeShader.setUniform('uStrokeCap', STROKE_CAP_ENUM[this.curStrokeCap]);
-    strokeShader.setUniform('uStrokeJoin', STROKE_JOIN_ENUM[this.curStrokeJoin]);
-=======
     baseStrokeShader.setUniform('uUseLineColor', this._useLineColor);
-    baseStrokeShader.setUniform('uMaterialColor', this.curStrokeColor);
+    baseStrokeShader.setUniform('uMaterialColor', this.states.curStrokeColor);
     baseStrokeShader.setUniform('uStrokeWeight', this.curStrokeWeight);
     baseStrokeShader.setUniform('uStrokeCap', STROKE_CAP_ENUM[this.curStrokeCap]);
     baseStrokeShader.setUniform('uStrokeJoin', STROKE_JOIN_ENUM[this.curStrokeJoin]);
->>>>>>> 3131111f
   }
 
   _setFillUniforms(fillShader) {
