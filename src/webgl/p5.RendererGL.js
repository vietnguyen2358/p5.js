import p5 from '../core/main';
import * as constants from '../core/constants';
import GeometryBuilder from './GeometryBuilder';
import libtess from 'libtess'; // Fixed with exporting module from libtess
import Renderer from '../core/p5.Renderer';

const STROKE_CAP_ENUM = {};
const STROKE_JOIN_ENUM = {};
let lineDefs = '';
const defineStrokeCapEnum = function (key, val) {
  lineDefs += `#define STROKE_CAP_${key} ${val}\n`;
  STROKE_CAP_ENUM[constants[key]] = val;
};
const defineStrokeJoinEnum = function (key, val) {
  lineDefs += `#define STROKE_JOIN_${key} ${val}\n`;
  STROKE_JOIN_ENUM[constants[key]] = val;
};


// Define constants in line shaders for each type of cap/join, and also record
// the values in JS objects
defineStrokeCapEnum('ROUND', 0);
defineStrokeCapEnum('PROJECT', 1);
defineStrokeCapEnum('SQUARE', 2);
defineStrokeJoinEnum('ROUND', 0);
defineStrokeJoinEnum('MITER', 1);
defineStrokeJoinEnum('BEVEL', 2);

import lightingShader from './shaders/lighting.glsl';
import webgl2CompatibilityShader from './shaders/webgl2Compatibility.glsl';
import immediateVert from './shaders/immediate.vert';
import vertexColorVert from './shaders/vertexColor.vert';
import vertexColorFrag from './shaders/vertexColor.frag';
import normalVert from './shaders/normal.vert';
import normalFrag from './shaders/normal.frag';
import basicFrag from './shaders/basic.frag';
import sphereMappingFrag from './shaders/sphereMapping.frag';
import lightVert from './shaders/light.vert';
import lightTextureFrag from './shaders/light_texture.frag';
import phongVert from './shaders/phong.vert';
import phongFrag from './shaders/phong.frag';
import fontVert from './shaders/font.vert';
import fontFrag from './shaders/font.frag';
import lineVert from './shaders/line.vert';
import lineFrag from './shaders/line.frag';
import pointVert from './shaders/point.vert';
import pointFrag from './shaders/point.frag';
import imageLightVert from './shaders/imageLight.vert';
import imageLightDiffusedFrag from './shaders/imageLightDiffused.frag';
import imageLightSpecularFrag from './shaders/imageLightSpecular.frag';

const defaultShaders = {
  immediateVert,
  vertexColorVert,
  vertexColorFrag,
  normalVert,
  normalFrag,
  basicFrag,
  sphereMappingFrag,
  lightVert:
    lightingShader +
    lightVert,
  lightTextureFrag,
  phongVert,
  phongFrag:
    lightingShader +
    phongFrag,
  fontVert,
  fontFrag,
  lineVert:
    lineDefs + lineVert,
  lineFrag:
    lineDefs + lineFrag,
  pointVert,
  pointFrag,
  imageLightVert,
  imageLightDiffusedFrag,
  imageLightSpecularFrag
};
let sphereMapping = defaultShaders.sphereMappingFrag;
for (const key in defaultShaders) {
  defaultShaders[key] = webgl2CompatibilityShader + defaultShaders[key];
}

import filterGrayFrag from './shaders/filters/gray.frag';
import filterErodeFrag from './shaders/filters/erode.frag';
import filterDilateFrag from './shaders/filters/dilate.frag';
import filterBlurFrag from './shaders/filters/blur.frag';
import filterPosterizeFrag from './shaders/filters/posterize.frag';
import filterOpaqueFrag from './shaders/filters/opaque.frag';
import filterInvertFrag from './shaders/filters/invert.frag';
import filterThresholdFrag from './shaders/filters/threshold.frag';
import filterShaderVert from './shaders/filters/default.vert';

const filterShaderFrags = {
  [constants.GRAY]: filterGrayFrag,
  [constants.ERODE]: filterErodeFrag,
  [constants.DILATE]: filterDilateFrag,
  [constants.BLUR]: filterBlurFrag,
  [constants.POSTERIZE]: filterPosterizeFrag,
  [constants.OPAQUE]: filterOpaqueFrag,
  [constants.INVERT]: filterInvertFrag,
  [constants.THRESHOLD]: filterThresholdFrag
};

/**
 * @module Rendering
 * @submodule Rendering
 * @for p5
 */
/**
 * Set attributes for the WebGL Drawing context.
 * This is a way of adjusting how the WebGL
 * renderer works to fine-tune the display and performance.
 *
 * Note that this will reinitialize the drawing context
 * if called after the WebGL canvas is made.
 *
 * If an object is passed as the parameter, all attributes
 * not declared in the object will be set to defaults.
 *
 * The available attributes are:
 * <br>
 * alpha - indicates if the canvas contains an alpha buffer
 * default is true
 *
 * depth - indicates whether the drawing buffer has a depth buffer
 * of at least 16 bits - default is true
 *
 * stencil - indicates whether the drawing buffer has a stencil buffer
 * of at least 8 bits
 *
 * antialias - indicates whether or not to perform anti-aliasing
 * default is false (true in Safari)
 *
 * premultipliedAlpha - indicates that the page compositor will assume
 * the drawing buffer contains colors with pre-multiplied alpha
 * default is true
 *
 * preserveDrawingBuffer - if true the buffers will not be cleared and
 * and will preserve their values until cleared or overwritten by author
 * (note that p5 clears automatically on draw loop)
 * default is true
 *
 * perPixelLighting - if true, per-pixel lighting will be used in the
 * lighting shader otherwise per-vertex lighting is used.
 * default is true.
 *
 * version - either 1 or 2, to specify which WebGL version to ask for. By
 * default, WebGL 2 will be requested. If WebGL2 is not available, it will
 * fall back to WebGL 1. You can check what version is used with by looking at
 * the global `webglVersion` property.
 *
 * @method setAttributes
 * @for p5
 * @param  {String}  key Name of attribute
 * @param  {Boolean}        value New value of named attribute
 * @example
 * <div>
 * <code>
 * function setup() {
 *   createCanvas(100, 100, WEBGL);
 * }
 *
 * function draw() {
 *   background(255);
 *   push();
 *   rotateZ(frameCount * 0.02);
 *   rotateX(frameCount * 0.02);
 *   rotateY(frameCount * 0.02);
 *   fill(0, 0, 0);
 *   box(50);
 *   pop();
 * }
 * </code>
 * </div>
 * <br>
 * Now with the antialias attribute set to true.
 * <br>
 * <div>
 * <code>
 * function setup() {
 *   setAttributes('antialias', true);
 *   createCanvas(100, 100, WEBGL);
 * }
 *
 * function draw() {
 *   background(255);
 *   push();
 *   rotateZ(frameCount * 0.02);
 *   rotateX(frameCount * 0.02);
 *   rotateY(frameCount * 0.02);
 *   fill(0, 0, 0);
 *   box(50);
 *   pop();
 * }
 * </code>
 * </div>
 *
 * <div>
 * <code>
 * // press the mouse button to disable perPixelLighting
 * function setup() {
 *   createCanvas(100, 100, WEBGL);
 *   noStroke();
 *   fill(255);
 * }
 *
 * let lights = [
 *   { c: '#f00', t: 1.12, p: 1.91, r: 0.2 },
 *   { c: '#0f0', t: 1.21, p: 1.31, r: 0.2 },
 *   { c: '#00f', t: 1.37, p: 1.57, r: 0.2 },
 *   { c: '#ff0', t: 1.12, p: 1.91, r: 0.7 },
 *   { c: '#0ff', t: 1.21, p: 1.31, r: 0.7 },
 *   { c: '#f0f', t: 1.37, p: 1.57, r: 0.7 }
 * ];
 *
 * function draw() {
 *   let t = millis() / 1000 + 1000;
 *   background(0);
 *   directionalLight(color('#222'), 1, 1, 1);
 *
 *   for (let i = 0; i < lights.length; i++) {
 *     let light = lights[i];
 *     pointLight(
 *       color(light.c),
 *       p5.Vector.fromAngles(t * light.t, t * light.p, width * light.r)
 *     );
 *   }
 *
 *   specularMaterial(255);
 *   sphere(width * 0.1);
 *
 *   rotateX(t * 0.77);
 *   rotateY(t * 0.83);
 *   rotateZ(t * 0.91);
 *   torus(width * 0.3, width * 0.07, 24, 10);
 * }
 *
 * function mousePressed() {
 *   setAttributes('perPixelLighting', false);
 *   noStroke();
 *   fill(255);
 * }
 * function mouseReleased() {
 *   setAttributes('perPixelLighting', true);
 *   noStroke();
 *   fill(255);
 * }
 * </code>
 * </div>
 *
 * @alt a rotating cube with smoother edges
 */
/**
 * @method setAttributes
 * @for p5
 * @param  {Object}  obj object with key-value pairs
 */
p5.prototype.setAttributes = function (key, value) {
  if (typeof this._glAttributes === 'undefined') {
    console.log(
      'You are trying to use setAttributes on a p5.Graphics object ' +
      'that does not use a WEBGL renderer.'
    );
    return;
  }
  let unchanged = true;
  if (typeof value !== 'undefined') {
    //first time modifying the attributes
    if (this._glAttributes === null) {
      this._glAttributes = {};
    }
    if (this._glAttributes[key] !== value) {
      //changing value of previously altered attribute
      this._glAttributes[key] = value;
      unchanged = false;
    }
    //setting all attributes with some change
  } else if (key instanceof Object) {
    if (this._glAttributes !== key) {
      this._glAttributes = key;
      unchanged = false;
    }
  }
  //@todo_FES
  if (!this._renderer.isP3D || unchanged) {
    return;
  }

  if (!this._setupDone) {
    for (const x in this._renderer.retainedMode.geometry) {
      if (this._renderer.retainedMode.geometry.hasOwnProperty(x)) {
        p5._friendlyError(
          'Sorry, Could not set the attributes, you need to call setAttributes() ' +
          'before calling the other drawing methods in setup()'
        );
        return;
      }
    }
  }

  this.push();
  this._renderer._resetContext();
  this.pop();

  if (this._renderer.states.curCamera) {
    this._renderer.states.curCamera._renderer = this._renderer;
  }
};
/**
 * @private
 * @param {Uint8Array|Float32Array|undefined} pixels An existing pixels array to reuse if the size is the same
 * @param {WebGLRenderingContext} gl The WebGL context
 * @param {WebGLFramebuffer|null} framebuffer The Framebuffer to read
 * @param {Number} x The x coordiante to read, premultiplied by pixel density
 * @param {Number} y The y coordiante to read, premultiplied by pixel density
 * @param {Number} width The width in pixels to be read (factoring in pixel density)
 * @param {Number} height The height in pixels to be read (factoring in pixel density)
 * @param {GLEnum} format Either RGB or RGBA depending on how many channels to read
 * @param {GLEnum} type The datatype of each channel, e.g. UNSIGNED_BYTE or FLOAT
 * @param {Number|undefined} flipY If provided, the total height with which to flip the y axis about
 * @returns {Uint8Array|Float32Array} pixels A pixels array with the current state of the
 * WebGL context read into it
 */
export function readPixelsWebGL(
  pixels,
  gl,
  framebuffer,
  x,
  y,
  width,
  height,
  format,
  type,
  flipY
) {
  // Record the currently bound framebuffer so we can go back to it after, and
  // bind the framebuffer we want to read from
  const prevFramebuffer = gl.getParameter(gl.FRAMEBUFFER_BINDING);
  gl.bindFramebuffer(gl.FRAMEBUFFER, framebuffer);

  const channels = format === gl.RGBA ? 4 : 3;

  // Make a pixels buffer if it doesn't already exist
  const len = width * height * channels;
  const TypedArrayClass = type === gl.UNSIGNED_BYTE ? Uint8Array : Float32Array;
  if (!(pixels instanceof TypedArrayClass) || pixels.length !== len) {
    pixels = new TypedArrayClass(len);
  }

  gl.readPixels(
    x,
    flipY ? (flipY - y - height) : y,
    width,
    height,
    format,
    type,
    pixels
  );

  // Re-bind whatever was previously bound
  gl.bindFramebuffer(gl.FRAMEBUFFER, prevFramebuffer);

  if (flipY) {
    // WebGL pixels are inverted compared to 2D pixels, so we have to flip
    // the resulting rows. Adapted from https://stackoverflow.com/a/41973289
    const halfHeight = Math.floor(height / 2);
    const tmpRow = new TypedArrayClass(width * channels);
    for (let y = 0; y < halfHeight; y++) {
      const topOffset = y * width * 4;
      const bottomOffset = (height - y - 1) * width * 4;
      tmpRow.set(pixels.subarray(topOffset, topOffset + width * 4));
      pixels.copyWithin(topOffset, bottomOffset, bottomOffset + width * 4);
      pixels.set(tmpRow, bottomOffset);
    }
  }

  return pixels;
}

/**
 * @private
 * @param {WebGLRenderingContext} gl The WebGL context
 * @param {WebGLFramebuffer|null} framebuffer The Framebuffer to read
 * @param {Number} x The x coordinate to read, premultiplied by pixel density
 * @param {Number} y The y coordinate to read, premultiplied by pixel density
 * @param {GLEnum} format Either RGB or RGBA depending on how many channels to read
 * @param {GLEnum} type The datatype of each channel, e.g. UNSIGNED_BYTE or FLOAT
 * @param {Number|undefined} flipY If provided, the total height with which to flip the y axis about
 * @returns {Number[]} pixels The channel data for the pixel at that location
 */
export function readPixelWebGL(
  gl,
  framebuffer,
  x,
  y,
  format,
  type,
  flipY
) {
  // Record the currently bound framebuffer so we can go back to it after, and
  // bind the framebuffer we want to read from
  const prevFramebuffer = gl.getParameter(gl.FRAMEBUFFER_BINDING);
  gl.bindFramebuffer(gl.FRAMEBUFFER, framebuffer);

  const channels = format === gl.RGBA ? 4 : 3;
  const TypedArrayClass = type === gl.UNSIGNED_BYTE ? Uint8Array : Float32Array;
  const pixels = new TypedArrayClass(channels);

  gl.readPixels(
    x, flipY ? (flipY - y - 1) : y, 1, 1,
    format, type,
    pixels
  );

  // Re-bind whatever was previously bound
  gl.bindFramebuffer(gl.FRAMEBUFFER, prevFramebuffer);

  return Array.from(pixels);
}
/**
 * 3D graphics class
 * @private
 * @class p5.RendererGL
 * @extends p5.Renderer
 * @todo extend class to include public method for offscreen
 * rendering (FBO).
 */
p5.RendererGL = class RendererGL extends Renderer {
  constructor(elt, pInst, isMainCanvas, attr) {
    super(elt, pInst, isMainCanvas);
    this.elt = elt;
    this.canvas = elt;
    this._setAttributeDefaults(pInst);
    this._initContext();
    this.isP3D = true; //lets us know we're in 3d mode

    // When constructing a new p5.Geometry, this will represent the builder
    this.geometryBuilder = undefined;

    // This redundant property is useful in reminding you that you are
    // interacting with WebGLRenderingContext, still worth considering future removal
    this.GL = this.drawingContext;
    this._pInst.drawingContext = this.drawingContext;

    if (isMainCanvas) {
      // for pixel method sharing with pimage
      this._pInst._curElement = this;
      this._pInst.canvas = this.canvas;
    } else {
      // hide if offscreen buffer by default
      this.canvas.style.display = 'none';
    }

    // Push/pop state
    this.states.uModelMatrix = new p5.Matrix();
    this.states.uViewMatrix = new p5.Matrix();
    this.states.uMVMatrix = new p5.Matrix();
    this.states.uPMatrix = new p5.Matrix();
    this.states.uNMatrix = new p5.Matrix('mat3');
    this.states.curMatrix = new p5.Matrix('mat3');

    this.states.curCamera = new p5.Camera(this);

    this.states.enableLighting = false;
    this.states.ambientLightColors = [];
    this.states.specularColors = [1, 1, 1];
    this.states.directionalLightDirections = [];
    this.states.directionalLightDiffuseColors = [];
    this.states.directionalLightSpecularColors = [];
    this.states.pointLightPositions = [];
    this.states.pointLightDiffuseColors = [];
    this.states.pointLightSpecularColors = [];
    this.states.spotLightPositions = [];
    this.states.spotLightDirections = [];
    this.states.spotLightDiffuseColors = [];
    this.states.spotLightSpecularColors = [];
    this.states.spotLightAngle = [];
    this.states.spotLightConc = [];
    this.states.activeImageLight = null;

    this.states.curFillColor = [1, 1, 1, 1];
    this.states.curAmbientColor = [1, 1, 1, 1];
    this.states.curSpecularColor = [0, 0, 0, 0];
    this.states.curEmissiveColor = [0, 0, 0, 0];
    this.states.curStrokeColor = [0, 0, 0, 1];

    this.states.curBlendMode = constants.BLEND;

    this.states._hasSetAmbient = false;
    this.states._useSpecularMaterial = false;
    this.states._useEmissiveMaterial = false;
    this.states._useNormalMaterial = false;
    this.states._useShininess = 1;
    this.states._useMetalness = 0;

    this.states.tint = [255, 255, 255, 255];

    this.states.constantAttenuation = 1;
    this.states.linearAttenuation = 0;
    this.states.quadraticAttenuation = 0;

    this.states._currentNormal = new p5.Vector(0, 0, 1);

    this.states.drawMode = constants.FILL;

    this.states._tex = null;

    // erasing
    this._isErasing = false;

    // clipping
    this._clipDepths = [];
    this._isClipApplied = false;
    this._stencilTestOn = false;

    this.mixedAmbientLight = [];
    this.mixedSpecularColor = [];

    // p5.framebuffer for this are calculated in getDiffusedTexture function
    this.diffusedTextures = new Map();
    // p5.framebuffer for this are calculated in getSpecularTexture function
    this.specularTextures = new Map();



    this.preEraseBlend = undefined;
    this._cachedBlendMode = undefined;
    this._cachedFillStyle = [1, 1, 1, 1];
    this._cachedStrokeStyle = [0, 0, 0, 1];
    if (this.webglVersion === constants.WEBGL2) {
      this.blendExt = this.GL;
    } else {
      this.blendExt = this.GL.getExtension('EXT_blend_minmax');
    }
    this._isBlending = false;

    this._useLineColor = false;
    this._useVertexColor = false;

    this.registerEnabled = new Set();

    // Camera
    this.states.curCamera._computeCameraDefaultSettings();
    this.states.curCamera._setDefaultCamera();

    // FilterCamera
    this.filterCamera = new p5.Camera(this);
    this.filterCamera._computeCameraDefaultSettings();
    this.filterCamera._setDefaultCamera();
    // Information about the previous frame's touch object
    // for executing orbitControl()
    this.prevTouches = [];
    // Velocity variable for use with orbitControl()
    this.zoomVelocity = 0;
    this.rotateVelocity = new p5.Vector(0, 0);
    this.moveVelocity = new p5.Vector(0, 0);
    // Flags for recording the state of zooming, rotation and moving
    this.executeZoom = false;
    this.executeRotateAndMove = false;

<<<<<<< HEAD
    this._drawingFilter = false;

    this.specularShader = undefined;
=======
    this.states.specularShader = undefined;
>>>>>>> ef1b09c1
    this.sphereMapping = undefined;
    this.states.diffusedShader = undefined;
    this._defaultLightShader = undefined;
    this._defaultImmediateModeShader = undefined;
    this._defaultNormalShader = undefined;
    this._defaultColorShader = undefined;
    this._defaultPointShader = undefined;

<<<<<<< HEAD
    this.userFillShader = undefined;
    this.userStrokeShader = undefined;
    this.userPointShader = undefined;
    this.userImageShader = undefined;
=======
    this.states.userFillShader = undefined;
    this.states.userStrokeShader = undefined;
    this.states.userPointShader = undefined;

    this._useUserVertexProperties = undefined;
>>>>>>> ef1b09c1

    // Default drawing is done in Retained Mode
    // Geometry and Material hashes stored here
    this.retainedMode = {
      geometry: {},
      buffers: {
        stroke: [
          new p5.RenderBuffer(4, 'lineVertexColors', 'lineColorBuffer', 'aVertexColor', this),
          new p5.RenderBuffer(3, 'lineVertices', 'lineVerticesBuffer', 'aPosition', this),
          new p5.RenderBuffer(3, 'lineTangentsIn', 'lineTangentsInBuffer', 'aTangentIn', this),
          new p5.RenderBuffer(3, 'lineTangentsOut', 'lineTangentsOutBuffer', 'aTangentOut', this),
          new p5.RenderBuffer(1, 'lineSides', 'lineSidesBuffer', 'aSide', this)
        ],
        fill: [
          new p5.RenderBuffer(3, 'vertices', 'vertexBuffer', 'aPosition', this, this._vToNArray),
          new p5.RenderBuffer(3, 'vertexNormals', 'normalBuffer', 'aNormal', this, this._vToNArray),
          new p5.RenderBuffer(4, 'vertexColors', 'colorBuffer', 'aVertexColor', this),
          new p5.RenderBuffer(3, 'vertexAmbients', 'ambientBuffer', 'aAmbientColor', this),
          //new BufferDef(3, 'vertexSpeculars', 'specularBuffer', 'aSpecularColor'),
          new p5.RenderBuffer(2, 'uvs', 'uvBuffer', 'aTexCoord', this, this._flatten)
        ],
        text: [
          new p5.RenderBuffer(3, 'vertices', 'vertexBuffer', 'aPosition', this, this._vToNArray),
          new p5.RenderBuffer(2, 'uvs', 'uvBuffer', 'aTexCoord', this, this._flatten)
        ],
        user:[]
      }
    };

    // Immediate Mode
    // Geometry and Material hashes stored here
    this.immediateMode = {
      geometry: new p5.Geometry(),
      shapeMode: constants.TRIANGLE_FAN,
      contourIndices: [],
      _bezierVertex: [],
      _quadraticVertex: [],
      _curveVertex: [],
      buffers: {
        fill: [
          new p5.RenderBuffer(3, 'vertices', 'vertexBuffer', 'aPosition', this, this._vToNArray),
          new p5.RenderBuffer(3, 'vertexNormals', 'normalBuffer', 'aNormal', this, this._vToNArray),
          new p5.RenderBuffer(4, 'vertexColors', 'colorBuffer', 'aVertexColor', this),
          new p5.RenderBuffer(3, 'vertexAmbients', 'ambientBuffer', 'aAmbientColor', this),
          new p5.RenderBuffer(2, 'uvs', 'uvBuffer', 'aTexCoord', this, this._flatten)
        ],
        stroke: [
          new p5.RenderBuffer(4, 'lineVertexColors', 'lineColorBuffer', 'aVertexColor', this),
          new p5.RenderBuffer(3, 'lineVertices', 'lineVerticesBuffer', 'aPosition', this),
          new p5.RenderBuffer(3, 'lineTangentsIn', 'lineTangentsInBuffer', 'aTangentIn', this),
          new p5.RenderBuffer(3, 'lineTangentsOut', 'lineTangentsOutBuffer', 'aTangentOut', this),
          new p5.RenderBuffer(1, 'lineSides', 'lineSidesBuffer', 'aSide', this)
        ],
        point: this.GL.createBuffer(),
        user:[]
      }
    };

    this.pointSize = 5.0; //default point size
    this.curStrokeWeight = 1;
    this.curStrokeCap = constants.ROUND;
    this.curStrokeJoin = constants.ROUND;

    // map of texture sources to textures created in this gl context via this.getTexture(src)
    this.textures = new Map();

    // set of framebuffers in use
    this.framebuffers = new Set();
    // stack of active framebuffers
    this.activeFramebuffers = [];

    // for post processing step
    this.states.filterShader = undefined;
    this.filterLayer = undefined;
    this.filterLayerTemp = undefined;
    this.defaultFilterShaders = {};

    this.textureMode = constants.IMAGE;
    // default wrap settings
    this.textureWrapX = constants.CLAMP;
    this.textureWrapY = constants.CLAMP;
    this.states._tex = null;
    this._curveTightness = 6;

    // lookUpTable for coefficients needed to be calculated for bezierVertex, same are used for curveVertex
    this._lookUpTableBezier = [];
    // lookUpTable for coefficients needed to be calculated for quadraticVertex
    this._lookUpTableQuadratic = [];

    // current curveDetail in the Bezier lookUpTable
    this._lutBezierDetail = 0;
    // current curveDetail in the Quadratic lookUpTable
    this._lutQuadraticDetail = 0;

    // Used to distinguish between user calls to vertex() and internal calls
    this.isProcessingVertices = false;
    this._tessy = this._initTessy();

    this.fontInfos = {};

    this._curShader = undefined;
  }

  /**
    * Starts creating a new p5.Geometry. Subsequent shapes drawn will be added
     * to the geometry and then returned when
     * <a href="#/p5/endGeometry">endGeometry()</a> is called. One can also use
     * <a href="#/p5/buildGeometry">buildGeometry()</a> to pass a function that
     * draws shapes.
     *
     * If you need to draw complex shapes every frame which don't change over time,
     * combining them upfront with `beginGeometry()` and `endGeometry()` and then
     * drawing that will run faster than repeatedly drawing the individual pieces.
   */
  beginGeometry() {
    if (this.geometryBuilder) {
      throw new Error('It looks like `beginGeometry()` is being called while another p5.Geometry is already being build.');
    }
    this.geometryBuilder = new GeometryBuilder(this);
    this.geometryBuilder.prevFillColor = [...this.states.curFillColor];
    this.states.curFillColor = [-1, -1, -1, -1];
  }

  /**
   * Finishes creating a new <a href="#/p5.Geometry">p5.Geometry</a> that was
   * started using <a href="#/p5/beginGeometry">beginGeometry()</a>. One can also
   * use <a href="#/p5/buildGeometry">buildGeometry()</a> to pass a function that
   * draws shapes.
   *
   * @returns {p5.Geometry} The model that was built.
   */
  endGeometry() {
    if (!this.geometryBuilder) {
      throw new Error('Make sure you call beginGeometry() before endGeometry()!');
    }
    const geometry = this.geometryBuilder.finish();
    this.states.curFillColor = this.geometryBuilder.prevFillColor;
    this.geometryBuilder = undefined;
    return geometry;
  }

  /**
   * Creates a new <a href="#/p5.Geometry">p5.Geometry</a> that contains all
   * the shapes drawn in a provided callback function. The returned combined shape
   * can then be drawn all at once using <a href="#/p5/model">model()</a>.
   *
   * If you need to draw complex shapes every frame which don't change over time,
   * combining them with `buildGeometry()` once and then drawing that will run
   * faster than repeatedly drawing the individual pieces.
   *
   * One can also draw shapes directly between
   * <a href="#/p5/beginGeometry">beginGeometry()</a> and
   * <a href="#/p5/endGeometry">endGeometry()</a> instead of using a callback
   * function.
   * @param {Function} callback A function that draws shapes.
   * @returns {p5.Geometry} The model that was built from the callback function.
   */
  buildGeometry(callback) {
    this.beginGeometry();
    callback();
    return this.endGeometry();
  }

  //////////////////////////////////////////////
  // Setting
  //////////////////////////////////////////////

  _setAttributeDefaults(pInst) {
    // See issue #3850, safer to enable AA in Safari
    const applyAA = navigator.userAgent.toLowerCase().includes('safari');
    const defaults = {
      alpha: true,
      depth: true,
      stencil: true,
      antialias: applyAA,
      premultipliedAlpha: true,
      preserveDrawingBuffer: true,
      perPixelLighting: true,
      version: 2
    };
    if (pInst._glAttributes === null) {
      pInst._glAttributes = defaults;
    } else {
      pInst._glAttributes = Object.assign(defaults, pInst._glAttributes);
    }
    return;
  }

  _initContext() {
    if (this._pInst._glAttributes.version !== 1) {
      // Unless WebGL1 is explicitly asked for, try to create a WebGL2 context
      this.drawingContext =
        this.canvas.getContext('webgl2', this._pInst._glAttributes);
    }
    this.webglVersion =
      this.drawingContext ? constants.WEBGL2 : constants.WEBGL;
    // If this is the main canvas, make sure the global `webglVersion` is set
    this._pInst.webglVersion = this.webglVersion;
    if (!this.drawingContext) {
      // If we were unable to create a WebGL2 context (either because it was
      // disabled via `setAttributes({ version: 1 })` or because the device
      // doesn't support it), fall back to a WebGL1 context
      this.drawingContext =
        this.canvas.getContext('webgl', this._pInst._glAttributes) ||
        this.canvas.getContext('experimental-webgl', this._pInst._glAttributes);
    }
    if (this.drawingContext === null) {
      throw new Error('Error creating webgl context');
    } else {
      const gl = this.drawingContext;
      gl.enable(gl.DEPTH_TEST);
      gl.depthFunc(gl.LEQUAL);
      gl.viewport(0, 0, gl.drawingBufferWidth, gl.drawingBufferHeight);
      // Make sure all images are loaded into the canvas premultiplied so that
      // they match the way we render colors. This will make framebuffer textures
      // be encoded the same way as textures from everything else.
      gl.pixelStorei(gl.UNPACK_PREMULTIPLY_ALPHA_WEBGL, true);
      this._viewport = this.drawingContext.getParameter(
        this.drawingContext.VIEWPORT
      );
    }
  }

  _getMaxTextureSize() {
    const gl = this.drawingContext;
    return gl.getParameter(gl.MAX_TEXTURE_SIZE);
  }

  _adjustDimensions(width, height) {
    if (!this._maxTextureSize) {
      this._maxTextureSize = this._getMaxTextureSize();
    }
    let maxTextureSize = this._maxTextureSize;
    let maxAllowedPixelDimensions = p5.prototype._maxAllowedPixelDimensions;

    maxAllowedPixelDimensions = Math.floor(
      maxTextureSize / this.pixelDensity()
    );
    let adjustedWidth = Math.min(
      width, maxAllowedPixelDimensions
    );
    let adjustedHeight = Math.min(
      height, maxAllowedPixelDimensions
    );

    if (adjustedWidth !== width || adjustedHeight !== height) {
      console.warn(
        'Warning: The requested width/height exceeds hardware limits. ' +
          `Adjusting dimensions to width: ${adjustedWidth}, height: ${adjustedHeight}.`
      );
    }

    return { adjustedWidth, adjustedHeight };
  }

  //This is helper function to reset the context anytime the attributes
  //are changed with setAttributes()

  _resetContext(options, callback) {
    const w = this.width;
    const h = this.height;
    const defaultId = this.canvas.id;
    const isPGraphics = this._pInst instanceof p5.Graphics;

    if (isPGraphics) {
      const pg = this._pInst;
      pg.canvas.parentNode.removeChild(pg.canvas);
      pg.canvas = document.createElement('canvas');
      const node = pg._pInst._userNode || document.body;
      node.appendChild(pg.canvas);
      p5.Element.call(pg, pg.canvas, pg._pInst);
      pg.width = w;
      pg.height = h;
    } else {
      let c = this.canvas;
      if (c) {
        c.parentNode.removeChild(c);
      }
      c = document.createElement('canvas');
      c.id = defaultId;
      if (this._pInst._userNode) {
        this._pInst._userNode.appendChild(c);
      } else {
        document.body.appendChild(c);
      }
      this._pInst.canvas = c;
      this.canvas = c;
    }

    const renderer = new p5.RendererGL(
      this._pInst.canvas,
      this._pInst,
      !isPGraphics
    );
    this._pInst._renderer = renderer;
    renderer.resize(w, h);
    renderer._applyDefaults();

    if (!isPGraphics) {
      this._pInst._elements.push(renderer);
    }

    if (typeof callback === 'function') {
      //setTimeout with 0 forces the task to the back of the queue, this ensures that
      //we finish switching out the renderer
      setTimeout(() => {
        callback.apply(window._renderer, options);
      }, 0);
    }
  }


  _update() {
    // reset model view and apply initial camera transform
    // (containing only look at info; no projection).
    this.states.uModelMatrix.reset();
    this.states.uViewMatrix.set(this.states.curCamera.cameraMatrix);

    // reset light data for new frame.

    this.states.ambientLightColors.length = 0;
    this.states.specularColors = [1, 1, 1];

    this.states.directionalLightDirections.length = 0;
    this.states.directionalLightDiffuseColors.length = 0;
    this.states.directionalLightSpecularColors.length = 0;

    this.states.pointLightPositions.length = 0;
    this.states.pointLightDiffuseColors.length = 0;
    this.states.pointLightSpecularColors.length = 0;

    this.states.spotLightPositions.length = 0;
    this.states.spotLightDirections.length = 0;
    this.states.spotLightDiffuseColors.length = 0;
    this.states.spotLightSpecularColors.length = 0;
    this.states.spotLightAngle.length = 0;
    this.states.spotLightConc.length = 0;

    this.states._enableLighting = false;

    //reset tint value for new frame
    this.states.tint = [255, 255, 255, 255];

    //Clear depth every frame
    this.GL.clearStencil(0);
    this.GL.clear(this.GL.DEPTH_BUFFER_BIT | this.GL.STENCIL_BUFFER_BIT);
    this.GL.disable(this.GL.STENCIL_TEST);
  }

  /**
 * [background description]
 */
  background(...args) {
    const _col = this._pInst.color(...args);
    const _r = _col.levels[0] / 255;
    const _g = _col.levels[1] / 255;
    const _b = _col.levels[2] / 255;
    const _a = _col.levels[3] / 255;
    this.clear(_r, _g, _b, _a);
  }

  //////////////////////////////////////////////
  // COLOR
  //////////////////////////////////////////////
  /**
 * Basic fill material for geometry with a given color
 * @param  {Number|Number[]|String|p5.Color} v1  gray value,
 * red or hue value (depending on the current color mode),
 * or color Array, or CSS color string
 * @param  {Number}            [v2] green or saturation value
 * @param  {Number}            [v3] blue or brightness value
 * @param  {Number}            [a]  opacity
 * @chainable
 * @example
 * <div>
 * <code>
 * function setup() {
 *   createCanvas(200, 200, WEBGL);
 * }
 *
 * function draw() {
 *   background(0);
 *   noStroke();
 *   fill(100, 100, 240);
 *   rotateX(frameCount * 0.01);
 *   rotateY(frameCount * 0.01);
 *   box(75, 75, 75);
 * }
 * </code>
 * </div>
 *
 * @alt
 * black canvas with purple cube spinning
 */
  fill(v1, v2, v3, a) {
    //see material.js for more info on color blending in webgl
    const color = p5.prototype.color.apply(this._pInst, arguments);
    this.states.curFillColor = color._array;
    this.states.drawMode = constants.FILL;
    this.states._useNormalMaterial = false;
    this.states._tex = null;
  }

  /**
 * Basic stroke material for geometry with a given color
 * @param  {Number|Number[]|String|p5.Color} v1  gray value,
 * red or hue value (depending on the current color mode),
 * or color Array, or CSS color string
 * @param  {Number}            [v2] green or saturation value
 * @param  {Number}            [v3] blue or brightness value
 * @param  {Number}            [a]  opacity
 * @example
 * <div>
 * <code>
 * function setup() {
 *   createCanvas(200, 200, WEBGL);
 * }
 *
 * function draw() {
 *   background(0);
 *   stroke(240, 150, 150);
 *   fill(100, 100, 240);
 *   rotateX(frameCount * 0.01);
 *   rotateY(frameCount * 0.01);
 *   box(75, 75, 75);
 * }
 * </code>
 * </div>
 *
 * @alt
 * black canvas with purple cube with pink outline spinning
 */
  stroke(r, g, b, a) {
    const color = p5.prototype.color.apply(this._pInst, arguments);
    this.states.curStrokeColor = color._array;
  }

  strokeCap(cap) {
    this.curStrokeCap = cap;
  }

  strokeJoin(join) {
    this.curStrokeJoin = join;
  }
  getFilterLayer() {
    if (!this.filterLayer) {
      this.filterLayer = this._pInst.createFramebuffer();
    }
    return this.filterLayer;
  }
  getFilterLayerTemp() {
    if (!this.filterLayerTemp) {
      this.filterLayerTemp = this._pInst.createFramebuffer();
    }
    return this.filterLayerTemp;
  }
  matchSize(fboToMatch, target) {
    if (
      fboToMatch.width !== target.width ||
      fboToMatch.height !== target.height
    ) {
      fboToMatch.resize(target.width, target.height);
    }

    if (fboToMatch.pixelDensity() !== target.pixelDensity()) {
      fboToMatch.pixelDensity(target.pixelDensity());
    }
  }
  filter(...args) {

    let fbo = this.getFilterLayer();

    // use internal shader for filter constants BLUR, INVERT, etc
    let filterParameter = undefined;
    let operation = undefined;
    if (typeof args[0] === 'string') {
      operation = args[0];
      let defaults = {
        [constants.BLUR]: 3,
        [constants.POSTERIZE]: 4,
        [constants.THRESHOLD]: 0.5
      };
      let useDefaultParam = operation in defaults && args[1] === undefined;
      filterParameter = useDefaultParam ? defaults[operation] : args[1];

      // Create and store shader for constants once on initial filter call.
      // Need to store multiple in case user calls different filters,
      // eg. filter(BLUR) then filter(GRAY)
      if (!(operation in this.defaultFilterShaders)) {
        this.defaultFilterShaders[operation] = new p5.Shader(
          fbo._renderer,
          filterShaderVert,
          filterShaderFrags[operation]
        );
      }
      this.states.filterShader = this.defaultFilterShaders[operation];

    }
    // use custom user-supplied shader
    else {
      this.states.filterShader = args[0];
    }

    // Setting the target to the framebuffer when applying a filter to a framebuffer.

    const target = this.activeFramebuffer() || this;

    // Resize the framebuffer 'fbo' and adjust its pixel density if it doesn't match the target.
    this.matchSize(fbo, target);

    fbo.draw(() => this._pInst.clear()); // prevent undesirable feedback effects accumulating secretly.

    let texelSize = [
      1 / (target.width * target.pixelDensity()),
      1 / (target.height * target.pixelDensity())
    ];

    // apply blur shader with multiple passes.
    if (operation === constants.BLUR) {
      // Treating 'tmp' as a framebuffer.
      const tmp = this.getFilterLayerTemp();
      // Resize the framebuffer 'tmp' and adjust its pixel density if it doesn't match the target.
      this.matchSize(tmp, target);
      // setup
      this._pInst.push();
      this._pInst.noStroke();
      this._pInst.blendMode(constants.BLEND);

      // draw main to temp buffer
      this._pInst.shader(this.states.filterShader);
      this.states.filterShader.setUniform('texelSize', texelSize);
      this.states.filterShader.setUniform('canvasSize', [target.width, target.height]);
      this.states.filterShader.setUniform('radius', Math.max(1, filterParameter));

      // Horiz pass: draw `target` to `tmp`
      tmp.draw(() => {
        this.states.filterShader.setUniform('direction', [1, 0]);
        this.states.filterShader.setUniform('tex0', target);
        this._pInst.clear();
        this._pInst.shader(this.states.filterShader);
        this._pInst.noLights();
        this._pInst.plane(target.width, target.height);
      });

      // Vert pass: draw `tmp` to `fbo`
      fbo.draw(() => {
        this.states.filterShader.setUniform('direction', [0, 1]);
        this.states.filterShader.setUniform('tex0', tmp);
        this._pInst.clear();
        this._pInst.shader(this.states.filterShader);
        this._pInst.noLights();
        this._pInst.plane(target.width, target.height);
      });

      this._pInst.pop();
    }
    // every other non-blur shader uses single pass
    else {
      fbo.draw(() => {
        this._pInst.noStroke();
        this._pInst.blendMode(constants.BLEND);
        this._pInst.shader(this.states.filterShader);
        this.states.filterShader.setUniform('tex0', target);
        this.states.filterShader.setUniform('texelSize', texelSize);
        this.states.filterShader.setUniform('canvasSize', [target.width, target.height]);
        // filterParameter uniform only used for POSTERIZE, and THRESHOLD
        // but shouldn't hurt to always set
        this.states.filterShader.setUniform('filterParameter', filterParameter);
        this._pInst.noLights();
        this._pInst.plane(target.width, target.height);
      });

    }
    // draw fbo contents onto main renderer.
    this._pInst.push();
    this._pInst.noStroke();
    this.clear();
    this._pInst.push();
    this._pInst.imageMode(constants.CORNER);
    this._pInst.blendMode(constants.BLEND);
    target.filterCamera._resize();
    this._pInst.setCamera(target.filterCamera);
    this._pInst.resetMatrix();
    this._drawingFilter = true;
    this._pInst.image(fbo, -target.width / 2, -target.height / 2,
      target.width, target.height);
    this._pInst.clearDepth();
    this._pInst.pop();
    this._pInst.pop();
  }

  // Pass this off to the host instance so that we can treat a renderer and a
  // framebuffer the same in filter()

  pixelDensity(newDensity) {
    if (newDensity) {
      return this._pInst.pixelDensity(newDensity);
    }
    return this._pInst.pixelDensity();
  }

  blendMode(mode) {
    if (
      mode === constants.DARKEST ||
      mode === constants.LIGHTEST ||
      mode === constants.ADD ||
      mode === constants.BLEND ||
      mode === constants.SUBTRACT ||
      mode === constants.SCREEN ||
      mode === constants.EXCLUSION ||
      mode === constants.REPLACE ||
      mode === constants.MULTIPLY ||
      mode === constants.REMOVE
    )
      this.states.curBlendMode = mode;
    else if (
      mode === constants.BURN ||
      mode === constants.OVERLAY ||
      mode === constants.HARD_LIGHT ||
      mode === constants.SOFT_LIGHT ||
      mode === constants.DODGE
    ) {
      console.warn(
        'BURN, OVERLAY, HARD_LIGHT, SOFT_LIGHT, and DODGE only work for blendMode in 2D mode.'
      );
    }
  }

  erase(opacityFill, opacityStroke) {
    if (!this._isErasing) {
      this.preEraseBlend = this.states.curBlendMode;
      this._isErasing = true;
      this.blendMode(constants.REMOVE);
      this._cachedFillStyle = this.states.curFillColor.slice();
      this.states.curFillColor = [1, 1, 1, opacityFill / 255];
      this._cachedStrokeStyle = this.states.curStrokeColor.slice();
      this.states.curStrokeColor = [1, 1, 1, opacityStroke / 255];
    }
  }

  noErase() {
    if (this._isErasing) {
      // Restore colors
      this.states.curFillColor = this._cachedFillStyle.slice();
      this.states.curStrokeColor = this._cachedStrokeStyle.slice();
      // Restore blend mode
      this.states.curBlendMode = this.preEraseBlend;
      this.blendMode(this.preEraseBlend);
      // Ensure that _applyBlendMode() sets preEraseBlend back to the original blend mode
      this._isErasing = false;
      this._applyBlendMode();
    }
  }

  drawTarget() {
    return this.activeFramebuffers[this.activeFramebuffers.length - 1] || this;
  }

  beginClip(options = {}) {
    super.beginClip(options);

    this.drawTarget()._isClipApplied = true;

    const gl = this.GL;
    gl.clearStencil(0);
    gl.clear(gl.STENCIL_BUFFER_BIT);
    gl.enable(gl.STENCIL_TEST);
    this._stencilTestOn = true;
    gl.stencilFunc(
      gl.ALWAYS, // the test
      1, // reference value
      0xff // mask
    );
    gl.stencilOp(
      gl.KEEP, // what to do if the stencil test fails
      gl.KEEP, // what to do if the depth test fails
      gl.REPLACE // what to do if both tests pass
    );
    gl.disable(gl.DEPTH_TEST);

    this._pInst.push();
    this._pInst.resetShader();
    if (this.states.doFill) this._pInst.fill(0, 0);
    if (this.states.doStroke) this._pInst.stroke(0, 0);
  }

  endClip() {
    this._pInst.pop();

    const gl = this.GL;
    gl.stencilOp(
      gl.KEEP, // what to do if the stencil test fails
      gl.KEEP, // what to do if the depth test fails
      gl.KEEP // what to do if both tests pass
    );
    gl.stencilFunc(
      this._clipInvert ? gl.EQUAL : gl.NOTEQUAL, // the test
      0, // reference value
      0xff // mask
    );
    gl.enable(gl.DEPTH_TEST);

    // Mark the depth at which the clip has been applied so that we can clear it
    // when we pop past this depth
    this._clipDepths.push(this._pushPopDepth);

    super.endClip();
  }

  _clearClip() {
    this.GL.clearStencil(1);
    this.GL.clear(this.GL.STENCIL_BUFFER_BIT);
    if (this._clipDepths.length > 0) {
      this._clipDepths.pop();
    }
    this.drawTarget()._isClipApplied = false;
  }

  /**
 * Change weight of stroke
 * @param  {Number} stroke weight to be used for drawing
 * @example
 * <div>
 * <code>
 * function setup() {
 *   createCanvas(200, 400, WEBGL);
 *   setAttributes('antialias', true);
 * }
 *
 * function draw() {
 *   background(0);
 *   noStroke();
 *   translate(0, -100, 0);
 *   stroke(240, 150, 150);
 *   fill(100, 100, 240);
 *   push();
 *   strokeWeight(8);
 *   rotateX(frameCount * 0.01);
 *   rotateY(frameCount * 0.01);
 *   sphere(75);
 *   pop();
 *   push();
 *   translate(0, 200, 0);
 *   strokeWeight(1);
 *   rotateX(frameCount * 0.01);
 *   rotateY(frameCount * 0.01);
 *   sphere(75);
 *   pop();
 * }
 * </code>
 * </div>
 *
 * @alt
 * black canvas with two purple rotating spheres with pink
 * outlines the sphere on top has much heavier outlines,
 */
  strokeWeight(w) {
    if (this.curStrokeWeight !== w) {
      this.pointSize = w;
      this.curStrokeWeight = w;
    }
  }

  // x,y are canvas-relative (pre-scaled by _pixelDensity)
  _getPixel(x, y) {
    const gl = this.GL;
    return readPixelWebGL(
      gl,
      null,
      x,
      y,
      gl.RGBA,
      gl.UNSIGNED_BYTE,
      this._pInst.height * this._pInst.pixelDensity()
    );
  }

  /**
 * Loads the pixels data for this canvas into the pixels[] attribute.
 * Note that updatePixels() and set() do not work.
 * Any pixel manipulation must be done directly to the pixels[] array.
 *
 * @private
 */

  loadPixels() {
    const pixelsState = this._pixelsState;

    //@todo_FES
    if (this._pInst._glAttributes.preserveDrawingBuffer !== true) {
      console.log(
        'loadPixels only works in WebGL when preserveDrawingBuffer ' + 'is true.'
      );
      return;
    }

    const pd = this._pInst._pixelDensity;
    const gl = this.GL;

    pixelsState.pixels =
      readPixelsWebGL(
        pixelsState.pixels,
        gl,
        null,
        0,
        0,
        this.width * pd,
        this.height * pd,
        gl.RGBA,
        gl.UNSIGNED_BYTE,
        this.height * pd
      );
  }

  updatePixels() {
    const fbo = this._getTempFramebuffer();
    fbo.pixels = this._pixelsState.pixels;
    fbo.updatePixels();
    this._pInst.push();
    this._pInst.resetMatrix();
    this._pInst.clear();
    this._pInst.imageMode(constants.CENTER);
    this._pInst.image(fbo, 0, 0);
    this._pInst.pop();
    this.GL.clearDepth(1);
    this.GL.clear(this.GL.DEPTH_BUFFER_BIT);
  }

  /**
 * @private
 * @returns {p5.Framebuffer} A p5.Framebuffer set to match the size and settings
 * of the renderer's canvas. It will be created if it does not yet exist, and
 * reused if it does.
 */
  _getTempFramebuffer() {
    if (!this._tempFramebuffer) {
      this._tempFramebuffer = this._pInst.createFramebuffer({
        format: constants.UNSIGNED_BYTE,
        useDepth: this._pInst._glAttributes.depth,
        depthFormat: constants.UNSIGNED_INT,
        antialias: this._pInst._glAttributes.antialias
      });
    }
    return this._tempFramebuffer;
  }



  //////////////////////////////////////////////
  // HASH | for geometry
  //////////////////////////////////////////////

  geometryInHash(gId) {
    return this.retainedMode.geometry[gId] !== undefined;
  }

  viewport(w, h) {
    this._viewport = [0, 0, w, h];
    this.GL.viewport(0, 0, w, h);
  }

  /**
 * [resize description]
 * @private
 * @param  {Number} w [description]
 * @param  {Number} h [description]
 */
  resize(w, h) {
    Renderer.prototype.resize.call(this, w, h);
    this.canvas.width = w * this._pInst._pixelDensity;
    this.canvas.height = h * this._pInst._pixelDensity;
    this.canvas.style.width = `${w}px`;
    this.canvas.style.height = `${h}px`;
    this._origViewport = {
      width: this.GL.drawingBufferWidth,
      height: this.GL.drawingBufferHeight
    };
    this.viewport(
      this._origViewport.width,
      this._origViewport.height
    );

    this.states.curCamera._resize();

    //resize pixels buffer
    const pixelsState = this._pixelsState;
    if (typeof pixelsState.pixels !== 'undefined') {
      pixelsState.pixels =
        new Uint8Array(
          this.GL.drawingBufferWidth * this.GL.drawingBufferHeight * 4
        );
    }

    for (const framebuffer of this.framebuffers) {
      // Notify framebuffers of the resize so that any auto-sized framebuffers
      // can also update their size
      framebuffer._canvasSizeChanged();
    }
  }

  /**
 * clears color and depth buffers
 * with r,g,b,a
 * @private
 * @param {Number} r normalized red val.
 * @param {Number} g normalized green val.
 * @param {Number} b normalized blue val.
 * @param {Number} a normalized alpha val.
 */
  clear(...args) {
    const _r = args[0] || 0;
    const _g = args[1] || 0;
    const _b = args[2] || 0;
    let _a = args[3] || 0;

    const activeFramebuffer = this.activeFramebuffer();
    if (
      activeFramebuffer &&
      activeFramebuffer.format === constants.UNSIGNED_BYTE &&
      !activeFramebuffer.antialias &&
      _a === 0
    ) {
      // Drivers on Intel Macs check for 0,0,0,0 exactly when drawing to a
      // framebuffer and ignore the command if it's the only drawing command to
      // the framebuffer. To work around it, we can set the alpha to a value so
      // low that it still rounds down to 0, but that circumvents the buggy
      // check in the driver.
      _a = 1e-10;
    }

    this.GL.clearColor(_r * _a, _g * _a, _b * _a, _a);
    this.GL.clearDepth(1);
    this.GL.clear(this.GL.COLOR_BUFFER_BIT | this.GL.DEPTH_BUFFER_BIT);
  }

  /**
   * Resets all depth information so that nothing previously drawn will
   * occlude anything subsequently drawn.
   */
  clearDepth(depth = 1) {
    this.GL.clearDepth(depth);
    this.GL.clear(this.GL.DEPTH_BUFFER_BIT);
  }

  applyMatrix(a, b, c, d, e, f) {
    if (arguments.length === 16) {
      p5.Matrix.prototype.apply.apply(this.states.uModelMatrix, arguments);
    } else {
      this.states.uModelMatrix.apply([
        a, b, 0, 0,
        c, d, 0, 0,
        0, 0, 1, 0,
        e, f, 0, 1
      ]);
    }
  }

  /**
 * [translate description]
 * @private
 * @param  {Number} x [description]
 * @param  {Number} y [description]
 * @param  {Number} z [description]
 * @chainable
 * @todo implement handle for components or vector as args
 */
  translate(x, y, z) {
    if (x instanceof p5.Vector) {
      z = x.z;
      y = x.y;
      x = x.x;
    }
    this.states.uModelMatrix.translate([x, y, z]);
    return this;
  }

  /**
 * Scales the Model View Matrix by a vector
 * @private
 * @param  {Number | p5.Vector | Array} x [description]
 * @param  {Number} [y] y-axis scalar
 * @param  {Number} [z] z-axis scalar
 * @chainable
 */
  scale(x, y, z) {
    this.states.uModelMatrix.scale(x, y, z);
    return this;
  }

  rotate(rad, axis) {
    if (typeof axis === 'undefined') {
      return this.rotateZ(rad);
    }
    p5.Matrix.prototype.rotate.apply(this.states.uModelMatrix, arguments);
    return this;
  }

  rotateX(rad) {
    this.rotate(rad, 1, 0, 0);
    return this;
  }

  rotateY(rad) {
    this.rotate(rad, 0, 1, 0);
    return this;
  }

  rotateZ(rad) {
    this.rotate(rad, 0, 0, 1);
    return this;
  }

<<<<<<< HEAD
  push() {
    // get the base renderer style
    const style = Renderer.prototype.push.apply(this);

    // add webgl-specific style properties
    const properties = style.properties;

    properties.uModelMatrix = this.uModelMatrix.copy();
    properties.uViewMatrix = this.uViewMatrix.copy();
    properties.uPMatrix = this.uPMatrix.copy();
    properties._curCamera = this._curCamera;

    // make a copy of the current camera for the push state
    // this preserves any references stored using 'createCamera'
    this._curCamera = this._curCamera.copy();

    properties.ambientLightColors = this.ambientLightColors.slice();
    properties.specularColors = this.specularColors.slice();

    properties.directionalLightDirections =
      this.directionalLightDirections.slice();
    properties.directionalLightDiffuseColors =
      this.directionalLightDiffuseColors.slice();
    properties.directionalLightSpecularColors =
      this.directionalLightSpecularColors.slice();

    properties.pointLightPositions = this.pointLightPositions.slice();
    properties.pointLightDiffuseColors = this.pointLightDiffuseColors.slice();
    properties.pointLightSpecularColors = this.pointLightSpecularColors.slice();

    properties.spotLightPositions = this.spotLightPositions.slice();
    properties.spotLightDirections = this.spotLightDirections.slice();
    properties.spotLightDiffuseColors = this.spotLightDiffuseColors.slice();
    properties.spotLightSpecularColors = this.spotLightSpecularColors.slice();
    properties.spotLightAngle = this.spotLightAngle.slice();
    properties.spotLightConc = this.spotLightConc.slice();

    properties.userFillShader = this.userFillShader;
    properties.userStrokeShader = this.userStrokeShader;
    properties.userImageShader = this.userImageShader;
    properties.userPointShader = this.userPointShader;

    properties.pointSize = this.pointSize;
    properties.curStrokeWeight = this.curStrokeWeight;
    properties.curStrokeColor = this.curStrokeColor;
    properties.curFillColor = this.curFillColor;
    properties.curAmbientColor = this.curAmbientColor;
    properties.curSpecularColor = this.curSpecularColor;
    properties.curEmissiveColor = this.curEmissiveColor;

    properties._hasSetAmbient = this._hasSetAmbient;
    properties._useSpecularMaterial = this._useSpecularMaterial;
    properties._useEmissiveMaterial = this._useEmissiveMaterial;
    properties._useShininess = this._useShininess;
    properties._useMetalness = this._useMetalness;

    properties.constantAttenuation = this.constantAttenuation;
    properties.linearAttenuation = this.linearAttenuation;
    properties.quadraticAttenuation = this.quadraticAttenuation;

    properties._enableLighting = this._enableLighting;
    properties._useNormalMaterial = this._useNormalMaterial;
    properties._tex = this._tex;
    properties.drawMode = this.drawMode;

    properties._currentNormal = this._currentNormal;
    properties.curBlendMode = this.curBlendMode;

    // So that the activeImageLight gets reset in push/pop
    properties.activeImageLight = this.activeImageLight;

    return style;
  }
=======
>>>>>>> ef1b09c1
  pop(...args) {
    if (
      this._clipDepths.length > 0 &&
      this._pushPopDepth === this._clipDepths[this._clipDepths.length - 1]
    ) {
      this._clearClip();
    }
    super.pop(...args);
    this._applyStencilTestIfClipping();
  }
  _applyStencilTestIfClipping() {
    const drawTarget = this.drawTarget();
    if (drawTarget._isClipApplied !== this._stencilTestOn) {
      if (drawTarget._isClipApplied) {
        this.GL.enable(this.GL.STENCIL_TEST);
        this._stencilTestOn = true;
      } else {
        this.GL.disable(this.GL.STENCIL_TEST);
        this._stencilTestOn = false;
      }
    }
  }
  resetMatrix() {
    this.states.uModelMatrix.reset();
    this.states.uViewMatrix.set(this.states.curCamera.cameraMatrix);
    return this;
  }

  //////////////////////////////////////////////
  // SHADER
  //////////////////////////////////////////////

  /*
 * shaders are created and cached on a per-renderer basis,
 * on the grounds that each renderer will have its own gl context
 * and the shader must be valid in that context.
 */

  _getImmediateStrokeShader() {
    // select the stroke shader to use
<<<<<<< HEAD
    const stroke = this.userStrokeShader;
    if (stroke) {
      return stroke;
=======
    const stroke = this.states.userStrokeShader;
    if (!stroke || !stroke.isStrokeShader()) {
      return this._getLineShader();
>>>>>>> ef1b09c1
    }
    return this._getLineShader();
  }


  _getRetainedStrokeShader() {
    return this._getImmediateStrokeShader();
  }

  _getSphereMapping(img) {
    if (!this.sphereMapping) {
      this.sphereMapping = this._pInst.createFilterShader(
        sphereMapping
      );
    }
    this.states.uNMatrix.inverseTranspose(this.states.uViewMatrix);
    this.states.uNMatrix.invert3x3(this.states.uNMatrix);
    this.sphereMapping.setUniform('uFovY', this.states.curCamera.cameraFOV);
    this.sphereMapping.setUniform('uAspect', this.states.curCamera.aspectRatio);
    this.sphereMapping.setUniform('uNewNormalMatrix', this.states.uNMatrix.mat3);
    this.sphereMapping.setUniform('uSampler', img);
    return this.sphereMapping;
  }

  /*
   * This method will handle both image shaders and
   * fill shaders, returning the appropriate shader
   * depending on the current context (image or shape).
   */
<<<<<<< HEAD
  _getFillShader() {
    // If drawing an image, check for user-defined image shader and filters
    if (this._drawingImage) {
      // Use user-defined image shader if available and no filter is applied
      if (this.userImageShader && !this._drawingFilter) {
        return this.userImageShader;
      } else {
        return this._getLightShader(); // Fallback to light shader
      }
    }
    // If user has defined a fill shader, return that
    else if (this.userFillShader) {
      return this.userFillShader;
    }
    // Use normal shader if normal material is active
    else if (this._useNormalMaterial) {
      return this._getNormalShader();
    }
    // Use light shader if lighting or textures are enabled
    else if (this._enableLighting || this._tex) {
      return this._getLightShader();
=======
  _getImmediateFillShader() {
    const fill = this.states.userFillShader;
    if (this.states._useNormalMaterial) {
      if (!fill || !fill.isNormalShader()) {
        return this._getNormalShader();
      }
    }
    if (this.states._enableLighting) {
      if (!fill || !fill.isLightShader()) {
        return this._getLightShader();
      }
    } else if (this.states._tex) {
      if (!fill || !fill.isTextureShader()) {
        return this._getLightShader();
      }
    } else if (!fill /*|| !fill.isColorShader()*/) {
      return this._getImmediateModeShader();
    }
    return fill;
  }

  /*
   * selects which fill shader should be used based on renderer state
   * for retained mode.
   */
  _getRetainedFillShader() {
    if (this.states._useNormalMaterial) {
      return this._getNormalShader();
    }

    const fill = this.states.userFillShader;
    if (this.states._enableLighting) {
      if (!fill || !fill.isLightShader()) {
        return this._getLightShader();
      }
    } else if (this.states._tex) {
      if (!fill || !fill.isTextureShader()) {
        return this._getLightShader();
      }
    } else if (!fill /* || !fill.isColorShader()*/) {
      return this._getColorShader();
>>>>>>> ef1b09c1
    }
    // Default to color shader if no other conditions are met
    return this._getColorShader();
  }


  _getImmediatePointShader() {
    // select the point shader to use
    const point = this.states.userPointShader;
    if (!point || !point.isPointShader()) {
      return this._getPointShader();
    }
    return point;
  }

  _getRetainedLineShader() {
    return this._getImmediateLineShader();
  }

  baseMaterialShader() {
    if (!this._pInst._glAttributes.perPixelLighting) {
      throw new Error(
        'The material shader does not support hooks without perPixelLighting. Try turning it back on.'
      );
    }
    return this._getLightShader();
  }

  _getLightShader() {
    if (!this._defaultLightShader) {
      if (this._pInst._glAttributes.perPixelLighting) {
        this._defaultLightShader = new p5.Shader(
          this,
          this._webGL2CompatibilityPrefix('vert', 'highp') +
          defaultShaders.phongVert,
          this._webGL2CompatibilityPrefix('frag', 'highp') +
          defaultShaders.phongFrag,
          {
            vertex: {
              'void beforeVertex': '() {}',
              'vec3 getLocalPosition': '(vec3 position) { return position; }',
              'vec3 getWorldPosition': '(vec3 position) { return position; }',
              'vec3 getLocalNormal': '(vec3 normal) { return normal; }',
              'vec3 getWorldNormal': '(vec3 normal) { return normal; }',
              'vec2 getUV': '(vec2 uv) { return uv; }',
              'vec4 getVertexColor': '(vec4 color) { return color; }',
              'void afterVertex': '() {}'
            },
            fragment: {
              'void beforeFragment': '() {}',
              'Inputs getPixelInputs': '(Inputs inputs) { return inputs; }',
              'vec4 combineColors': `(ColorComponents components) {
                vec4 color = vec4(0.);
                color.rgb += components.diffuse * components.baseColor;
                color.rgb += components.ambient * components.ambientColor;
                color.rgb += components.specular * components.specularColor;
                color.rgb += components.emissive;
                color.a = components.opacity;
                return color;
              }`,
              'vec4 getFinalColor': '(vec4 color) { return color; }',
              'void afterFragment': '() {}'
            }
          }
        );
      } else {
        this._defaultLightShader = new p5.Shader(
          this,
          this._webGL2CompatibilityPrefix('vert', 'highp') +
          defaultShaders.lightVert,
          this._webGL2CompatibilityPrefix('frag', 'highp') +
          defaultShaders.lightTextureFrag
        );
      }
    }

    return this._defaultLightShader;
  }

  _getImmediateModeShader() {
    if (!this._defaultImmediateModeShader) {
      this._defaultImmediateModeShader = new p5.Shader(
        this,
        this._webGL2CompatibilityPrefix('vert', 'mediump') +
        defaultShaders.immediateVert,
        this._webGL2CompatibilityPrefix('frag', 'mediump') +
        defaultShaders.vertexColorFrag
      );
    }

    return this._defaultImmediateModeShader;
  }

  baseNormalShader() {
    return this._getNormalShader();
  }

  _getNormalShader() {
    if (!this._defaultNormalShader) {
      this._defaultNormalShader = new p5.Shader(
        this,
        this._webGL2CompatibilityPrefix('vert', 'mediump') +
        defaultShaders.normalVert,
        this._webGL2CompatibilityPrefix('frag', 'mediump') +
        defaultShaders.normalFrag,
        {
          vertex: {
            'void beforeVertex': '() {}',
            'vec3 getLocalPosition': '(vec3 position) { return position; }',
            'vec3 getWorldPosition': '(vec3 position) { return position; }',
            'vec3 getLocalNormal': '(vec3 normal) { return normal; }',
            'vec3 getWorldNormal': '(vec3 normal) { return normal; }',
            'vec2 getUV': '(vec2 uv) { return uv; }',
            'vec4 getVertexColor': '(vec4 color) { return color; }',
            'void afterVertex': '() {}'
          },
          fragment: {
            'void beforeFragment': '() {}',
            'vec4 getFinalColor': '(vec4 color) { return color; }',
            'void afterFragment': '() {}'
          }
        }
      );
    }

    return this._defaultNormalShader;
  }

  baseColorShader() {
    return this._getColorShader();
  }

  _getColorShader() {
    if (!this._defaultColorShader) {
      this._defaultColorShader = new p5.Shader(
        this,
        this._webGL2CompatibilityPrefix('vert', 'mediump') +
        defaultShaders.normalVert,
        this._webGL2CompatibilityPrefix('frag', 'mediump') +
        defaultShaders.basicFrag,
        {
          vertex: {
            'void beforeVertex': '() {}',
            'vec3 getLocalPosition': '(vec3 position) { return position; }',
            'vec3 getWorldPosition': '(vec3 position) { return position; }',
            'vec3 getLocalNormal': '(vec3 normal) { return normal; }',
            'vec3 getWorldNormal': '(vec3 normal) { return normal; }',
            'vec2 getUV': '(vec2 uv) { return uv; }',
            'vec4 getVertexColor': '(vec4 color) { return color; }',
            'void afterVertex': '() {}'
          },
          fragment: {
            'void beforeFragment': '() {}',
            'vec4 getFinalColor': '(vec4 color) { return color; }',
            'void afterFragment': '() {}'
          }
        }
      );
    }

    return this._defaultColorShader;
  }

  /**
   * TODO(dave): un-private this when there is a way to actually override the
   * shader used for points
   *
   * Get the shader used when drawing points with <a href="#/p5/point">`point()`</a>.
   *
   * You can call <a href="#/p5.Shader/modify">`pointShader().modify()`</a>
   * and change any of the following hooks:
   * - `void beforeVertex`: Called at the start of the vertex shader.
   * - `vec3 getLocalPosition`: Update the position of vertices before transforms are applied. It takes in `vec3 position` and must return a modified version.
   * - `vec3 getWorldPosition`: Update the position of vertices after transforms are applied. It takes in `vec3 position` and pust return a modified version.
   * - `float getPointSize`: Update the size of the point. It takes in `float size` and must return a modified version.
   * - `void afterVertex`: Called at the end of the vertex shader.
   * - `void beforeFragment`: Called at the start of the fragment shader.
   * - `bool shouldDiscard`: Points are drawn inside a square, with the corners discarded in the fragment shader to create a circle. Use this to change this logic. It takes in a `bool willDiscard` and must return a modified version.
   * - `vec4 getFinalColor`: Update the final color after mixing. It takes in a `vec4 color` and must return a modified version.
   * - `void afterFragment`: Called at the end of the fragment shader.
   *
   * Call `pointShader().inspectHooks()` to see all the possible hooks and
   * their default implementations.
   *
   * @returns {p5.Shader} The `point()` shader
   * @private()
   */
  pointShader() {
    return this._getPointShader();
  }

  _getPointShader() {
    if (!this._defaultPointShader) {
      this._defaultPointShader = new p5.Shader(
        this,
        this._webGL2CompatibilityPrefix('vert', 'mediump') +
        defaultShaders.pointVert,
        this._webGL2CompatibilityPrefix('frag', 'mediump') +
        defaultShaders.pointFrag,
        {
          vertex: {
            'void beforeVertex': '() {}',
            'vec3 getLocalPosition': '(vec3 position) { return position; }',
            'vec3 getWorldPosition': '(vec3 position) { return position; }',
            'float getPointSize': '(float size) { return size; }',
            'void afterVertex': '() {}'
          },
          fragment: {
            'void beforeFragment': '() {}',
            'vec4 getFinalColor': '(vec4 color) { return color; }',
            'bool shouldDiscard': '(bool outside) { return outside; }',
            'void afterFragment': '() {}'
          }
        }
      );
    }
    return this._defaultPointShader;
  }

  baseStrokeShader() {
    return this._getLineShader();
  }

  _getLineShader() {
    if (!this._defaultLineShader) {
      this._defaultLineShader = new p5.Shader(
        this,
        this._webGL2CompatibilityPrefix('vert', 'mediump') +
        defaultShaders.lineVert,
        this._webGL2CompatibilityPrefix('frag', 'mediump') +
        defaultShaders.lineFrag,
        {
          vertex: {
            'void beforeVertex': '() {}',
            'vec3 getLocalPosition': '(vec3 position) { return position; }',
            'vec3 getWorldPosition': '(vec3 position) { return position; }',
            'float getStrokeWeight': '(float weight) { return weight; }',
            'vec2 getLineCenter': '(vec2 center) { return center; }',
            'vec2 getLinePosition': '(vec2 position) { return position; }',
            'vec4 getVertexColor': '(vec4 color) { return color; }',
            'void afterVertex': '() {}'
          },
          fragment: {
            'void beforeFragment': '() {}',
            'Inputs getPixelInputs': '(Inputs inputs) { return inputs; }',
            'vec4 getFinalColor': '(vec4 color) { return color; }',
            'bool shouldDiscard': '(bool outside) { return outside; }',
            'void afterFragment': '() {}'
          }
        }
      );
    }

    return this._defaultLineShader;
  }

  _getFontShader() {
    if (!this._defaultFontShader) {
      if (this.webglVersion === constants.WEBGL) {
        this.GL.getExtension('OES_standard_derivatives');
      }
      this._defaultFontShader = new p5.Shader(
        this,
        this._webGL2CompatibilityPrefix('vert', 'mediump') +
        defaultShaders.fontVert,
        this._webGL2CompatibilityPrefix('frag', 'mediump') +
        defaultShaders.fontFrag
      );
    }
    return this._defaultFontShader;
  }


  _webGL2CompatibilityPrefix(
    shaderType,
    floatPrecision
  ) {
    let code = '';
    if (this.webglVersion === constants.WEBGL2) {
      code += '#version 300 es\n#define WEBGL2\n';
    }
    if (shaderType === 'vert') {
      code += '#define VERTEX_SHADER\n';
    } else if (shaderType === 'frag') {
      code += '#define FRAGMENT_SHADER\n';
    }
    if (floatPrecision) {
      code += `precision ${floatPrecision} float;\n`;
    }
    return code;
  }

  _getEmptyTexture() {
    if (!this._emptyTexture) {
      // a plain white texture RGBA, full alpha, single pixel.
      const im = new p5.Image(1, 1);
      im.set(0, 0, 255);
      this._emptyTexture = new p5.Texture(this, im);
    }
    return this._emptyTexture;
  }

  getTexture(input) {
    let src = input;
    if (src instanceof p5.Framebuffer) {
      src = src.color;
    }

    const texture = this.textures.get(src);
    if (texture) {
      return texture;
    }

    const tex = new p5.Texture(this, src);
    this.textures.set(src, tex);
    return tex;
  }
  /*
    *  used in imageLight,
    *  To create a blurry image from the input non blurry img, if it doesn't already exist
    *  Add it to the diffusedTexture map,
    *  Returns the blurry image
    *  maps a p5.Image used by imageLight() to a p5.Framebuffer
   */
  getDiffusedTexture(input) {
    // if one already exists for a given input image
    if (this.diffusedTextures.get(input) != null) {
      return this.diffusedTextures.get(input);
    }
    // if not, only then create one
    let newFramebuffer;
    // hardcoded to 200px, because it's going to be blurry and smooth
    let smallWidth = 200;
    let width = smallWidth;
    let height = Math.floor(smallWidth * (input.height / input.width));
    newFramebuffer = this._pInst.createFramebuffer({
      width, height, density: 1
    });
    // create framebuffer is like making a new sketch, all functions on main
    // sketch it would be available on framebuffer
    if (!this.states.diffusedShader) {
      this.states.diffusedShader = this._pInst.createShader(
        defaultShaders.imageLightVert,
        defaultShaders.imageLightDiffusedFrag
      );
    }
    newFramebuffer.draw(() => {
      this._pInst.shader(this.states.diffusedShader);
      this.states.diffusedShader.setUniform('environmentMap', input);
      this._pInst.noStroke();
      this._pInst.rectMode(constants.CENTER);
      this._pInst.noLights();
      this._pInst.rect(0, 0, width, height);
    });
    this.diffusedTextures.set(input, newFramebuffer);
    return newFramebuffer;
  }

  /*
   *  used in imageLight,
   *  To create a texture from the input non blurry image, if it doesn't already exist
   *  Creating 8 different levels of textures according to different
   *  sizes and atoring them in `levels` array
   *  Creating a new Mipmap texture with that `levels` array
   *  Storing the texture for input image in map called `specularTextures`
   *  maps the input p5.Image to a p5.MipmapTexture
   */
  getSpecularTexture(input) {
    // check if already exits (there are tex of diff resolution so which one to check)
    // currently doing the whole array
    if (this.specularTextures.get(input) != null) {
      return this.specularTextures.get(input);
    }
    // Hardcoded size
    const size = 512;
    let tex;
    const levels = [];
    const framebuffer = this._pInst.createFramebuffer({
      width: size, height: size, density: 1
    });
    let count = Math.log(size) / Math.log(2);
    if (!this.states.specularShader) {
      this.states.specularShader = this._pInst.createShader(
        defaultShaders.imageLightVert,
        defaultShaders.imageLightSpecularFrag
      );
    }
    // currently only 8 levels
    // This loop calculates 8 framebuffers of varying size of canvas
    // and corresponding different roughness levels.
    // Roughness increases with the decrease in canvas size,
    // because rougher surfaces have less detailed/more blurry reflections.
    for (let w = size; w >= 1; w /= 2) {
      framebuffer.resize(w, w);
      let currCount = Math.log(w) / Math.log(2);
      let roughness = 1 - currCount / count;
      framebuffer.draw(() => {
        this._pInst.shader(this.states.specularShader);
        this._pInst.clear();
        this.states.specularShader.setUniform('environmentMap', input);
        this.states.specularShader.setUniform('roughness', roughness);
        this._pInst.noStroke();
        this._pInst.noLights();
        this._pInst.plane(w, w);
      });
      levels.push(framebuffer.get().drawingContext.getImageData(0, 0, w, w));
    }
    // Free the Framebuffer
    framebuffer.remove();
    tex = new p5.MipmapTexture(this, levels, {});
    this.specularTextures.set(input, tex);
    return tex;
  }

  /**
   * @private
   * @returns {p5.Framebuffer|null} The currently active framebuffer, or null if
   * the main canvas is the current draw target.
   */
  activeFramebuffer() {
    return this.activeFramebuffers[this.activeFramebuffers.length - 1] || null;
  }

  createFramebuffer(options) {
    return new p5.Framebuffer(this, options);
  }

  _setStrokeUniforms(baseStrokeShader) {
    baseStrokeShader.bindShader();

    // set the uniform values
    baseStrokeShader.setUniform('uUseLineColor', this._useLineColor);
    baseStrokeShader.setUniform('uMaterialColor', this.states.curStrokeColor);
    baseStrokeShader.setUniform('uStrokeWeight', this.curStrokeWeight);
    baseStrokeShader.setUniform('uStrokeCap', STROKE_CAP_ENUM[this.curStrokeCap]);
    baseStrokeShader.setUniform('uStrokeJoin', STROKE_JOIN_ENUM[this.curStrokeJoin]);
  }

  _setFillUniforms(fillShader) {
    fillShader.bindShader();

    this.mixedSpecularColor = [...this.states.curSpecularColor];

    if (this.states._useMetalness > 0) {
      this.mixedSpecularColor = this.mixedSpecularColor.map(
        (mixedSpecularColor, index) =>
          this.states.curFillColor[index] * this.states._useMetalness +
          mixedSpecularColor * (1 - this.states._useMetalness)
      );
    }

    // TODO: optimize
    fillShader.setUniform('uUseVertexColor', this._useVertexColor);
    fillShader.setUniform('uMaterialColor', this.states.curFillColor);
    fillShader.setUniform('isTexture', !!this.states._tex);
    if (this.states._tex) {
      fillShader.setUniform('uSampler', this.states._tex);
    }
    fillShader.setUniform('uTint', this.states.tint);

    fillShader.setUniform('uHasSetAmbient', this.states._hasSetAmbient);
    fillShader.setUniform('uAmbientMatColor', this.states.curAmbientColor);
    fillShader.setUniform('uSpecularMatColor', this.mixedSpecularColor);
    fillShader.setUniform('uEmissiveMatColor', this.states.curEmissiveColor);
    fillShader.setUniform('uSpecular', this.states._useSpecularMaterial);
    fillShader.setUniform('uEmissive', this.states._useEmissiveMaterial);
    fillShader.setUniform('uShininess', this.states._useShininess);
    fillShader.setUniform('uMetallic', this.states._useMetalness);

    this._setImageLightUniforms(fillShader);

    fillShader.setUniform('uUseLighting', this.states._enableLighting);

    const pointLightCount = this.states.pointLightDiffuseColors.length / 3;
    fillShader.setUniform('uPointLightCount', pointLightCount);
    fillShader.setUniform('uPointLightLocation', this.states.pointLightPositions);
    fillShader.setUniform(
      'uPointLightDiffuseColors',
      this.states.pointLightDiffuseColors
    );
    fillShader.setUniform(
      'uPointLightSpecularColors',
      this.states.pointLightSpecularColors
    );

    const directionalLightCount = this.states.directionalLightDiffuseColors.length / 3;
    fillShader.setUniform('uDirectionalLightCount', directionalLightCount);
    fillShader.setUniform('uLightingDirection', this.states.directionalLightDirections);
    fillShader.setUniform(
      'uDirectionalDiffuseColors',
      this.states.directionalLightDiffuseColors
    );
    fillShader.setUniform(
      'uDirectionalSpecularColors',
      this.states.directionalLightSpecularColors
    );

    // TODO: sum these here...
    const ambientLightCount = this.states.ambientLightColors.length / 3;
    this.mixedAmbientLight = [...this.states.ambientLightColors];

    if (this.states._useMetalness > 0) {
      this.mixedAmbientLight = this.mixedAmbientLight.map((ambientColors => {
        let mixing = ambientColors - this.states._useMetalness;
        return Math.max(0, mixing);
      }));
    }
    fillShader.setUniform('uAmbientLightCount', ambientLightCount);
    fillShader.setUniform('uAmbientColor', this.mixedAmbientLight);

    const spotLightCount = this.states.spotLightDiffuseColors.length / 3;
    fillShader.setUniform('uSpotLightCount', spotLightCount);
    fillShader.setUniform('uSpotLightAngle', this.states.spotLightAngle);
    fillShader.setUniform('uSpotLightConc', this.states.spotLightConc);
    fillShader.setUniform('uSpotLightDiffuseColors', this.states.spotLightDiffuseColors);
    fillShader.setUniform(
      'uSpotLightSpecularColors',
      this.states.spotLightSpecularColors
    );
    fillShader.setUniform('uSpotLightLocation', this.states.spotLightPositions);
    fillShader.setUniform('uSpotLightDirection', this.states.spotLightDirections);

    fillShader.setUniform('uConstantAttenuation', this.states.constantAttenuation);
    fillShader.setUniform('uLinearAttenuation', this.states.linearAttenuation);
    fillShader.setUniform('uQuadraticAttenuation', this.states.quadraticAttenuation);

    fillShader.bindTextures();
  }

  // getting called from _setFillUniforms
  _setImageLightUniforms(shader) {
    //set uniform values
    shader.setUniform('uUseImageLight', this.states.activeImageLight != null);
    // true
    if (this.states.activeImageLight) {
      // this.states.activeImageLight has image as a key
      // look up the texture from the diffusedTexture map
      let diffusedLight = this.getDiffusedTexture(this.states.activeImageLight);
      shader.setUniform('environmentMapDiffused', diffusedLight);
      let specularLight = this.getSpecularTexture(this.states.activeImageLight);

      shader.setUniform('environmentMapSpecular', specularLight);
    }
  }

  _setPointUniforms(pointShader) {
    pointShader.bindShader();

    // set the uniform values
    pointShader.setUniform('uMaterialColor', this.states.curStrokeColor);
    // @todo is there an instance where this isn't stroke weight?
    // should be they be same var?
    pointShader.setUniform(
      'uPointSize',
      this.pointSize * this._pInst._pixelDensity
    );
  }

  /* Binds a buffer to the drawing context
  * when passed more than two arguments it also updates or initializes
  * the data associated with the buffer
  */
  _bindBuffer(
    buffer,
    target,
    values,
    type,
    usage
  ) {
    if (!target) target = this.GL.ARRAY_BUFFER;
    this.GL.bindBuffer(target, buffer);
    if (values !== undefined) {
      let data = values;
      if (values instanceof p5.DataArray) {
        data = values.dataArray();
      } else if (!(data instanceof (type || Float32Array))) {
        data = new (type || Float32Array)(data);
      }
      this.GL.bufferData(target, data, usage || this.GL.STATIC_DRAW);
    }
  }

  ///////////////////////////////
  //// UTILITY FUNCTIONS
  //////////////////////////////
  _arraysEqual(a, b) {
    const aLength = a.length;
    if (aLength !== b.length) return false;
    return a.every((ai, i) => ai === b[i]);
  }

  _isTypedArray(arr) {
    return [
      Float32Array,
      Float64Array,
      Int16Array,
      Uint16Array,
      Uint32Array
    ].some(x => arr instanceof x);
  }
  /**
   * turn a two dimensional array into one dimensional array
   * @private
   * @param  {Array} arr 2-dimensional array
   * @return {Array}     1-dimensional array
   * [[1, 2, 3],[4, 5, 6]] -> [1, 2, 3, 4, 5, 6]
   */
  _flatten(arr) {
    return arr.flat();
  }

  /**
   * turn a p5.Vector Array into a one dimensional number array
   * @private
   * @param  {p5.Vector[]} arr  an array of p5.Vector
   * @return {Number[]}     a one dimensional array of numbers
   * [p5.Vector(1, 2, 3), p5.Vector(4, 5, 6)] ->
   * [1, 2, 3, 4, 5, 6]
   */
  _vToNArray(arr) {
    return arr.flatMap(item => [item.x, item.y, item.z]);
  }

  // function to calculate BezierVertex Coefficients
  _bezierCoefficients(t) {
    const t2 = t * t;
    const t3 = t2 * t;
    const mt = 1 - t;
    const mt2 = mt * mt;
    const mt3 = mt2 * mt;
    return [mt3, 3 * mt2 * t, 3 * mt * t2, t3];
  }

  // function to calculate QuadraticVertex Coefficients
  _quadraticCoefficients(t) {
    const t2 = t * t;
    const mt = 1 - t;
    const mt2 = mt * mt;
    return [mt2, 2 * mt * t, t2];
  }

  // function to convert Bezier coordinates to Catmull Rom Splines
  _bezierToCatmull(w) {
    const p1 = w[1];
    const p2 = w[1] + (w[2] - w[0]) / this._curveTightness;
    const p3 = w[2] - (w[3] - w[1]) / this._curveTightness;
    const p4 = w[2];
    const p = [p1, p2, p3, p4];
    return p;
  }
  _initTessy() {
    this.tessyVertexSize = 12;
    // function called for each vertex of tesselator output
    function vertexCallback(data, polyVertArray) {
      for (const element of data) {
        polyVertArray.push(element);
      }
    }

    function begincallback(type) {
      if (type !== libtess.primitiveType.GL_TRIANGLES) {
        console.log(`expected TRIANGLES but got type: ${type}`);
      }
    }

    function errorcallback(errno) {
      console.log('error callback');
      console.log(`error number: ${errno}`);
    }
    // callback for when segments intersect and must be split
    const combinecallback = (coords, data, weight) => {
      const result = new Array(this.tessyVertexSize).fill(0);
      for (let i = 0; i < weight.length; i++) {
        for (let j = 0; j < result.length; j++) {
          if (weight[i] === 0 || !data[i]) continue;
          result[j] += data[i][j] * weight[i];
        }
      }
      return result;
    };

    function edgeCallback(flag) {
      // don't really care about the flag, but need no-strip/no-fan behavior
    }

    const tessy = new libtess.GluTesselator();
    tessy.gluTessCallback(libtess.gluEnum.GLU_TESS_VERTEX_DATA, vertexCallback);
    tessy.gluTessCallback(libtess.gluEnum.GLU_TESS_BEGIN, begincallback);
    tessy.gluTessCallback(libtess.gluEnum.GLU_TESS_ERROR, errorcallback);
    tessy.gluTessCallback(libtess.gluEnum.GLU_TESS_COMBINE, combinecallback);
    tessy.gluTessCallback(libtess.gluEnum.GLU_TESS_EDGE_FLAG, edgeCallback);
    tessy.gluTessProperty(
      libtess.gluEnum.GLU_TESS_WINDING_RULE,
      libtess.windingRule.GLU_TESS_WINDING_NONZERO
    );

    return tessy;
  }

  _triangulate(contours) {
    // libtess will take 3d verts and flatten to a plane for tesselation.
    // libtess is capable of calculating a plane to tesselate on, but
    // if all of the vertices have the same z values, we'll just
    // assume the face is facing the camera, letting us skip any performance
    // issues or bugs in libtess's automatic calculation.
    const z = contours[0] ? contours[0][2] : undefined;
    let allSameZ = true;
    for (const contour of contours) {
      for (
        let j = 0;
        j < contour.length;
        j += this.tessyVertexSize
      ) {
        if (contour[j + 2] !== z) {
          allSameZ = false;
          break;
        }
      }
    }
    if (allSameZ) {
      this._tessy.gluTessNormal(0, 0, 1);
    } else {
      // Let libtess pick a plane for us
      this._tessy.gluTessNormal(0, 0, 0);
    }

    const triangleVerts = [];
    this._tessy.gluTessBeginPolygon(triangleVerts);

    for (const contour of contours) {
      this._tessy.gluTessBeginContour();
      for (
        let j = 0;
        j < contour.length;
        j += this.tessyVertexSize
      ) {
        const coords = contour.slice(
          j,
          j + this.tessyVertexSize
        );
        this._tessy.gluTessVertex(coords, coords);
      }
      this._tessy.gluTessEndContour();
    }

    // finish polygon
    this._tessy.gluTessEndPolygon();

    return triangleVerts;
  }
};
/**
 * ensures that p5 is using a 3d renderer. throws an error if not.
 */
p5.prototype._assert3d = function (name) {
  if (!this._renderer.isP3D)
    throw new Error(
      `${name}() is only supported in WEBGL mode. If you'd like to use 3D graphics and WebGL, see  https://p5js.org/examples/form-3d-primitives.html for more information.`
    );
};

export default p5.RendererGL;<|MERGE_RESOLUTION|>--- conflicted
+++ resolved
@@ -560,13 +560,9 @@
     this.executeZoom = false;
     this.executeRotateAndMove = false;
 
-<<<<<<< HEAD
-    this._drawingFilter = false;
-
-    this.specularShader = undefined;
-=======
+    this.states._drawingFilter = false;
+
     this.states.specularShader = undefined;
->>>>>>> ef1b09c1
     this.sphereMapping = undefined;
     this.states.diffusedShader = undefined;
     this._defaultLightShader = undefined;
@@ -575,18 +571,12 @@
     this._defaultColorShader = undefined;
     this._defaultPointShader = undefined;
 
-<<<<<<< HEAD
-    this.userFillShader = undefined;
-    this.userStrokeShader = undefined;
-    this.userPointShader = undefined;
-    this.userImageShader = undefined;
-=======
     this.states.userFillShader = undefined;
     this.states.userStrokeShader = undefined;
     this.states.userPointShader = undefined;
+    this.states.userImageShader = undefined;
 
     this._useUserVertexProperties = undefined;
->>>>>>> ef1b09c1
 
     // Default drawing is done in Retained Mode
     // Geometry and Material hashes stored here
@@ -1170,7 +1160,7 @@
     target.filterCamera._resize();
     this._pInst.setCamera(target.filterCamera);
     this._pInst.resetMatrix();
-    this._drawingFilter = true;
+    this.states._drawingFilter = true;
     this._pInst.image(fbo, -target.width / 2, -target.height / 2,
       target.width, target.height);
     this._pInst.clearDepth();
@@ -1599,82 +1589,6 @@
     return this;
   }
 
-<<<<<<< HEAD
-  push() {
-    // get the base renderer style
-    const style = Renderer.prototype.push.apply(this);
-
-    // add webgl-specific style properties
-    const properties = style.properties;
-
-    properties.uModelMatrix = this.uModelMatrix.copy();
-    properties.uViewMatrix = this.uViewMatrix.copy();
-    properties.uPMatrix = this.uPMatrix.copy();
-    properties._curCamera = this._curCamera;
-
-    // make a copy of the current camera for the push state
-    // this preserves any references stored using 'createCamera'
-    this._curCamera = this._curCamera.copy();
-
-    properties.ambientLightColors = this.ambientLightColors.slice();
-    properties.specularColors = this.specularColors.slice();
-
-    properties.directionalLightDirections =
-      this.directionalLightDirections.slice();
-    properties.directionalLightDiffuseColors =
-      this.directionalLightDiffuseColors.slice();
-    properties.directionalLightSpecularColors =
-      this.directionalLightSpecularColors.slice();
-
-    properties.pointLightPositions = this.pointLightPositions.slice();
-    properties.pointLightDiffuseColors = this.pointLightDiffuseColors.slice();
-    properties.pointLightSpecularColors = this.pointLightSpecularColors.slice();
-
-    properties.spotLightPositions = this.spotLightPositions.slice();
-    properties.spotLightDirections = this.spotLightDirections.slice();
-    properties.spotLightDiffuseColors = this.spotLightDiffuseColors.slice();
-    properties.spotLightSpecularColors = this.spotLightSpecularColors.slice();
-    properties.spotLightAngle = this.spotLightAngle.slice();
-    properties.spotLightConc = this.spotLightConc.slice();
-
-    properties.userFillShader = this.userFillShader;
-    properties.userStrokeShader = this.userStrokeShader;
-    properties.userImageShader = this.userImageShader;
-    properties.userPointShader = this.userPointShader;
-
-    properties.pointSize = this.pointSize;
-    properties.curStrokeWeight = this.curStrokeWeight;
-    properties.curStrokeColor = this.curStrokeColor;
-    properties.curFillColor = this.curFillColor;
-    properties.curAmbientColor = this.curAmbientColor;
-    properties.curSpecularColor = this.curSpecularColor;
-    properties.curEmissiveColor = this.curEmissiveColor;
-
-    properties._hasSetAmbient = this._hasSetAmbient;
-    properties._useSpecularMaterial = this._useSpecularMaterial;
-    properties._useEmissiveMaterial = this._useEmissiveMaterial;
-    properties._useShininess = this._useShininess;
-    properties._useMetalness = this._useMetalness;
-
-    properties.constantAttenuation = this.constantAttenuation;
-    properties.linearAttenuation = this.linearAttenuation;
-    properties.quadraticAttenuation = this.quadraticAttenuation;
-
-    properties._enableLighting = this._enableLighting;
-    properties._useNormalMaterial = this._useNormalMaterial;
-    properties._tex = this._tex;
-    properties.drawMode = this.drawMode;
-
-    properties._currentNormal = this._currentNormal;
-    properties.curBlendMode = this.curBlendMode;
-
-    // So that the activeImageLight gets reset in push/pop
-    properties.activeImageLight = this.activeImageLight;
-
-    return style;
-  }
-=======
->>>>>>> ef1b09c1
   pop(...args) {
     if (
       this._clipDepths.length > 0 &&
@@ -1715,15 +1629,9 @@
 
   _getImmediateStrokeShader() {
     // select the stroke shader to use
-<<<<<<< HEAD
-    const stroke = this.userStrokeShader;
+    const stroke = this.states.userStrokeShader;
     if (stroke) {
       return stroke;
-=======
-    const stroke = this.states.userStrokeShader;
-    if (!stroke || !stroke.isStrokeShader()) {
-      return this._getLineShader();
->>>>>>> ef1b09c1
     }
     return this._getLineShader();
   }
@@ -1753,20 +1661,19 @@
    * fill shaders, returning the appropriate shader
    * depending on the current context (image or shape).
    */
-<<<<<<< HEAD
   _getFillShader() {
     // If drawing an image, check for user-defined image shader and filters
-    if (this._drawingImage) {
+    if (this.states._drawingImage) {
       // Use user-defined image shader if available and no filter is applied
-      if (this.userImageShader && !this._drawingFilter) {
-        return this.userImageShader;
+      if (this.states.userImageShader && !this.states._drawingFilter) {
+        return this.states.userImageShader;
       } else {
         return this._getLightShader(); // Fallback to light shader
       }
     }
     // If user has defined a fill shader, return that
-    else if (this.userFillShader) {
-      return this.userFillShader;
+    else if (this.states.userFillShader) {
+      return this.states.userFillShader;
     }
     // Use normal shader if normal material is active
     else if (this._useNormalMaterial) {
@@ -1775,49 +1682,6 @@
     // Use light shader if lighting or textures are enabled
     else if (this._enableLighting || this._tex) {
       return this._getLightShader();
-=======
-  _getImmediateFillShader() {
-    const fill = this.states.userFillShader;
-    if (this.states._useNormalMaterial) {
-      if (!fill || !fill.isNormalShader()) {
-        return this._getNormalShader();
-      }
-    }
-    if (this.states._enableLighting) {
-      if (!fill || !fill.isLightShader()) {
-        return this._getLightShader();
-      }
-    } else if (this.states._tex) {
-      if (!fill || !fill.isTextureShader()) {
-        return this._getLightShader();
-      }
-    } else if (!fill /*|| !fill.isColorShader()*/) {
-      return this._getImmediateModeShader();
-    }
-    return fill;
-  }
-
-  /*
-   * selects which fill shader should be used based on renderer state
-   * for retained mode.
-   */
-  _getRetainedFillShader() {
-    if (this.states._useNormalMaterial) {
-      return this._getNormalShader();
-    }
-
-    const fill = this.states.userFillShader;
-    if (this.states._enableLighting) {
-      if (!fill || !fill.isLightShader()) {
-        return this._getLightShader();
-      }
-    } else if (this.states._tex) {
-      if (!fill || !fill.isTextureShader()) {
-        return this._getLightShader();
-      }
-    } else if (!fill /* || !fill.isColorShader()*/) {
-      return this._getColorShader();
->>>>>>> ef1b09c1
     }
     // Default to color shader if no other conditions are met
     return this._getColorShader();
