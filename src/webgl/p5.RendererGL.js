'use strict';

var p5 = require('../core/core');
var constants = require('../core/constants');
require('./p5.Shader');
require('../core/p5.Renderer');
require('./p5.Matrix');
var fs = require('fs');

var uMVMatrixStack = [];
var cameraMatrixStack = [];

var defaultShaders = {
  immediateVert:
    fs.readFileSync(__dirname + '/shaders/immediate.vert', 'utf-8'),
  vertexColorVert:
    fs.readFileSync(__dirname + '/shaders/vertexColor.vert', 'utf-8'),
  vertexColorFrag:
    fs.readFileSync(__dirname + '/shaders/vertexColor.frag', 'utf-8'),
  normalVert:
    fs.readFileSync(__dirname + '/shaders/normal.vert', 'utf-8'),
  normalFrag:
    fs.readFileSync(__dirname + '/shaders/normal.frag', 'utf-8'),
  basicFrag:
    fs.readFileSync(__dirname + '/shaders/basic.frag', 'utf-8'),
  lightVert:
    fs.readFileSync(__dirname + '/shaders/light.vert', 'utf-8'),
  lightTextureFrag:
    fs.readFileSync(__dirname + '/shaders/light_texture.frag', 'utf-8'),
  lineVert:
    fs.readFileSync(__dirname + '/shaders/line.vert', 'utf-8'),
  lineFrag:
    fs.readFileSync(__dirname + '/shaders/line.frag', 'utf-8')
};

/**
 * 3D graphics class
 * @class p5.RendererGL
 * @constructor
 * @extends p5.Renderer
 * @todo extend class to include public method for offscreen
 * rendering (FBO).
 *
 */
p5.RendererGL = function(elt, pInst, isMainCanvas, attr) {
  p5.Renderer.call(this, elt, pInst, isMainCanvas);
  this.attributes = {};
  attr = attr || {};
  this.attributes.alpha = attr.alpha ===
    undefined ? true : attr.alpha;
  this.attributes.depth = attr.depth ===
    undefined ? true : attr.depth;
  this.attributes.stencil = attr.stencil ===
    undefined ? true : attr.stencil;
  this.attributes.antialias = attr.antialias ===
    undefined ? false : attr.antialias;
  this.attributes.premultipliedAlpha = attr.premultipliedAlpha ===
    undefined ? false : attr.premultipliedAlpha;
  this.attributes.preserveDrawingBuffer = attr.preserveDrawingBuffer ===
    undefined ? true : attr.preserveDrawingBuffer;
  this._initContext();
  this.isP3D = true; //lets us know we're in 3d mode
  this.GL = this.drawingContext;
  // lights
  this.ambientLightCount = 0;
  this.directionalLightCount = 0;
  this.pointLightCount = 0;

  /**
   * model view, projection, & normal
   * matrices
   */
  this.uMVMatrix = new p5.Matrix();
  this.uPMatrix  = new p5.Matrix();
  this.uNMatrix = new p5.Matrix('mat3');

  // Camera
  this._curCamera = null;
  // default camera settings, then use those to populate camera fields.
  this._computeCameraDefaultSettings();
  this.cameraFOV = this.defaultCameraFOV;
  this.cameraAspect = this.defaultAspect;
  this.cameraX = this.defaultCameraX;
  this.cameraY = this.defaultCameraY;
  this.cameraZ = this.defaultCameraZ;
  this.cameraNear = this.defaultCameraNear;
  this.cameraFar = this.defaultCameraFar;
  this.cameraMatrix = new p5.Matrix();
  this.camera(); // set default camera matrices

  //Geometry & Material hashes
  this.gHash = {};

  this._defaultLightShader = undefined;
  this._defaultImmediateModeShader = undefined;
  this._defaultNormalShader = undefined;
  this._defaultColorShader = undefined;

  this.curFillShader = {};
  this.curStrokeShader = {};

  this.setFillShader(this._getColorShader());
  this.setStrokeShader(this._getLineShader());

  //Imediate Mode
  //default drawing is done in Retained Mode
  this.isImmediateDrawing = false;
  this.immediateMode = {};
<<<<<<< HEAD
  // note: must call fill() and stroke () AFTER
  // default shader has been set.
  this.fill(255, 255, 255, 255);
  //this.stroke(0, 0, 0, 255);
  this.pointSize = 5.0;//default point size
  this.curStrokeWeight = 2; //default stroke weight
  this.curStrokeColor = [0,0,0,1];
  this._setStrokeWeight();
  this._setStrokeColor();
  // array of textures created in this gl context via this.getTexture(src)
  this.textures = [];

=======
  this.curFillColor = [0.5,0.5,0.5,1.0];
  this.curStrokeColor = [0.5,0.5,0.5,1.0];
  this.pointSize = 5.0;//default point/stroke
  this.name = 'p5.RendererGL';   // for friendly debugger system
>>>>>>> c53cc79a
  return this;
};

p5.RendererGL.prototype = Object.create(p5.Renderer.prototype);

//////////////////////////////////////////////
// Setting
//////////////////////////////////////////////

p5.RendererGL.prototype._initContext = function() {
  try {
    this.drawingContext = this.canvas.getContext('webgl', this.attributes) ||
      this.canvas.getContext('experimental-webgl', this.attributes);
    if (this.drawingContext === null) {
      throw new Error('Error creating webgl context');
    } else {
      console.log('p5.RendererGL: enabled webgl context');
      var gl = this.drawingContext;
      gl.enable(gl.DEPTH_TEST);
      gl.depthFunc(gl.LEQUAL);
      gl.viewport(0, 0, gl.drawingBufferWidth, gl.drawingBufferHeight);
    }
  } catch (er) {
    throw new Error(er);
  }
};

//This is helper function to reset the context anytime the attributes
//are changed with setAttributes()

p5.RendererGL.prototype._resetContext = function(attr, options, callback) {
  var w = this.width;
  var h = this.height;
  var defaultId = this.canvas.id;
  var c = this.canvas;
  if(c){
    c.parentNode.removeChild(c);
  }
  c = document.createElement('canvas');
  c.id = defaultId;
  if (this._pInst._userNode) {
    this._pInst._userNode.appendChild(c);
  } else {
    document.body.appendChild(c);
  }
  this._pInst.canvas = c;
  this._pInst._setProperty('_renderer', new p5.RendererGL(this._pInst.canvas,
    this._pInst, true, attr));
  this._pInst._isdefaultGraphics = true;
  this._pInst._renderer.resize(w, h);
  this._pInst._renderer._applyDefaults();
  this._pInst._elements.push(this._renderer);
  if(typeof callback === 'function') {
    //setTimeout with 0 forces the task to the back of the queue, this ensures that
    //we finish switching out the renderer
    setTimeout(function() {
      callback.apply(window._renderer, options);
    }, 0);
  }
};


/**
 *
 * Set attributes for the WebGL Drawing context.
 * This is a way of adjusting ways that the WebGL
 * renderer works to fine-tune the display and performance.
 * This should be put in setup().
 * The available attributes are:
 * <br>
 * alpha - indicates if the canvas contains an alpha buffer
 * default is true
 * <br><br>
 * depth - indicates whether the drawing buffer has a depth buffer
 * of at least 16 bits - default is true
 * <br><br>
 * stencil - indicates whether the drawing buffer has a stencil buffer
 * of at least 8 bits
 * <br><br>
 * antialias - indicates whether or not to perform anti-aliasing
 * default is false
 * <br><br>
 * premultipliedAlpha - indicates that the page compositor will assume
 * the drawing buffer contains colors with pre-multiplied alpha
 * default is false
 * <br><br>
 * preserveDrawingBuffer - if true the buffers will not be cleared and
 * and will preserve their values until cleared or overwritten by author
 * (note that p5 clears automatically on draw loop)
 * default is true
 * <br><br>
 *
 * <div>
 * <code>
 *  function setup() {
 *   createCanvas(150,150,WEBGL);
 *  }
 *
 *  function draw() {
 *   background(255);
 *   push();
 *   rotateZ(frameCount * 0.02);
 *   rotateX(frameCount * 0.02);
 *   rotateY(frameCount * 0.02);
 *   fill(0,0,0);
 *   box(50);
 *   pop();
 *  }
 * </code>
 * </div>
 * <br>
 * Now with the antialias attribute set to true.
 * <br>
 * <div>
 * <code>
 *  function setup() {
 *   createCanvas(150,150,WEBGL);
 *   setAttributes('antialias', true);
 *  }
 *
 *  function draw() {
 *   background(255);
 *   push();
 *   rotateZ(frameCount * 0.02);
 *   rotateX(frameCount * 0.02);
 *   rotateY(frameCount * 0.02);
 *   fill(0,0,0);
 *   box(50);
 *   pop();
 *  }
 * </code>
 * </div>
 *
 * @method setAttributes
 * @param  {String|Object}  String name of attribute or object with key-value pairs
 * @param  {Boolean}        New value of named attribute
 *
 */

p5.prototype.setAttributes = function() {
  //@todo_FES
  var attr = {};
  if(arguments.length === 2) {
    attr[arguments[0]] = arguments[1];
  }
  else if (arguments.length === 1) {
    attr = arguments[0];
  }
  this._renderer._resetContext(attr);
};

p5.RendererGL.prototype._computeCameraDefaultSettings = function () {
  this.defaultCameraFOV = 60 / 180 * Math.PI;
  this.defaultCameraAspect = this.width / this.height;
  this.defaultCameraX = 0;
  this.defaultCameraY = 0;
  this.defaultCameraZ =
    (this.height / 2.0) / Math.tan(this.defaultCameraFOV / 2.0);
  this.defaultCameraNear = this.defaultCameraZ * 0.1;
  this.defaultCameraFar = this.defaultCameraZ * 10;
};

//detect if user didn't set the camera
//then call this function below
p5.RendererGL.prototype._setDefaultCamera = function(){
  if(this._curCamera === null){

    this._computeCameraDefaultSettings();
    this.cameraFOV = this.defaultCameraFOV;
    this.cameraAspect = this.defaultAspect;
    this.cameraX = this.defaultCameraX;
    this.cameraY = this.defaultCameraY;
    this.cameraZ = this.defaultCameraZ;
    this.cameraNear = this.defaultCameraNear;
    this.cameraFar = this.defaultCameraFar;

    this.perspective();
    this.camera();
    this._curCamera = 'default';
  }
};

p5.RendererGL.prototype._update = function() {
  // reset model view and apply initial camera transform
  // (containing only look at info; no projection).
  this.uMVMatrix.set(this.cameraMatrix.mat4[0],
                     this.cameraMatrix.mat4[1],
                     this.cameraMatrix.mat4[2],
                     this.cameraMatrix.mat4[3],
                     this.cameraMatrix.mat4[4],
                     this.cameraMatrix.mat4[5],
                     this.cameraMatrix.mat4[6],
                     this.cameraMatrix.mat4[7],
                     this.cameraMatrix.mat4[8],
                     this.cameraMatrix.mat4[9],
                     this.cameraMatrix.mat4[10],
                     this.cameraMatrix.mat4[11],
                     this.cameraMatrix.mat4[12],
                     this.cameraMatrix.mat4[13],
                     this.cameraMatrix.mat4[14],
                     this.cameraMatrix.mat4[15]
                     );

  // reset light counters for new frame.
  this.ambientLightCount = 0;
  this.directionalLightCount = 0;
  this.pointLightCount = 0;
};

/**
 * [background description]
 */
p5.RendererGL.prototype.background = function() {
  var _col = this._pInst.color.apply(this._pInst, arguments);
  var _r = (_col.levels[0]) / 255;
  var _g = (_col.levels[1]) / 255;
  var _b = (_col.levels[2]) / 255;
  var _a = (_col.levels[3]) / 255;
  this.GL.clearColor(_r, _g, _b, _a);
  this.GL.clear(this.GL.COLOR_BUFFER_BIT | this.GL.DEPTH_BUFFER_BIT);
};

//@TODO implement this
// p5.RendererGL.prototype.clear = function() {
//@TODO
// };

//////////////////////////////////////////////
// COLOR
//////////////////////////////////////////////
/**
<<<<<<< HEAD
 * Basic fill material for geometry with a given color
 * @method  fill
 * @param  {Number|Array|String|p5.Color} v1  gray value,
 * red or hue value (depending on the current color mode),
 * or color Array, or CSS color string
 * @param  {Number}            [v2] optional: green or saturation value
 * @param  {Number}            [v3] optional: blue or brightness value
 * @param  {Number}            [a]  optional: opacity
 * @return {p5}                the p5 object
 * @example
 * <div>
 * <code>
 * function setup(){
 *   createCanvas(200, 200, WEBGL);
 * }
 *
 * function draw(){
 *  background(0);
 *  noStroke();
 *  fill(100, 100, 240);
 *  rotateX(frameCount * 0.01);
 *  rotateY(frameCount * 0.01);
 *  box(75, 75, 75);
 * }
 * </code>
 * </div>
 *
 * @alt
 * black canvas with purple cube spinning
 *
=======
 * [_initShaders description]
 * @param  {string} vertId [description]
 * @param  {string} fragId [description]
 * @return {Object} the shader program
>>>>>>> c53cc79a
 */
p5.RendererGL.prototype.fill = function(v1, v2, v3, a) {
  //see material.js for more info on color blending in webgl
  var colors = this._applyColorBlend.apply(this, arguments);
  this.curFillColor = colors;
  if(this.curFillShader.active === false) {
    this.curFillShader.active = true;
  }
  if (this.isImmediateDrawing){
    this.setFillShader(this._getImmediateModeShader());
  } else {
    this.setFillShader(this._getColorShader());
  }
  this.drawMode = constants.FILL;
  this.curFillShader.setUniform('uMaterialColor', colors);
};

/**
 * Does not render fill material
 * @method  noFill
 * @example
 * <div>
 * <code>
 * function setup(){
 *   createCanvas(200, 200, WEBGL);
 * }
 *
 * function draw(){
 *  background(0);
 *  noFill();
 *  stroke(100, 100, 240);
 *  rotateX(frameCount * 0.01);
 *  rotateY(frameCount * 0.01);
 *  box(75, 75, 75);
 * }
 * </code>
 * </div>
 *
 * @alt
 * black canvas with purple cube wireframe spinning
 *
 */


p5.RendererGL.prototype.noFill = function() {
  this.curFillShader.active = false;
};

/**
<<<<<<< HEAD
 * Does not render stroke
 * @method  noStroke
 * @example
 * <div>
 * <code>
 * function setup(){
 *   createCanvas(200, 200, WEBGL);
 * }
 *
 * function draw(){
 *  background(0);
 *  noStroke();
 *  fill(240, 150, 150);
 *  rotateX(frameCount * 0.01);
 *  rotateY(frameCount * 0.01);
 *  box(75, 75, 75);
 * }
 * </code>
 * </div>
 *
 * @alt
 * black canvas with pink cube spinning
 *
=======
 * Sets a shader uniform given a shaderProgram and uniform string
 * @param {String} shaderKey key to material Hash.
 * @param {String} uniform location in shader.
 * @param {Number} data data to bind uniform.  Float data type.
 * @chainable
 * @todo currently this function sets uniform1f data.
 * Should generalize function to accept any uniform
 * data type.
>>>>>>> c53cc79a
 */

p5.RendererGL.prototype.noStroke = function() {
  this.curStrokeShader.active = false;
};

/**
 * Basic stroke material for geometry with a given color
 * @method  stroke
 * @param  {Number|Array|String|p5.Color} v1  gray value,
 * red or hue value (depending on the current color mode),
 * or color Array, or CSS color string
 * @param  {Number}            [v2] optional: green or saturation value
 * @param  {Number}            [v3] optional: blue or brightness value
<<<<<<< HEAD
 * @return {p5}                the p5 object
=======
 * @param  {Number}            [a]  optional: opacity
 * @chainable
>>>>>>> c53cc79a
 * @example
 * <div>
 * <code>
 * function setup(){
 *   createCanvas(200, 200, WEBGL);
 * }
 *
 * function draw(){
 *  background(0);
 *  stroke(240, 150, 150);
 *  fill(100, 100, 240);
 *  rotateX(frameCount * 0.01);
 *  rotateY(frameCount * 0.01);
 *  box(75, 75, 75);
 * }
 * </code>
 * </div>
 *
 * @alt
 * black canvas with purple cube with pink outline spinning
 *
 */

p5.RendererGL.prototype.stroke = function(r, g, b, a) {
  if(this.curStrokeShader.active === false) {
    this.curStrokeShader.active = true;
  }
  //@todo allow transparency in stroking currently doesn't have
  //any impact and causes problems with specularMaterial
  arguments[3] = 255;
  var colors = this._applyColorBlend.apply(this, arguments);
  if(this.curStrokeColor !== colors) {
    this.curStrokeColor = colors;
    this._setStrokeColor();
  }
};

/**
 * Change weight of stroke
 * @method  strokeWeight
 * @param  {Number} stroke weight to be used for drawing
 * @example
 * <div>
 * <code>
 * function setup(){
 *   createCanvas(200, 400, WEBGL);
 *   setAttributes('antialias', true);
 * }
 *
 * function draw(){
 *   background(0);
 *   noStroke();
 *   translate(0,-100,0);
 *   stroke(240,150,150);
 *   fill(100,100,240);
 *   push();
 *   strokeWeight(8);
 *   rotateX(frameCount * 0.01);
 *   rotateY(frameCount * 0.01);
 *   sphere(75);
 *   pop();
 *   push();
 *   translate(0,200,0);
 *   strokeWeight(1);
 *   rotateX(frameCount * 0.01);
 *   rotateY(frameCount * 0.01);
 *   sphere(75);
 *   pop();
 * }
 *
 * </code>
 * </div>
 *
 * @alt
 * black canvas with two purple rotating spheres with pink
 * outlines the sphere on top has much heavier outlines,
 *
 */
p5.RendererGL.prototype.strokeWeight = function(w) {
  if(this.curStrokeShader.active === false) {
    this.curStrokeShader.active = true;
  }
  if(this.curStrokeWeight !== w) {
    this.pointSize = w;
    this.curStrokeWeight = w;
    this.curStrokeShader.setUniform('uStrokeWeight', w);
  }
};

p5.RendererGL.prototype._setStrokeWeight = function() {
  // this should only be called after an appropriate call
  // to shader() internally....
  this.curStrokeShader.setUniform('uStrokeWeight', this.curStrokeWeight);
};

p5.RendererGL.prototype._setStrokeColor = function() {
  // this should only be called after an appropriate call
  // to shader() internally....
  this.curStrokeShader.setUniform('uMaterialColor', this.curStrokeColor);
};

/**
<<<<<<< HEAD
/**
 * Returns an array of [R,G,B,A] values for any pixel or grabs a section of
 * an image. If no parameters are specified, the entire image is returned.
 * Use the x and y parameters to get the value of one pixel. Get a section of
 * the display window by specifying additional w and h parameters. When
 * getting an image, the x and y parameters define the coordinates for the
 * upper-left corner of the image, regardless of the current imageMode().
 * <br><br>
 * If the pixel requested is outside of the image window, [0,0,0,255] is
 * returned.
 * <br><br>
 * Getting the color of a single pixel with get(x, y) is easy, but not as fast
 * as grabbing the data directly from pixels[]. The equivalent statement to
 * get(x, y) is using pixels[] with pixel density d
 *
 *
 * @method get
 * @param  {Number}               [x] x-coordinate of the pixel
 * @param  {Number}               [y] y-coordinate of the pixel
 * @param  {Number}               [w] width
 * @param  {Number}               [h] height
 * @return {Array|Color|p5.Image}     color of pixel at x,y in array format
 *                                    [R, G, B, A] or p5.Image
=======
 * [strokeWeight description]
 * @param  {Number} pointSize stroke point size
 * @chainable
 * @todo  strokeWeight currently works on points only.
 * implement on all wireframes and strokes.
>>>>>>> c53cc79a
 */

p5.RendererGL.prototype.get = function(x, y, w, h) {
  return p5.Renderer2D.prototype.get.apply(this, [x, y, w, h]);
};

/**
 * Loads the pixels data for this canvas into the pixels[] attribute.
 * Note that updatePixels() and set() do not work.
 * Any pixel manipulation must be done directly to the pixels[] array.
 *
 * @method loadPixels
 * @param {Number} starting pixel x position, defaults to 0
 * @param {Number} starting pixel y position, defaults to 0
 * @param {Number} width of pixels to load, defaults to sketch width
 * @param {Number} height of pixels to load, defaults to sketch height
 *
 */

p5.RendererGL.prototype.loadPixels = function() {
  //@todo_FES
  if(this.attributes.preserveDrawingBuffer !== true) {
    console.log('loadPixels only works in WebGL when preserveDrawingBuffer ' +
      'is true.');
    return;
  }
  var pd = this._pInst._pixelDensity;
  var x = arguments[0] || 0;
  var y = arguments[1] || 0;
  var w = arguments[2] || this.width;
  var h = arguments[3] || this.height;
  w *= pd;
  h *= pd;
  var pixels = new Uint8Array(this.GL.drawingBufferWidth *
    this.GL.drawingBufferHeight * 4);
  this.GL.readPixels(x, y, w, h, this.GL.RGBA, this.GL.UNSIGNED_BYTE, pixels);
  this._pInst._setProperty('pixels', pixels);
};



//////////////////////////////////////////////
// HASH | for geometry
//////////////////////////////////////////////

p5.RendererGL.prototype.geometryInHash = function(gId){
  return this.gHash[gId] !== undefined;
};



/**
 * [resize description]
 * @param  {Number} w [description]
 * @param  {Number} h [description]
 */
p5.RendererGL.prototype.resize = function(w,h) {
  p5.Renderer.prototype.resize.call(this, w, h);
  this.GL.viewport(0, 0, this.GL.drawingBufferWidth, this.GL.drawingBufferHeight);
  // If we're using the default camera, update the aspect ratio
  if(this._curCamera === null || this._curCamera === 'default') {
    this._curCamera = null;
    // camera defaults are dependent on the width & height of the screen,
    // so we'll want to update them if the size of the screen changes.
    this._setDefaultCamera();
  }
};

/**
 * clears color and depth buffers
 * with r,g,b,a
 * @param {Number} r normalized red val.
 * @param {Number} g normalized green val.
 * @param {Number} b normalized blue val.
 * @param {Number} a normalized alpha val.
 */
p5.RendererGL.prototype.clear = function() {
  this.GL.clearColor(arguments[0],
    arguments[1],
    arguments[2],
    arguments[3]);
  this.GL.clear(this.GL.COLOR_BUFFER_BIT | this.GL.DEPTH_BUFFER_BIT);
};

/**
 * [translate description]
 * @param  {Number} x [description]
 * @param  {Number} y [description]
 * @param  {Number} z [description]
 * @chainable
 * @todo implement handle for components or vector as args
 */
p5.RendererGL.prototype.translate = function(x, y, z) {
  if(x instanceof p5.Vector) {
    z = x.z;
    y = x.y;
    x = x.x;
  }
  this.uMVMatrix.translate([x,y,z]);
  return this;
};

/**
 * Scales the Model View Matrix by a vector
 * @param  {Number | p5.Vector | Array} x [description]
 * @param  {Number} [y] y-axis scalar
 * @param  {Number} [z] z-axis scalar
 * @chainable
 */
p5.RendererGL.prototype.scale = function(x,y,z) {
  this.uMVMatrix.scale([x,y,z]);
  return this;
};

p5.RendererGL.prototype.rotate = function(rad, axis){
  this.uMVMatrix.rotate(rad, axis);
  return this;
};

p5.RendererGL.prototype.rotateX = function(rad) {
  this.rotate(rad, [1,0,0]);
  return this;
};

p5.RendererGL.prototype.rotateY = function(rad) {
  this.rotate(rad, [0,1,0]);
  return this;
};

p5.RendererGL.prototype.rotateZ = function(rad) {
  this.rotate(rad, [0,0,1]);
  return this;
};

/**
 * pushes a copy of the model view matrix onto the
 * MV Matrix stack.
 */
p5.RendererGL.prototype.push = function() {
  uMVMatrixStack.push(this.uMVMatrix.copy());
  cameraMatrixStack.push(this.cameraMatrix.copy());
};

/**
 * [pop description]
 */
p5.RendererGL.prototype.pop = function() {
  if (uMVMatrixStack.length === 0) {
    throw new Error('Invalid popMatrix!');
  }
  this.uMVMatrix = uMVMatrixStack.pop();
  if (cameraMatrixStack.length === 0) {
    throw new Error('Invalid popMatrix!');
  }
  this.cameraMatrix = cameraMatrixStack.pop();
};

p5.RendererGL.prototype.resetMatrix = function() {
  this.uMVMatrix = p5.Matrix.identity();
  return this;
};

// Text/Typography
// @TODO:
p5.RendererGL.prototype._applyTextProperties = function() {
  //@TODO finish implementation
  console.error('text commands not yet implemented in webgl');
};



//////////////////////////////////////////////
// SHADER
//////////////////////////////////////////////

/*
 * Initializes and uses the specified shader, then returns
 * that shader. Note: initialization and resetting the program
 * is only used if needed (say, if a new value is provided)
 * so it is safe to call this method with the same shader multiple
 * times without a signficant performance hit).
 *
 * @method setFillShader
 * @param {p5.Shader} [s] a p5.Shader object
 * @return {p5.Shader} the current, updated fill shader
 */
p5.RendererGL.prototype.setFillShader = function (s) {
  if (this.curFillShader !== s) {
    // only do setup etc. if shader is actually new.
    this.curFillShader = s;

    // safe to do this multiple times;
    // init() will bail early if has already been run.
    this.curFillShader.init();
    this.curFillShader.useProgram();
    this.curFillShader.active = true;
  }
  // always return this.curFillShader, even if no change was made.
  return this.curFillShader;
};


/*
 * @method setStrokeShader
 * @param {p5.Shader} [s] a p5.Shader object
 * @return {p5.Shader} the current, updated stroke shader
 */
p5.RendererGL.prototype.setStrokeShader = function (s) {
  if (this.curStrokeShader !== s) {
    // only do setup etc. if shader is actually new.
    this.curStrokeShader = s;
    // safe to do this multiple times;
    // init() will bail early if has already been run.
    this.curStrokeShader.init();
    this.curStrokeShader.useProgram();
    this.curStrokeShader.active = true;
  }
  // always return this.curLineShader, even if no change was made.
  return this.curStrokeShader;
};

/*
 * shaders are created and cached on a per-renderer basis,
 * on the grounds that each renderer will have its own gl context
 * and the shader must be valid in that context.
 *
 *
 */

p5.RendererGL.prototype._getLightShader = function () {
  if (this._defaultLightShader === undefined) {
    this._defaultLightShader = new p5.Shader(this,
      defaultShaders.lightVert, defaultShaders.lightTextureFrag);
  }
  //this.drawMode = constants.FILL;
  return this._defaultLightShader;
};

p5.RendererGL.prototype._getImmediateModeShader = function () {
  if (this._defaultImmediateModeShader === undefined) {
    this._defaultImmediateModeShader = new p5.Shader(this,
      defaultShaders.immediateVert, defaultShaders.vertexColorFrag);
  }
  //this.drawMode = constants.FILL;
  return this._defaultImmediateModeShader;
};

p5.RendererGL.prototype._getNormalShader = function () {
  if (this._defaultNormalShader === undefined) {
    this._defaultNormalShader = new p5.Shader(this,
      defaultShaders.normalVert, defaultShaders.normalFrag);
  }
  //this.drawMode = constants.FILL;
  return this._defaultNormalShader;
};

p5.RendererGL.prototype._getColorShader = function () {
  if (this._defaultColorShader === undefined) {
    this._defaultColorShader = new p5.Shader(this,
      defaultShaders.normalVert, defaultShaders.basicFrag);
  }
  //this.drawMode = constants.FILL;
  return this._defaultColorShader;
};

p5.RendererGL.prototype._getLineShader = function () {
  if (this._defaultLineShader === undefined) {
    this._defaultLineShader = new p5.Shader(this,
      defaultShaders.lineVert, defaultShaders.lineFrag);
  }
  //this.drawMode = constants.STROKE;
  return this._defaultLineShader;
};

p5.RendererGL.prototype._getEmptyTexture = function () {
  if (this._emptyTexture === undefined) {
    // a plain white texture RGBA, full alpha, single pixel.
    var im = new p5.Image(1, 1);
    im.set(0, 0, 255);
    this._emptyTexture = new p5.Texture(this, im);
  }
  return this._emptyTexture;
};

p5.RendererGL.prototype.getTexture = function (img) {
  var checkSource = function(element) {
    return element.src === img;
  };
  //this.drawMode = constants.TEXTURE;
  var tex = this.textures.find(checkSource);
  if (tex === undefined) {
    tex = new p5.Texture(this, img);
    this.textures.push(tex);
  }

  return tex;
};

//Binds a buffer to the drawing context
//when passed more than two arguments it also updates or initializes
//the data associated with the buffer
p5.RendererGL.prototype._bindBuffer = function( buffer, target,
  values, type, usage) {
  this.GL.bindBuffer(target, buffer);
  if(values !== undefined) {
    var data = new type(values);
    this.GL.bufferData(target, data, usage);
  }
};

///////////////////////////////
//// UTILITY FUNCTIONS
//////////////////////////////
/**
 * turn a two dimensional array into one dimensional array
 * @param  {Array} arr 2-dimensional array
 * @return {Array}     1-dimensional array
 * [[1, 2, 3],[4, 5, 6]] -> [1, 2, 3, 4, 5, 6]
 */
p5.RendererGL.prototype._flatten = function(arr){
  if (arr.length>0){
    return ([].concat.apply([], arr));
  } else {
    return [];
  }
};

/**
 * turn a p5.Vector Array into a one dimensional number array
 * @param  {Array} arr  an array of p5.Vector
 * @return {Array]}     a one dimensional array of numbers
 * [p5.Vector(1, 2, 3), p5.Vector(4, 5, 6)] ->
 * [1, 2, 3, 4, 5, 6]
 */
p5.RendererGL.prototype._vToNArray = function(arr){
  return this._flatten(arr.map(function(item){
    return [item.x, item.y, item.z];
  }));
};

module.exports = p5.RendererGL;<|MERGE_RESOLUTION|>--- conflicted
+++ resolved
@@ -106,7 +106,7 @@
   //default drawing is done in Retained Mode
   this.isImmediateDrawing = false;
   this.immediateMode = {};
-<<<<<<< HEAD
+
   // note: must call fill() and stroke () AFTER
   // default shader has been set.
   this.fill(255, 255, 255, 255);
@@ -118,13 +118,8 @@
   this._setStrokeColor();
   // array of textures created in this gl context via this.getTexture(src)
   this.textures = [];
-
-=======
-  this.curFillColor = [0.5,0.5,0.5,1.0];
-  this.curStrokeColor = [0.5,0.5,0.5,1.0];
-  this.pointSize = 5.0;//default point/stroke
   this.name = 'p5.RendererGL';   // for friendly debugger system
->>>>>>> c53cc79a
+
   return this;
 };
 
@@ -356,7 +351,6 @@
 // COLOR
 //////////////////////////////////////////////
 /**
-<<<<<<< HEAD
  * Basic fill material for geometry with a given color
  * @method  fill
  * @param  {Number|Array|String|p5.Color} v1  gray value,
@@ -387,12 +381,6 @@
  * @alt
  * black canvas with purple cube spinning
  *
-=======
- * [_initShaders description]
- * @param  {string} vertId [description]
- * @param  {string} fragId [description]
- * @return {Object} the shader program
->>>>>>> c53cc79a
  */
 p5.RendererGL.prototype.fill = function(v1, v2, v3, a) {
   //see material.js for more info on color blending in webgl
@@ -442,7 +430,6 @@
 };
 
 /**
-<<<<<<< HEAD
  * Does not render stroke
  * @method  noStroke
  * @example
@@ -466,18 +453,7 @@
  * @alt
  * black canvas with pink cube spinning
  *
-=======
- * Sets a shader uniform given a shaderProgram and uniform string
- * @param {String} shaderKey key to material Hash.
- * @param {String} uniform location in shader.
- * @param {Number} data data to bind uniform.  Float data type.
- * @chainable
- * @todo currently this function sets uniform1f data.
- * Should generalize function to accept any uniform
- * data type.
->>>>>>> c53cc79a
- */
-
+ */
 p5.RendererGL.prototype.noStroke = function() {
   this.curStrokeShader.active = false;
 };
@@ -490,12 +466,7 @@
  * or color Array, or CSS color string
  * @param  {Number}            [v2] optional: green or saturation value
  * @param  {Number}            [v3] optional: blue or brightness value
-<<<<<<< HEAD
- * @return {p5}                the p5 object
-=======
  * @param  {Number}            [a]  optional: opacity
- * @chainable
->>>>>>> c53cc79a
  * @example
  * <div>
  * <code>
@@ -518,7 +489,6 @@
  * black canvas with purple cube with pink outline spinning
  *
  */
-
 p5.RendererGL.prototype.stroke = function(r, g, b, a) {
   if(this.curStrokeShader.active === false) {
     this.curStrokeShader.active = true;
@@ -598,8 +568,6 @@
 };
 
 /**
-<<<<<<< HEAD
-/**
  * Returns an array of [R,G,B,A] values for any pixel or grabs a section of
  * an image. If no parameters are specified, the entire image is returned.
  * Use the x and y parameters to get the value of one pixel. Get a section of
@@ -622,15 +590,7 @@
  * @param  {Number}               [h] height
  * @return {Array|Color|p5.Image}     color of pixel at x,y in array format
  *                                    [R, G, B, A] or p5.Image
-=======
- * [strokeWeight description]
- * @param  {Number} pointSize stroke point size
- * @chainable
- * @todo  strokeWeight currently works on points only.
- * implement on all wireframes and strokes.
->>>>>>> c53cc79a
- */
-
+ */
 p5.RendererGL.prototype.get = function(x, y, w, h) {
   return p5.Renderer2D.prototype.get.apply(this, [x, y, w, h]);
 };
