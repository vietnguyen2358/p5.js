import p5 from '../core/main';
import * as constants from '../core/constants';
import GeometryBuilder from './GeometryBuilder';
import libtess from 'libtess'; // Fixed with exporting module from libtess
import './p5.Shader';
import './p5.Camera';
import Renderer from '../core/p5.Renderer';
import './p5.Matrix';
import './p5.Framebuffer';
import { MipmapTexture } from './p5.Texture';

const STROKE_CAP_ENUM = {};
const STROKE_JOIN_ENUM = {};
let lineDefs = '';
const defineStrokeCapEnum = function (key, val) {
  lineDefs += `#define STROKE_CAP_${key} ${val}\n`;
  STROKE_CAP_ENUM[constants[key]] = val;
};
const defineStrokeJoinEnum = function (key, val) {
  lineDefs += `#define STROKE_JOIN_${key} ${val}\n`;
  STROKE_JOIN_ENUM[constants[key]] = val;
};


// Define constants in line shaders for each type of cap/join, and also record
// the values in JS objects
defineStrokeCapEnum('ROUND', 0);
defineStrokeCapEnum('PROJECT', 1);
defineStrokeCapEnum('SQUARE', 2);
defineStrokeJoinEnum('ROUND', 0);
defineStrokeJoinEnum('MITER', 1);
defineStrokeJoinEnum('BEVEL', 2);

import lightingShader from './shaders/lighting.glsl';
import webgl2CompatibilityShader from './shaders/webgl2Compatibility.glsl';
import immediateVert from './shaders/immediate.vert';
import vertexColorVert from './shaders/vertexColor.vert';
import vertexColorFrag from './shaders/vertexColor.frag';
import normalVert from './shaders/normal.vert';
import normalFrag from './shaders/normal.frag';
import basicFrag from './shaders/basic.frag';
import sphereMappingFrag from './shaders/sphereMapping.frag';
import lightVert from './shaders/light.vert';
import lightTextureFrag from './shaders/light_texture.frag';
import phongVert from './shaders/phong.vert';
import phongFrag from './shaders/phong.frag';
import fontVert from './shaders/font.vert';
import fontFrag from './shaders/font.frag';
import lineVert from './shaders/line.vert';
import lineFrag from './shaders/line.frag';
import pointVert from './shaders/point.vert';
import pointFrag from './shaders/point.frag';
import imageLightVert from './shaders/imageLight.vert';
import imageLightDiffusedFrag from './shaders/imageLightDiffused.frag';
import imageLightSpecularFrag from './shaders/imageLightSpecular.frag';

const defaultShaders = {
  immediateVert,
  vertexColorVert,
  vertexColorFrag,
  normalVert,
  normalFrag,
  basicFrag,
  sphereMappingFrag,
  lightVert:
    lightingShader +
    lightVert,
  lightTextureFrag,
  phongVert,
  phongFrag:
    lightingShader +
    phongFrag,
  fontVert,
  fontFrag,
  lineVert:
    lineDefs + lineVert,
  lineFrag:
    lineDefs + lineFrag,
  pointVert,
  pointFrag,
  imageLightVert,
  imageLightDiffusedFrag,
  imageLightSpecularFrag
};
let sphereMapping = defaultShaders.sphereMappingFrag;
for (const key in defaultShaders) {
  defaultShaders[key] = webgl2CompatibilityShader + defaultShaders[key];
}

import filterGrayFrag from './shaders/filters/gray.frag';
import filterErodeFrag from './shaders/filters/erode.frag';
import filterDilateFrag from './shaders/filters/dilate.frag';
import filterBlurFrag from './shaders/filters/blur.frag';
import filterPosterizeFrag from './shaders/filters/posterize.frag';
import filterOpaqueFrag from './shaders/filters/opaque.frag';
import filterInvertFrag from './shaders/filters/invert.frag';
import filterThresholdFrag from './shaders/filters/threshold.frag';
import filterShaderVert from './shaders/filters/default.vert';

const filterShaderFrags = {
  [constants.GRAY]: filterGrayFrag,
  [constants.ERODE]: filterErodeFrag,
  [constants.DILATE]: filterDilateFrag,
  [constants.BLUR]: filterBlurFrag,
  [constants.POSTERIZE]: filterPosterizeFrag,
  [constants.OPAQUE]: filterOpaqueFrag,
  [constants.INVERT]: filterInvertFrag,
  [constants.THRESHOLD]: filterThresholdFrag
};

/**
 * @module Rendering
 * @submodule Rendering
 * @for p5
 */
/**
 * Set attributes for the WebGL Drawing context.
 * This is a way of adjusting how the WebGL
 * renderer works to fine-tune the display and performance.
 *
 * Note that this will reinitialize the drawing context
 * if called after the WebGL canvas is made.
 *
 * If an object is passed as the parameter, all attributes
 * not declared in the object will be set to defaults.
 *
 * The available attributes are:
 * <br>
 * alpha - indicates if the canvas contains an alpha buffer
 * default is true
 *
 * depth - indicates whether the drawing buffer has a depth buffer
 * of at least 16 bits - default is true
 *
 * stencil - indicates whether the drawing buffer has a stencil buffer
 * of at least 8 bits
 *
 * antialias - indicates whether or not to perform anti-aliasing
 * default is false (true in Safari)
 *
 * premultipliedAlpha - indicates that the page compositor will assume
 * the drawing buffer contains colors with pre-multiplied alpha
 * default is true
 *
 * preserveDrawingBuffer - if true the buffers will not be cleared and
 * and will preserve their values until cleared or overwritten by author
 * (note that p5 clears automatically on draw loop)
 * default is true
 *
 * perPixelLighting - if true, per-pixel lighting will be used in the
 * lighting shader otherwise per-vertex lighting is used.
 * default is true.
 *
 * version - either 1 or 2, to specify which WebGL version to ask for. By
 * default, WebGL 2 will be requested. If WebGL2 is not available, it will
 * fall back to WebGL 1. You can check what version is used with by looking at
 * the global `webglVersion` property.
 *
 * @method setAttributes
 * @for p5
 * @param  {String}  key Name of attribute
 * @param  {Boolean}        value New value of named attribute
 * @example
 * <div>
 * <code>
 * function setup() {
 *   createCanvas(100, 100, WEBGL);
 * }
 *
 * function draw() {
 *   background(255);
 *   push();
 *   rotateZ(frameCount * 0.02);
 *   rotateX(frameCount * 0.02);
 *   rotateY(frameCount * 0.02);
 *   fill(0, 0, 0);
 *   box(50);
 *   pop();
 * }
 * </code>
 * </div>
 * <br>
 * Now with the antialias attribute set to true.
 * <br>
 * <div>
 * <code>
 * function setup() {
 *   setAttributes('antialias', true);
 *   createCanvas(100, 100, WEBGL);
 * }
 *
 * function draw() {
 *   background(255);
 *   push();
 *   rotateZ(frameCount * 0.02);
 *   rotateX(frameCount * 0.02);
 *   rotateY(frameCount * 0.02);
 *   fill(0, 0, 0);
 *   box(50);
 *   pop();
 * }
 * </code>
 * </div>
 *
 * <div>
 * <code>
 * // press the mouse button to disable perPixelLighting
 * function setup() {
 *   createCanvas(100, 100, WEBGL);
 *   noStroke();
 *   fill(255);
 * }
 *
 * let lights = [
 *   { c: '#f00', t: 1.12, p: 1.91, r: 0.2 },
 *   { c: '#0f0', t: 1.21, p: 1.31, r: 0.2 },
 *   { c: '#00f', t: 1.37, p: 1.57, r: 0.2 },
 *   { c: '#ff0', t: 1.12, p: 1.91, r: 0.7 },
 *   { c: '#0ff', t: 1.21, p: 1.31, r: 0.7 },
 *   { c: '#f0f', t: 1.37, p: 1.57, r: 0.7 }
 * ];
 *
 * function draw() {
 *   let t = millis() / 1000 + 1000;
 *   background(0);
 *   directionalLight(color('#222'), 1, 1, 1);
 *
 *   for (let i = 0; i < lights.length; i++) {
 *     let light = lights[i];
 *     pointLight(
 *       color(light.c),
 *       p5.Vector.fromAngles(t * light.t, t * light.p, width * light.r)
 *     );
 *   }
 *
 *   specularMaterial(255);
 *   sphere(width * 0.1);
 *
 *   rotateX(t * 0.77);
 *   rotateY(t * 0.83);
 *   rotateZ(t * 0.91);
 *   torus(width * 0.3, width * 0.07, 24, 10);
 * }
 *
 * function mousePressed() {
 *   setAttributes('perPixelLighting', false);
 *   noStroke();
 *   fill(255);
 * }
 * function mouseReleased() {
 *   setAttributes('perPixelLighting', true);
 *   noStroke();
 *   fill(255);
 * }
 * </code>
 * </div>
 *
 * @alt a rotating cube with smoother edges
 */
/**
 * @method setAttributes
 * @for p5
 * @param  {Object}  obj object with key-value pairs
 */
p5.prototype.setAttributes = function (key, value) {
  if (typeof this._glAttributes === 'undefined') {
    console.log(
      'You are trying to use setAttributes on a p5.Graphics object ' +
      'that does not use a WEBGL renderer.'
    );
    return;
  }
  let unchanged = true;
  if (typeof value !== 'undefined') {
    //first time modifying the attributes
    if (this._glAttributes === null) {
      this._glAttributes = {};
    }
    if (this._glAttributes[key] !== value) {
      //changing value of previously altered attribute
      this._glAttributes[key] = value;
      unchanged = false;
    }
    //setting all attributes with some change
  } else if (key instanceof Object) {
    if (this._glAttributes !== key) {
      this._glAttributes = key;
      unchanged = false;
    }
  }
  //@todo_FES
  if (!this._renderer.isP3D || unchanged) {
    return;
  }

  if (!this._setupDone) {
    for (const x in this._renderer.retainedMode.geometry) {
      if (this._renderer.retainedMode.geometry.hasOwnProperty(x)) {
        p5._friendlyError(
          'Sorry, Could not set the attributes, you need to call setAttributes() ' +
          'before calling the other drawing methods in setup()'
        );
        return;
      }
    }
  }

  this.push();
  this._renderer._resetContext();
  this.pop();

  if (this._renderer.states.curCamera) {
    this._renderer.states.curCamera._renderer = this._renderer;
  }
};
/**
 * @private
 * @param {Uint8Array|Float32Array|undefined} pixels An existing pixels array to reuse if the size is the same
 * @param {WebGLRenderingContext} gl The WebGL context
 * @param {WebGLFramebuffer|null} framebuffer The Framebuffer to read
 * @param {Number} x The x coordiante to read, premultiplied by pixel density
 * @param {Number} y The y coordiante to read, premultiplied by pixel density
 * @param {Number} width The width in pixels to be read (factoring in pixel density)
 * @param {Number} height The height in pixels to be read (factoring in pixel density)
 * @param {GLEnum} format Either RGB or RGBA depending on how many channels to read
 * @param {GLEnum} type The datatype of each channel, e.g. UNSIGNED_BYTE or FLOAT
 * @param {Number|undefined} flipY If provided, the total height with which to flip the y axis about
 * @returns {Uint8Array|Float32Array} pixels A pixels array with the current state of the
 * WebGL context read into it
 */
export function readPixelsWebGL(
  pixels,
  gl,
  framebuffer,
  x,
  y,
  width,
  height,
  format,
  type,
  flipY
) {
  // Record the currently bound framebuffer so we can go back to it after, and
  // bind the framebuffer we want to read from
  const prevFramebuffer = gl.getParameter(gl.FRAMEBUFFER_BINDING);
  gl.bindFramebuffer(gl.FRAMEBUFFER, framebuffer);

  const channels = format === gl.RGBA ? 4 : 3;

  // Make a pixels buffer if it doesn't already exist
  const len = width * height * channels;
  const TypedArrayClass = type === gl.UNSIGNED_BYTE ? Uint8Array : Float32Array;
  if (!(pixels instanceof TypedArrayClass) || pixels.length !== len) {
    pixels = new TypedArrayClass(len);
  }

  gl.readPixels(
    x,
    flipY ? (flipY - y - height) : y,
    width,
    height,
    format,
    type,
    pixels
  );

  // Re-bind whatever was previously bound
  gl.bindFramebuffer(gl.FRAMEBUFFER, prevFramebuffer);

  if (flipY) {
    // WebGL pixels are inverted compared to 2D pixels, so we have to flip
    // the resulting rows. Adapted from https://stackoverflow.com/a/41973289
    const halfHeight = Math.floor(height / 2);
    const tmpRow = new TypedArrayClass(width * channels);
    for (let y = 0; y < halfHeight; y++) {
      const topOffset = y * width * 4;
      const bottomOffset = (height - y - 1) * width * 4;
      tmpRow.set(pixels.subarray(topOffset, topOffset + width * 4));
      pixels.copyWithin(topOffset, bottomOffset, bottomOffset + width * 4);
      pixels.set(tmpRow, bottomOffset);
    }
  }

  return pixels;
}

/**
 * @private
 * @param {WebGLRenderingContext} gl The WebGL context
 * @param {WebGLFramebuffer|null} framebuffer The Framebuffer to read
 * @param {Number} x The x coordinate to read, premultiplied by pixel density
 * @param {Number} y The y coordinate to read, premultiplied by pixel density
 * @param {GLEnum} format Either RGB or RGBA depending on how many channels to read
 * @param {GLEnum} type The datatype of each channel, e.g. UNSIGNED_BYTE or FLOAT
 * @param {Number|undefined} flipY If provided, the total height with which to flip the y axis about
 * @returns {Number[]} pixels The channel data for the pixel at that location
 */
export function readPixelWebGL(
  gl,
  framebuffer,
  x,
  y,
  format,
  type,
  flipY
) {
  // Record the currently bound framebuffer so we can go back to it after, and
  // bind the framebuffer we want to read from
  const prevFramebuffer = gl.getParameter(gl.FRAMEBUFFER_BINDING);
  gl.bindFramebuffer(gl.FRAMEBUFFER, framebuffer);

  const channels = format === gl.RGBA ? 4 : 3;
  const TypedArrayClass = type === gl.UNSIGNED_BYTE ? Uint8Array : Float32Array;
  const pixels = new TypedArrayClass(channels);

  gl.readPixels(
    x, flipY ? (flipY - y - 1) : y, 1, 1,
    format, type,
    pixels
  );

  // Re-bind whatever was previously bound
  gl.bindFramebuffer(gl.FRAMEBUFFER, prevFramebuffer);

  return Array.from(pixels);
}
/**
 * 3D graphics class
 * @private
 * @class p5.RendererGL
 * @extends p5.Renderer
 * @todo extend class to include public method for offscreen
 * rendering (FBO).
 */
p5.RendererGL = class RendererGL extends Renderer {
  constructor(elt, pInst, isMainCanvas, attr) {
    super(elt, pInst, isMainCanvas);
    this._setAttributeDefaults(pInst);
    this._initContext();
    this.isP3D = true; //lets us know we're in 3d mode

    // When constructing a new p5.Geometry, this will represent the builder
    this.geometryBuilder = undefined;

    // This redundant property is useful in reminding you that you are
    // interacting with WebGLRenderingContext, still worth considering future removal
    this.GL = this.drawingContext;
    this._pInst._setProperty('drawingContext', this.drawingContext);

    // Push/pop state
    this.states.uModelMatrix = new p5.Matrix();
    this.states.uViewMatrix = new p5.Matrix();
    this.states.uMVMatrix = new p5.Matrix();
    this.states.uPMatrix = new p5.Matrix();
    this.states.uNMatrix = new p5.Matrix('mat3');
    this.states.curMatrix = new p5.Matrix('mat3');

    this.states.curCamera = new p5.Camera(this);

    this.states.enableLighting = false;
    this.states.ambientLightColors = [];
    this.states.specularColors = [1, 1, 1];
    this.states.directionalLightDirections = [];
    this.states.directionalLightDiffuseColors = [];
    this.states.directionalLightSpecularColors = [];
    this.states.pointLightPositions = [];
    this.states.pointLightDiffuseColors = [];
    this.states.pointLightSpecularColors = [];
    this.states.spotLightPositions = [];
    this.states.spotLightDirections = [];
    this.states.spotLightDiffuseColors = [];
    this.states.spotLightSpecularColors = [];
    this.states.spotLightAngle = [];
    this.states.spotLightConc = [];
    this.states.activeImageLight = null;

    this.states.curFillColor = [1, 1, 1, 1];
    this.states.curAmbientColor = [1, 1, 1, 1];
    this.states.curSpecularColor = [0, 0, 0, 0];
    this.states.curEmissiveColor = [0, 0, 0, 0];
    this.states.curStrokeColor = [0, 0, 0, 1];

    this.states.curBlendMode = constants.BLEND;

    this.states._hasSetAmbient = false;
    this.states._useSpecularMaterial = false;
    this.states._useEmissiveMaterial = false;
    this.states._useNormalMaterial = false;
    this.states._useShininess = 1;
    this.states._useMetalness = 0;

    this.states.tint = [255, 255, 255, 255];

    this.states.constantAttenuation = 1;
    this.states.linearAttenuation = 0;
    this.states.quadraticAttenuation = 0;

    this.states._currentNormal = new p5.Vector(0, 0, 1);

    this.states.drawMode = constants.FILL;

    this.states._tex = null;

    // erasing
    this._isErasing = false;

    // clipping
    this._clipDepths = [];
    this._isClipApplied = false;
    this._stencilTestOn = false;

    this.mixedAmbientLight = [];
    this.mixedSpecularColor = [];

    // p5.framebuffer for this are calculated in getDiffusedTexture function
    this.diffusedTextures = new Map();
    // p5.framebuffer for this are calculated in getSpecularTexture function
    this.specularTextures = new Map();



    this.preEraseBlend = undefined;
    this._cachedBlendMode = undefined;
    this._cachedFillStyle = [1, 1, 1, 1];
    this._cachedStrokeStyle = [0, 0, 0, 1];
    if (this.webglVersion === constants.WEBGL2) {
      this.blendExt = this.GL;
    } else {
      this.blendExt = this.GL.getExtension('EXT_blend_minmax');
    }
    this._isBlending = false;

    this._useLineColor = false;
    this._useVertexColor = false;

    this.registerEnabled = new Set();

    // Camera
    this.states.curCamera._computeCameraDefaultSettings();
    this.states.curCamera._setDefaultCamera();

    // FilterCamera
    this.filterCamera = new p5.Camera(this);
    this.filterCamera._computeCameraDefaultSettings();
    this.filterCamera._setDefaultCamera();
    // Information about the previous frame's touch object
    // for executing orbitControl()
    this.prevTouches = [];
    // Velocity variable for use with orbitControl()
    this.zoomVelocity = 0;
    this.rotateVelocity = new p5.Vector(0, 0);
    this.moveVelocity = new p5.Vector(0, 0);
    // Flags for recording the state of zooming, rotation and moving
    this.executeZoom = false;
    this.executeRotateAndMove = false;

    this.states.specularShader = undefined;
    this.sphereMapping = undefined;
    this.states.diffusedShader = undefined;
    this._defaultLightShader = undefined;
    this._defaultImmediateModeShader = undefined;
    this._defaultNormalShader = undefined;
    this._defaultColorShader = undefined;
    this._defaultPointShader = undefined;

    this.states.userFillShader = undefined;
    this.states.userStrokeShader = undefined;
    this.states.userPointShader = undefined;

    // Default drawing is done in Retained Mode
    // Geometry and Material hashes stored here
    this.retainedMode = {
      geometry: {},
      buffers: {
        stroke: [
          new p5.RenderBuffer(4, 'lineVertexColors', 'lineColorBuffer', 'aVertexColor', this),
          new p5.RenderBuffer(3, 'lineVertices', 'lineVerticesBuffer', 'aPosition', this),
          new p5.RenderBuffer(3, 'lineTangentsIn', 'lineTangentsInBuffer', 'aTangentIn', this),
          new p5.RenderBuffer(3, 'lineTangentsOut', 'lineTangentsOutBuffer', 'aTangentOut', this),
          new p5.RenderBuffer(1, 'lineSides', 'lineSidesBuffer', 'aSide', this)
        ],
        fill: [
          new p5.RenderBuffer(3, 'vertices', 'vertexBuffer', 'aPosition', this, this._vToNArray),
          new p5.RenderBuffer(3, 'vertexNormals', 'normalBuffer', 'aNormal', this, this._vToNArray),
          new p5.RenderBuffer(4, 'vertexColors', 'colorBuffer', 'aVertexColor', this),
          new p5.RenderBuffer(3, 'vertexAmbients', 'ambientBuffer', 'aAmbientColor', this),
          //new BufferDef(3, 'vertexSpeculars', 'specularBuffer', 'aSpecularColor'),
          new p5.RenderBuffer(2, 'uvs', 'uvBuffer', 'aTexCoord', this, this._flatten)
        ],
        text: [
          new p5.RenderBuffer(3, 'vertices', 'vertexBuffer', 'aPosition', this, this._vToNArray),
          new p5.RenderBuffer(2, 'uvs', 'uvBuffer', 'aTexCoord', this, this._flatten)
        ]
      }
    };

    // Immediate Mode
    // Geometry and Material hashes stored here
    this.immediateMode = {
      geometry: new p5.Geometry(),
      shapeMode: constants.TRIANGLE_FAN,
      contourIndices: [],
      _bezierVertex: [],
      _quadraticVertex: [],
      _curveVertex: [],
      buffers: {
        fill: [
          new p5.RenderBuffer(3, 'vertices', 'vertexBuffer', 'aPosition', this, this._vToNArray),
          new p5.RenderBuffer(3, 'vertexNormals', 'normalBuffer', 'aNormal', this, this._vToNArray),
          new p5.RenderBuffer(4, 'vertexColors', 'colorBuffer', 'aVertexColor', this),
          new p5.RenderBuffer(3, 'vertexAmbients', 'ambientBuffer', 'aAmbientColor', this),
          new p5.RenderBuffer(2, 'uvs', 'uvBuffer', 'aTexCoord', this, this._flatten)
        ],
        stroke: [
          new p5.RenderBuffer(4, 'lineVertexColors', 'lineColorBuffer', 'aVertexColor', this),
          new p5.RenderBuffer(3, 'lineVertices', 'lineVerticesBuffer', 'aPosition', this),
          new p5.RenderBuffer(3, 'lineTangentsIn', 'lineTangentsInBuffer', 'aTangentIn', this),
          new p5.RenderBuffer(3, 'lineTangentsOut', 'lineTangentsOutBuffer', 'aTangentOut', this),
          new p5.RenderBuffer(1, 'lineSides', 'lineSidesBuffer', 'aSide', this)
        ],
        point: this.GL.createBuffer()
      }
    };

    this.pointSize = 5.0; //default point size
    this.curStrokeWeight = 1;
    this.curStrokeCap = constants.ROUND;
    this.curStrokeJoin = constants.ROUND;

    // map of texture sources to textures created in this gl context via this.getTexture(src)
    this.textures = new Map();

    // set of framebuffers in use
    this.framebuffers = new Set();
    // stack of active framebuffers
    this.activeFramebuffers = [];

    // for post processing step
    this.states.filterShader = undefined;
    this.filterLayer = undefined;
    this.filterLayerTemp = undefined;
    this.defaultFilterShaders = {};

    this.textureMode = constants.IMAGE;
    // default wrap settings
    this.textureWrapX = constants.CLAMP;
    this.textureWrapY = constants.CLAMP;
    this.states._tex = null;
    this._curveTightness = 6;

    // lookUpTable for coefficients needed to be calculated for bezierVertex, same are used for curveVertex
    this._lookUpTableBezier = [];
    // lookUpTable for coefficients needed to be calculated for quadraticVertex
    this._lookUpTableQuadratic = [];

    // current curveDetail in the Bezier lookUpTable
    this._lutBezierDetail = 0;
    // current curveDetail in the Quadratic lookUpTable
    this._lutQuadraticDetail = 0;

    // Used to distinguish between user calls to vertex() and internal calls
    this.isProcessingVertices = false;
    this._tessy = this._initTessy();

    this.fontInfos = {};

    this._curShader = undefined;
  }

  /**
    * Starts creating a new p5.Geometry. Subsequent shapes drawn will be added
     * to the geometry and then returned when
     * <a href="#/p5/endGeometry">endGeometry()</a> is called. One can also use
     * <a href="#/p5/buildGeometry">buildGeometry()</a> to pass a function that
     * draws shapes.
     *
     * If you need to draw complex shapes every frame which don't change over time,
     * combining them upfront with `beginGeometry()` and `endGeometry()` and then
     * drawing that will run faster than repeatedly drawing the individual pieces.
   */
  beginGeometry() {
    if (this.geometryBuilder) {
      throw new Error('It looks like `beginGeometry()` is being called while another p5.Geometry is already being build.');
    }
    this.geometryBuilder = new GeometryBuilder(this);
    this.geometryBuilder.prevFillColor = [...this.states.curFillColor];
    this.states.curFillColor = [-1, -1, -1, -1];
  }

  /**
   * Finishes creating a new <a href="#/p5.Geometry">p5.Geometry</a> that was
   * started using <a href="#/p5/beginGeometry">beginGeometry()</a>. One can also
   * use <a href="#/p5/buildGeometry">buildGeometry()</a> to pass a function that
   * draws shapes.
   *
   * @returns {p5.Geometry} The model that was built.
   */
  endGeometry() {
    if (!this.geometryBuilder) {
      throw new Error('Make sure you call beginGeometry() before endGeometry()!');
    }
    const geometry = this.geometryBuilder.finish();
    this.states.curFillColor = this.geometryBuilder.prevFillColor;
    this.geometryBuilder = undefined;
    return geometry;
  }

  /**
   * Creates a new <a href="#/p5.Geometry">p5.Geometry</a> that contains all
   * the shapes drawn in a provided callback function. The returned combined shape
   * can then be drawn all at once using <a href="#/p5/model">model()</a>.
   *
   * If you need to draw complex shapes every frame which don't change over time,
   * combining them with `buildGeometry()` once and then drawing that will run
   * faster than repeatedly drawing the individual pieces.
   *
   * One can also draw shapes directly between
   * <a href="#/p5/beginGeometry">beginGeometry()</a> and
   * <a href="#/p5/endGeometry">endGeometry()</a> instead of using a callback
   * function.
   * @param {Function} callback A function that draws shapes.
   * @returns {p5.Geometry} The model that was built from the callback function.
   */
  buildGeometry(callback) {
    this.beginGeometry();
    callback();
    return this.endGeometry();
  }

  //////////////////////////////////////////////
  // Setting
  //////////////////////////////////////////////

  _setAttributeDefaults(pInst) {
    // See issue #3850, safer to enable AA in Safari
    const applyAA = navigator.userAgent.toLowerCase().includes('safari');
    const defaults = {
      alpha: true,
      depth: true,
      stencil: true,
      antialias: applyAA,
      premultipliedAlpha: true,
      preserveDrawingBuffer: true,
      perPixelLighting: true,
      version: 2
    };
    if (pInst._glAttributes === null) {
      pInst._glAttributes = defaults;
    } else {
      pInst._glAttributes = Object.assign(defaults, pInst._glAttributes);
    }
    return;
  }

  _initContext() {
    if (this._pInst._glAttributes.version !== 1) {
      // Unless WebGL1 is explicitly asked for, try to create a WebGL2 context
      this.drawingContext =
        this.canvas.getContext('webgl2', this._pInst._glAttributes);
    }
    this.webglVersion =
      this.drawingContext ? constants.WEBGL2 : constants.WEBGL;
    // If this is the main canvas, make sure the global `webglVersion` is set
    this._pInst._setProperty('webglVersion', this.webglVersion);
    if (!this.drawingContext) {
      // If we were unable to create a WebGL2 context (either because it was
      // disabled via `setAttributes({ version: 1 })` or because the device
      // doesn't support it), fall back to a WebGL1 context
      this.drawingContext =
        this.canvas.getContext('webgl', this._pInst._glAttributes) ||
        this.canvas.getContext('experimental-webgl', this._pInst._glAttributes);
    }
    if (this.drawingContext === null) {
      throw new Error('Error creating webgl context');
    } else {
      const gl = this.drawingContext;
      gl.enable(gl.DEPTH_TEST);
      gl.depthFunc(gl.LEQUAL);
      gl.viewport(0, 0, gl.drawingBufferWidth, gl.drawingBufferHeight);
      // Make sure all images are loaded into the canvas premultiplied so that
      // they match the way we render colors. This will make framebuffer textures
      // be encoded the same way as textures from everything else.
      gl.pixelStorei(gl.UNPACK_PREMULTIPLY_ALPHA_WEBGL, true);
      this._viewport = this.drawingContext.getParameter(
        this.drawingContext.VIEWPORT
      );
    }
  }

  _getMaxTextureSize() {
    const gl = this.drawingContext;
    return gl.getParameter(gl.MAX_TEXTURE_SIZE);
  }

  _adjustDimensions(width, height) {
    if (!this._maxTextureSize) {
      this._maxTextureSize = this._getMaxTextureSize();
    }
    let maxTextureSize = this._maxTextureSize;
    let maxAllowedPixelDimensions = p5.prototype._maxAllowedPixelDimensions;

    maxAllowedPixelDimensions = Math.floor(
      maxTextureSize / this.pixelDensity()
    );
    let adjustedWidth = Math.min(
      width, maxAllowedPixelDimensions
    );
    let adjustedHeight = Math.min(
      height, maxAllowedPixelDimensions
    );

    if (adjustedWidth !== width || adjustedHeight !== height) {
      console.warn(
        'Warning: The requested width/height exceeds hardware limits. ' +
          `Adjusting dimensions to width: ${adjustedWidth}, height: ${adjustedHeight}.`
      );
    }

    return { adjustedWidth, adjustedHeight };
  }

  //This is helper function to reset the context anytime the attributes
  //are changed with setAttributes()

  _resetContext(options, callback) {
    const w = this.width;
    const h = this.height;
    const defaultId = this.canvas.id;
    const isPGraphics = this._pInst instanceof p5.Graphics;

    if (isPGraphics) {
      const pg = this._pInst;
      pg.canvas.parentNode.removeChild(pg.canvas);
      pg.canvas = document.createElement('canvas');
      const node = pg._pInst._userNode || document.body;
      node.appendChild(pg.canvas);
      p5.Element.call(pg, pg.canvas, pg._pInst);
      pg.width = w;
      pg.height = h;
    } else {
      let c = this.canvas;
      if (c) {
        c.parentNode.removeChild(c);
      }
      c = document.createElement('canvas');
      c.id = defaultId;
      if (this._pInst._userNode) {
        this._pInst._userNode.appendChild(c);
      } else {
        document.body.appendChild(c);
      }
      this._pInst.canvas = c;
      this.canvas = c;
    }

    const renderer = new p5.RendererGL(
      this._pInst.canvas,
      this._pInst,
      !isPGraphics
    );
    this._pInst._setProperty('_renderer', renderer);
    renderer.resize(w, h);
    renderer._applyDefaults();

    if (!isPGraphics) {
      this._pInst._elements.push(renderer);
    }

    if (typeof callback === 'function') {
      //setTimeout with 0 forces the task to the back of the queue, this ensures that
      //we finish switching out the renderer
      setTimeout(() => {
        callback.apply(window._renderer, options);
      }, 0);
    }
  }


  _update() {
    // reset model view and apply initial camera transform
    // (containing only look at info; no projection).
    this.states.uModelMatrix.reset();
    this.states.uViewMatrix.set(this.states.curCamera.cameraMatrix);

    // reset light data for new frame.

    this.states.ambientLightColors.length = 0;
    this.states.specularColors = [1, 1, 1];

    this.states.directionalLightDirections.length = 0;
    this.states.directionalLightDiffuseColors.length = 0;
    this.states.directionalLightSpecularColors.length = 0;

    this.states.pointLightPositions.length = 0;
    this.states.pointLightDiffuseColors.length = 0;
    this.states.pointLightSpecularColors.length = 0;

    this.states.spotLightPositions.length = 0;
    this.states.spotLightDirections.length = 0;
    this.states.spotLightDiffuseColors.length = 0;
    this.states.spotLightSpecularColors.length = 0;
    this.states.spotLightAngle.length = 0;
    this.states.spotLightConc.length = 0;

    this.states._enableLighting = false;

    //reset tint value for new frame
    this.states.tint = [255, 255, 255, 255];

    //Clear depth every frame
    this.GL.clearStencil(0);
    this.GL.clear(this.GL.DEPTH_BUFFER_BIT | this.GL.STENCIL_BUFFER_BIT);
    this.GL.disable(this.GL.STENCIL_TEST);
  }

  /**
 * [background description]
 */
  background(...args) {
    const _col = this._pInst.color(...args);
    const _r = _col.levels[0] / 255;
    const _g = _col.levels[1] / 255;
    const _b = _col.levels[2] / 255;
    const _a = _col.levels[3] / 255;
    this.clear(_r, _g, _b, _a);
  }

  //////////////////////////////////////////////
  // COLOR
  //////////////////////////////////////////////
  /**
 * Basic fill material for geometry with a given color
 * @param  {Number|Number[]|String|p5.Color} v1  gray value,
 * red or hue value (depending on the current color mode),
 * or color Array, or CSS color string
 * @param  {Number}            [v2] green or saturation value
 * @param  {Number}            [v3] blue or brightness value
 * @param  {Number}            [a]  opacity
 * @chainable
 * @example
 * <div>
 * <code>
 * function setup() {
 *   createCanvas(200, 200, WEBGL);
 * }
 *
 * function draw() {
 *   background(0);
 *   noStroke();
 *   fill(100, 100, 240);
 *   rotateX(frameCount * 0.01);
 *   rotateY(frameCount * 0.01);
 *   box(75, 75, 75);
 * }
 * </code>
 * </div>
 *
 * @alt
 * black canvas with purple cube spinning
 */
  fill(v1, v2, v3, a) {
    //see material.js for more info on color blending in webgl
    const color = p5.prototype.color.apply(this._pInst, arguments);
    this.states.curFillColor = color._array;
    this.states.drawMode = constants.FILL;
    this.states._useNormalMaterial = false;
    this.states._tex = null;
  }

  /**
 * Basic stroke material for geometry with a given color
 * @param  {Number|Number[]|String|p5.Color} v1  gray value,
 * red or hue value (depending on the current color mode),
 * or color Array, or CSS color string
 * @param  {Number}            [v2] green or saturation value
 * @param  {Number}            [v3] blue or brightness value
 * @param  {Number}            [a]  opacity
 * @example
 * <div>
 * <code>
 * function setup() {
 *   createCanvas(200, 200, WEBGL);
 * }
 *
 * function draw() {
 *   background(0);
 *   stroke(240, 150, 150);
 *   fill(100, 100, 240);
 *   rotateX(frameCount * 0.01);
 *   rotateY(frameCount * 0.01);
 *   box(75, 75, 75);
 * }
 * </code>
 * </div>
 *
 * @alt
 * black canvas with purple cube with pink outline spinning
 */
  stroke(r, g, b, a) {
    const color = p5.prototype.color.apply(this._pInst, arguments);
    this.states.curStrokeColor = color._array;
  }

  strokeCap(cap) {
    this.curStrokeCap = cap;
  }

  strokeJoin(join) {
    this.curStrokeJoin = join;
  }
  getFilterLayer() {
    if (!this.filterLayer) {
      this.filterLayer = this._pInst.createFramebuffer();
    }
    return this.filterLayer;
  }
  getFilterLayerTemp() {
    if (!this.filterLayerTemp) {
      this.filterLayerTemp = this._pInst.createFramebuffer();
    }
    return this.filterLayerTemp;
  }
  matchSize(fboToMatch, target) {
    if (
      fboToMatch.width !== target.width ||
      fboToMatch.height !== target.height
    ) {
      fboToMatch.resize(target.width, target.height);
    }

    if (fboToMatch.pixelDensity() !== target.pixelDensity()) {
      fboToMatch.pixelDensity(target.pixelDensity());
    }
  }
  filter(...args) {

    let fbo = this.getFilterLayer();

    // use internal shader for filter constants BLUR, INVERT, etc
    let filterParameter = undefined;
    let operation = undefined;
    if (typeof args[0] === 'string') {
      operation = args[0];
      let defaults = {
        [constants.BLUR]: 3,
        [constants.POSTERIZE]: 4,
        [constants.THRESHOLD]: 0.5
      };
      let useDefaultParam = operation in defaults && args[1] === undefined;
      filterParameter = useDefaultParam ? defaults[operation] : args[1];

      // Create and store shader for constants once on initial filter call.
      // Need to store multiple in case user calls different filters,
      // eg. filter(BLUR) then filter(GRAY)
      if (!(operation in this.defaultFilterShaders)) {
        this.defaultFilterShaders[operation] = new p5.Shader(
          fbo._renderer,
          filterShaderVert,
          filterShaderFrags[operation]
        );
      }
      this.states.filterShader = this.defaultFilterShaders[operation];

    }
    // use custom user-supplied shader
    else {
      this.states.filterShader = args[0];
    }

    // Setting the target to the framebuffer when applying a filter to a framebuffer.

    const target = this.activeFramebuffer() || this;

    // Resize the framebuffer 'fbo' and adjust its pixel density if it doesn't match the target.
    this.matchSize(fbo, target);

    fbo.draw(() => this._pInst.clear()); // prevent undesirable feedback effects accumulating secretly.

    let texelSize = [
      1 / (target.width * target.pixelDensity()),
      1 / (target.height * target.pixelDensity())
    ];

    // apply blur shader with multiple passes.
    if (operation === constants.BLUR) {
      // Treating 'tmp' as a framebuffer.
      const tmp = this.getFilterLayerTemp();
      // Resize the framebuffer 'tmp' and adjust its pixel density if it doesn't match the target.
      this.matchSize(tmp, target);
      // setup
      this._pInst.push();
      this._pInst.noStroke();
      this._pInst.blendMode(constants.BLEND);

      // draw main to temp buffer
      this._pInst.shader(this.states.filterShader);
      this.states.filterShader.setUniform('texelSize', texelSize);
      this.states.filterShader.setUniform('canvasSize', [target.width, target.height]);
      this.states.filterShader.setUniform('radius', Math.max(1, filterParameter));

      // Horiz pass: draw `target` to `tmp`
      tmp.draw(() => {
        this.states.filterShader.setUniform('direction', [1, 0]);
        this.states.filterShader.setUniform('tex0', target);
        this._pInst.clear();
        this._pInst.shader(this.states.filterShader);
        this._pInst.noLights();
        this._pInst.plane(target.width, target.height);
      });

      // Vert pass: draw `tmp` to `fbo`
      fbo.draw(() => {
        this.states.filterShader.setUniform('direction', [0, 1]);
        this.states.filterShader.setUniform('tex0', tmp);
        this._pInst.clear();
        this._pInst.shader(this.states.filterShader);
        this._pInst.noLights();
        this._pInst.plane(target.width, target.height);
      });

      this._pInst.pop();
    }
    // every other non-blur shader uses single pass
    else {
      fbo.draw(() => {
        this._pInst.noStroke();
        this._pInst.blendMode(constants.BLEND);
        this._pInst.shader(this.states.filterShader);
        this.states.filterShader.setUniform('tex0', target);
        this.states.filterShader.setUniform('texelSize', texelSize);
        this.states.filterShader.setUniform('canvasSize', [target.width, target.height]);
        // filterParameter uniform only used for POSTERIZE, and THRESHOLD
        // but shouldn't hurt to always set
        this.states.filterShader.setUniform('filterParameter', filterParameter);
        this._pInst.noLights();
        this._pInst.plane(target.width, target.height);
      });

    }
    // draw fbo contents onto main renderer.
    this._pInst.push();
    this._pInst.noStroke();
    this.clear();
    this._pInst.push();
    this._pInst.imageMode(constants.CORNER);
    this._pInst.blendMode(constants.BLEND);
    target.filterCamera._resize();
    this._pInst.setCamera(target.filterCamera);
    this._pInst.resetMatrix();
    this._pInst.image(fbo, -target.width / 2, -target.height / 2,
      target.width, target.height);
    this._pInst.clearDepth();
    this._pInst.pop();
    this._pInst.pop();
  }

  // Pass this off to the host instance so that we can treat a renderer and a
  // framebuffer the same in filter()

  pixelDensity(newDensity) {
    if (newDensity) {
      return this._pInst.pixelDensity(newDensity);
    }
    return this._pInst.pixelDensity();
  }

  blendMode(mode) {
    if (
      mode === constants.DARKEST ||
      mode === constants.LIGHTEST ||
      mode === constants.ADD ||
      mode === constants.BLEND ||
      mode === constants.SUBTRACT ||
      mode === constants.SCREEN ||
      mode === constants.EXCLUSION ||
      mode === constants.REPLACE ||
      mode === constants.MULTIPLY ||
      mode === constants.REMOVE
    )
      this.states.curBlendMode = mode;
    else if (
      mode === constants.BURN ||
      mode === constants.OVERLAY ||
      mode === constants.HARD_LIGHT ||
      mode === constants.SOFT_LIGHT ||
      mode === constants.DODGE
    ) {
      console.warn(
        'BURN, OVERLAY, HARD_LIGHT, SOFT_LIGHT, and DODGE only work for blendMode in 2D mode.'
      );
    }
  }

  erase(opacityFill, opacityStroke) {
    if (!this._isErasing) {
      this.preEraseBlend = this.states.curBlendMode;
      this._isErasing = true;
      this.blendMode(constants.REMOVE);
      this._cachedFillStyle = this.states.curFillColor.slice();
      this.states.curFillColor = [1, 1, 1, opacityFill / 255];
      this._cachedStrokeStyle = this.states.curStrokeColor.slice();
      this.states.curStrokeColor = [1, 1, 1, opacityStroke / 255];
    }
  }

  noErase() {
    if (this._isErasing) {
      // Restore colors
      this.states.curFillColor = this._cachedFillStyle.slice();
      this.states.curStrokeColor = this._cachedStrokeStyle.slice();
      // Restore blend mode
      this.states.curBlendMode = this.preEraseBlend;
      this.blendMode(this.preEraseBlend);
      // Ensure that _applyBlendMode() sets preEraseBlend back to the original blend mode
      this._isErasing = false;
      this._applyBlendMode();
    }
  }

  drawTarget() {
    return this.activeFramebuffers[this.activeFramebuffers.length - 1] || this;
  }

  beginClip(options = {}) {
    super.beginClip(options);

    this.drawTarget()._isClipApplied = true;

    const gl = this.GL;
    gl.clearStencil(0);
    gl.clear(gl.STENCIL_BUFFER_BIT);
    gl.enable(gl.STENCIL_TEST);
    this._stencilTestOn = true;
    gl.stencilFunc(
      gl.ALWAYS, // the test
      1, // reference value
      0xff // mask
    );
    gl.stencilOp(
      gl.KEEP, // what to do if the stencil test fails
      gl.KEEP, // what to do if the depth test fails
      gl.REPLACE // what to do if both tests pass
    );
    gl.disable(gl.DEPTH_TEST);

    this._pInst.push();
    this._pInst.resetShader();
    if (this.states.doFill) this._pInst.fill(0, 0);
    if (this.states.doStroke) this._pInst.stroke(0, 0);
  }

  endClip() {
    this._pInst.pop();

    const gl = this.GL;
    gl.stencilOp(
      gl.KEEP, // what to do if the stencil test fails
      gl.KEEP, // what to do if the depth test fails
      gl.KEEP // what to do if both tests pass
    );
    gl.stencilFunc(
      this._clipInvert ? gl.EQUAL : gl.NOTEQUAL, // the test
      0, // reference value
      0xff // mask
    );
    gl.enable(gl.DEPTH_TEST);

    // Mark the depth at which the clip has been applied so that we can clear it
    // when we pop past this depth
    this._clipDepths.push(this._pushPopDepth);

    super.endClip();
  }

  _clearClip() {
    this.GL.clearStencil(1);
    this.GL.clear(this.GL.STENCIL_BUFFER_BIT);
    if (this._clipDepths.length > 0) {
      this._clipDepths.pop();
    }
    this.drawTarget()._isClipApplied = false;
  }

  /**
 * Change weight of stroke
 * @param  {Number} stroke weight to be used for drawing
 * @example
 * <div>
 * <code>
 * function setup() {
 *   createCanvas(200, 400, WEBGL);
 *   setAttributes('antialias', true);
 * }
 *
 * function draw() {
 *   background(0);
 *   noStroke();
 *   translate(0, -100, 0);
 *   stroke(240, 150, 150);
 *   fill(100, 100, 240);
 *   push();
 *   strokeWeight(8);
 *   rotateX(frameCount * 0.01);
 *   rotateY(frameCount * 0.01);
 *   sphere(75);
 *   pop();
 *   push();
 *   translate(0, 200, 0);
 *   strokeWeight(1);
 *   rotateX(frameCount * 0.01);
 *   rotateY(frameCount * 0.01);
 *   sphere(75);
 *   pop();
 * }
 * </code>
 * </div>
 *
 * @alt
 * black canvas with two purple rotating spheres with pink
 * outlines the sphere on top has much heavier outlines,
 */
  strokeWeight(w) {
    if (this.curStrokeWeight !== w) {
      this.pointSize = w;
      this.curStrokeWeight = w;
    }
  }

  // x,y are canvas-relative (pre-scaled by _pixelDensity)
  _getPixel(x, y) {
    const gl = this.GL;
    return readPixelWebGL(
      gl,
      null,
      x,
      y,
      gl.RGBA,
      gl.UNSIGNED_BYTE,
      this._pInst.height * this._pInst.pixelDensity()
    );
  }

  /**
 * Loads the pixels data for this canvas into the pixels[] attribute.
 * Note that updatePixels() and set() do not work.
 * Any pixel manipulation must be done directly to the pixels[] array.
 *
 * @private
 */

  loadPixels() {
    const pixelsState = this._pixelsState;

    //@todo_FES
    if (this._pInst._glAttributes.preserveDrawingBuffer !== true) {
      console.log(
        'loadPixels only works in WebGL when preserveDrawingBuffer ' + 'is true.'
      );
      return;
    }

    const pd = this._pInst._pixelDensity;
    const gl = this.GL;

    pixelsState._setProperty(
      'pixels',
      readPixelsWebGL(
        pixelsState.pixels,
        gl,
        null,
        0,
        0,
        this.width * pd,
        this.height * pd,
        gl.RGBA,
        gl.UNSIGNED_BYTE,
        this.height * pd
      )
    );
  }

  updatePixels() {
    const fbo = this._getTempFramebuffer();
    fbo.pixels = this._pixelsState.pixels;
    fbo.updatePixels();
    this._pInst.push();
    this._pInst.resetMatrix();
    this._pInst.clear();
    this._pInst.imageMode(constants.CENTER);
    this._pInst.image(fbo, 0, 0);
    this._pInst.pop();
    this.GL.clearDepth(1);
    this.GL.clear(this.GL.DEPTH_BUFFER_BIT);
  }

  /**
 * @private
 * @returns {p5.Framebuffer} A p5.Framebuffer set to match the size and settings
 * of the renderer's canvas. It will be created if it does not yet exist, and
 * reused if it does.
 */
  _getTempFramebuffer() {
    if (!this._tempFramebuffer) {
      this._tempFramebuffer = this._pInst.createFramebuffer({
        format: constants.UNSIGNED_BYTE,
        useDepth: this._pInst._glAttributes.depth,
        depthFormat: constants.UNSIGNED_INT,
        antialias: this._pInst._glAttributes.antialias
      });
    }
    return this._tempFramebuffer;
  }



  //////////////////////////////////////////////
  // HASH | for geometry
  //////////////////////////////////////////////

  geometryInHash(gId) {
    return this.retainedMode.geometry[gId] !== undefined;
  }

  viewport(w, h) {
    this._viewport = [0, 0, w, h];
    this.GL.viewport(0, 0, w, h);
  }

  /**
 * [resize description]
 * @private
 * @param  {Number} w [description]
 * @param  {Number} h [description]
 */
  resize(w, h) {
    Renderer.prototype.resize.call(this, w, h);
    this._origViewport = {
      width: this.GL.drawingBufferWidth,
      height: this.GL.drawingBufferHeight
    };
    this.viewport(
      this._origViewport.width,
      this._origViewport.height
    );

    this.states.curCamera._resize();

    //resize pixels buffer
    const pixelsState = this._pixelsState;
    if (typeof pixelsState.pixels !== 'undefined') {
      pixelsState._setProperty(
        'pixels',
        new Uint8Array(
          this.GL.drawingBufferWidth * this.GL.drawingBufferHeight * 4
        )
      );
    }

    for (const framebuffer of this.framebuffers) {
      // Notify framebuffers of the resize so that any auto-sized framebuffers
      // can also update their size
      framebuffer._canvasSizeChanged();
    }
  }

  /**
 * clears color and depth buffers
 * with r,g,b,a
 * @private
 * @param {Number} r normalized red val.
 * @param {Number} g normalized green val.
 * @param {Number} b normalized blue val.
 * @param {Number} a normalized alpha val.
 */
  clear(...args) {
    const _r = args[0] || 0;
    const _g = args[1] || 0;
    const _b = args[2] || 0;
    let _a = args[3] || 0;

    const activeFramebuffer = this.activeFramebuffer();
    if (
      activeFramebuffer &&
      activeFramebuffer.format === constants.UNSIGNED_BYTE &&
      !activeFramebuffer.antialias &&
      _a === 0
    ) {
      // Drivers on Intel Macs check for 0,0,0,0 exactly when drawing to a
      // framebuffer and ignore the command if it's the only drawing command to
      // the framebuffer. To work around it, we can set the alpha to a value so
      // low that it still rounds down to 0, but that circumvents the buggy
      // check in the driver.
      _a = 1e-10;
    }

    this.GL.clearColor(_r * _a, _g * _a, _b * _a, _a);
    this.GL.clearDepth(1);
    this.GL.clear(this.GL.COLOR_BUFFER_BIT | this.GL.DEPTH_BUFFER_BIT);
  }

  /**
   * Resets all depth information so that nothing previously drawn will
   * occlude anything subsequently drawn.
   */
  clearDepth(depth = 1) {
    this.GL.clearDepth(depth);
    this.GL.clear(this.GL.DEPTH_BUFFER_BIT);
  }

  applyMatrix(a, b, c, d, e, f) {
    if (arguments.length === 16) {
      p5.Matrix.prototype.apply.apply(this.states.uModelMatrix, arguments);
    } else {
      this.states.uModelMatrix.apply([
        a, b, 0, 0,
        c, d, 0, 0,
        0, 0, 1, 0,
        e, f, 0, 1
      ]);
    }
  }

  /**
 * [translate description]
 * @private
 * @param  {Number} x [description]
 * @param  {Number} y [description]
 * @param  {Number} z [description]
 * @chainable
 * @todo implement handle for components or vector as args
 */
  translate(x, y, z) {
    if (x instanceof p5.Vector) {
      z = x.z;
      y = x.y;
      x = x.x;
    }
    this.states.uModelMatrix.translate([x, y, z]);
    return this;
  }

  /**
 * Scales the Model View Matrix by a vector
 * @private
 * @param  {Number | p5.Vector | Array} x [description]
 * @param  {Number} [y] y-axis scalar
 * @param  {Number} [z] z-axis scalar
 * @chainable
 */
  scale(x, y, z) {
    this.states.uModelMatrix.scale(x, y, z);
    return this;
  }

  rotate(rad, axis) {
    if (typeof axis === 'undefined') {
      return this.rotateZ(rad);
    }
    p5.Matrix.prototype.rotate.apply(this.states.uModelMatrix, arguments);
    return this;
  }

  rotateX(rad) {
    this.rotate(rad, 1, 0, 0);
    return this;
  }

  rotateY(rad) {
    this.rotate(rad, 0, 1, 0);
    return this;
  }

  rotateZ(rad) {
    this.rotate(rad, 0, 0, 1);
    return this;
  }

  pop(...args) {
    if (
      this._clipDepths.length > 0 &&
      this._pushPopDepth === this._clipDepths[this._clipDepths.length - 1]
    ) {
      this._clearClip();
    }
    super.pop(...args);
    this._applyStencilTestIfClipping();
  }
  _applyStencilTestIfClipping() {
    const drawTarget = this.drawTarget();
    if (drawTarget._isClipApplied !== this._stencilTestOn) {
      if (drawTarget._isClipApplied) {
        this.GL.enable(this.GL.STENCIL_TEST);
        this._stencilTestOn = true;
      } else {
        this.GL.disable(this.GL.STENCIL_TEST);
        this._stencilTestOn = false;
      }
    }
  }
  resetMatrix() {
    this.states.uModelMatrix.reset();
    this.states.uViewMatrix.set(this.states.curCamera.cameraMatrix);
    return this;
  }

  //////////////////////////////////////////////
  // SHADER
  //////////////////////////////////////////////

  /*
 * shaders are created and cached on a per-renderer basis,
 * on the grounds that each renderer will have its own gl context
 * and the shader must be valid in that context.
 */

  _getImmediateStrokeShader() {
    // select the stroke shader to use
    const stroke = this.states.userStrokeShader;
    if (!stroke || !stroke.isStrokeShader()) {
      return this._getLineShader();
    }
    return stroke;
  }


  _getRetainedStrokeShader() {
    return this._getImmediateStrokeShader();
  }

  _getSphereMapping(img) {
    if (!this.sphereMapping) {
      this.sphereMapping = this._pInst.createFilterShader(
        sphereMapping
      );
    }
<<<<<<< HEAD
    this.states.uNMatrix.inverseTranspose(this.states.uMVMatrix);
    this.states.uNMatrix.invert3x3(this.states.uNMatrix);
    this.sphereMapping.setUniform('uFovY', this.states.curCamera.cameraFOV);
    this.sphereMapping.setUniform('uAspect', this.states.curCamera.aspectRatio);
    this.sphereMapping.setUniform('uNewNormalMatrix', this.states.uNMatrix.mat3);
=======
    this.uNMatrix.inverseTranspose(this.uViewMatrix);
    this.uNMatrix.invert3x3(this.uNMatrix);
    this.sphereMapping.setUniform('uFovY', this._curCamera.cameraFOV);
    this.sphereMapping.setUniform('uAspect', this._curCamera.aspectRatio);
    this.sphereMapping.setUniform('uNewNormalMatrix', this.uNMatrix.mat3);
>>>>>>> a8d05e14
    this.sphereMapping.setUniform('uSampler', img);
    return this.sphereMapping;
  }

  /*
   * selects which fill shader should be used based on renderer state,
   * for use with begin/endShape and immediate vertex mode.
   */
  _getImmediateFillShader() {
    const fill = this.states.userFillShader;
    if (this.states._useNormalMaterial) {
      if (!fill || !fill.isNormalShader()) {
        return this._getNormalShader();
      }
    }
    if (this.states._enableLighting) {
      if (!fill || !fill.isLightShader()) {
        return this._getLightShader();
      }
    } else if (this.states._tex) {
      if (!fill || !fill.isTextureShader()) {
        return this._getLightShader();
      }
    } else if (!fill /*|| !fill.isColorShader()*/) {
      return this._getImmediateModeShader();
    }
    return fill;
  }

  /*
   * selects which fill shader should be used based on renderer state
   * for retained mode.
   */
  _getRetainedFillShader() {
    if (this.states._useNormalMaterial) {
      return this._getNormalShader();
    }

    const fill = this.states.userFillShader;
    if (this.states._enableLighting) {
      if (!fill || !fill.isLightShader()) {
        return this._getLightShader();
      }
    } else if (this.states._tex) {
      if (!fill || !fill.isTextureShader()) {
        return this._getLightShader();
      }
    } else if (!fill /* || !fill.isColorShader()*/) {
      return this._getColorShader();
    }
    return fill;
  }

  _getImmediatePointShader() {
    // select the point shader to use
    const point = this.states.userPointShader;
    if (!point || !point.isPointShader()) {
      return this._getPointShader();
    }
    return point;
  }

  _getRetainedLineShader() {
    return this._getImmediateLineShader();
  }

  materialShader() {
    if (!this._pInst._glAttributes.perPixelLighting) {
      throw new Error(
        'The material shader does not support hooks without perPixelLighting. Try turning it back on.'
      );
    }
    return this._getLightShader();
  }

  _getLightShader() {
    if (!this._defaultLightShader) {
      if (this._pInst._glAttributes.perPixelLighting) {
        this._defaultLightShader = new p5.Shader(
          this,
          this._webGL2CompatibilityPrefix('vert', 'highp') +
          defaultShaders.phongVert,
          this._webGL2CompatibilityPrefix('frag', 'highp') +
          defaultShaders.phongFrag,
          {
            vertex: {
              'void beforeVertex': '() {}',
              'vec3 getLocalPosition': '(vec3 position) { return position; }',
              'vec3 getWorldPosition': '(vec3 position) { return position; }',
              'vec3 getLocalNormal': '(vec3 normal) { return normal; }',
              'vec3 getWorldNormal': '(vec3 normal) { return normal; }',
              'vec2 getUV': '(vec2 uv) { return uv; }',
              'vec4 getVertexColor': '(vec4 color) { return color; }',
              'void afterVertex': '() {}'
            },
            fragment: {
              'void beforeFragment': '() {}',
              'Inputs getPixelInputs': '(Inputs inputs) { return inputs; }',
              'vec4 combineColors': `(ColorComponents components) {
                vec4 color = vec4(0.);
                color.rgb += components.diffuse * components.baseColor;
                color.rgb += components.ambient * components.ambientColor;
                color.rgb += components.specular * components.specularColor;
                color.rgb += components.emissive;
                color.a = components.opacity;
                return color;
              }`,
              'vec4 getFinalColor': '(vec4 color) { return color; }',
              'void afterFragment': '() {}'
            }
          }
        );
      } else {
        this._defaultLightShader = new p5.Shader(
          this,
          this._webGL2CompatibilityPrefix('vert', 'highp') +
          defaultShaders.lightVert,
          this._webGL2CompatibilityPrefix('frag', 'highp') +
          defaultShaders.lightTextureFrag
        );
      }
    }

    return this._defaultLightShader;
  }

  _getImmediateModeShader() {
    if (!this._defaultImmediateModeShader) {
      this._defaultImmediateModeShader = new p5.Shader(
        this,
        this._webGL2CompatibilityPrefix('vert', 'mediump') +
        defaultShaders.immediateVert,
        this._webGL2CompatibilityPrefix('frag', 'mediump') +
        defaultShaders.vertexColorFrag
      );
    }

    return this._defaultImmediateModeShader;
  }

  normalShader() {
    return this._getNormalShader();
  }

  _getNormalShader() {
    if (!this._defaultNormalShader) {
      this._defaultNormalShader = new p5.Shader(
        this,
        this._webGL2CompatibilityPrefix('vert', 'mediump') +
        defaultShaders.normalVert,
        this._webGL2CompatibilityPrefix('frag', 'mediump') +
        defaultShaders.normalFrag,
        {
          vertex: {
            'void beforeVertex': '() {}',
            'vec3 getLocalPosition': '(vec3 position) { return position; }',
            'vec3 getWorldPosition': '(vec3 position) { return position; }',
            'vec3 getLocalNormal': '(vec3 normal) { return normal; }',
            'vec3 getWorldNormal': '(vec3 normal) { return normal; }',
            'vec2 getUV': '(vec2 uv) { return uv; }',
            'vec4 getVertexColor': '(vec4 color) { return color; }',
            'void afterVertex': '() {}'
          },
          fragment: {
            'void beforeFragment': '() {}',
            'vec4 getFinalColor': '(vec4 color) { return color; }',
            'void afterFragment': '() {}'
          }
        }
      );
    }

    return this._defaultNormalShader;
  }

  colorShader() {
    return this._getColorShader();
  }

  _getColorShader() {
    if (!this._defaultColorShader) {
      this._defaultColorShader = new p5.Shader(
        this,
        this._webGL2CompatibilityPrefix('vert', 'mediump') +
        defaultShaders.normalVert,
        this._webGL2CompatibilityPrefix('frag', 'mediump') +
        defaultShaders.basicFrag,
        {
          vertex: {
            'void beforeVertex': '() {}',
            'vec3 getLocalPosition': '(vec3 position) { return position; }',
            'vec3 getWorldPosition': '(vec3 position) { return position; }',
            'vec3 getLocalNormal': '(vec3 normal) { return normal; }',
            'vec3 getWorldNormal': '(vec3 normal) { return normal; }',
            'vec2 getUV': '(vec2 uv) { return uv; }',
            'vec4 getVertexColor': '(vec4 color) { return color; }',
            'void afterVertex': '() {}'
          },
          fragment: {
            'void beforeFragment': '() {}',
            'vec4 getFinalColor': '(vec4 color) { return color; }',
            'void afterFragment': '() {}'
          }
        }
      );
    }

    return this._defaultColorShader;
  }

  /**
   * TODO(dave): un-private this when there is a way to actually override the
   * shader used for points
   *
   * Get the shader used when drawing points with <a href="#/p5/point">`point()`</a>.
   *
   * You can call <a href="#/p5.Shader/modify">`pointShader().modify()`</a>
   * and change any of the following hooks:
   * - `void beforeVertex`: Called at the start of the vertex shader.
   * - `vec3 getLocalPosition`: Update the position of vertices before transforms are applied. It takes in `vec3 position` and must return a modified version.
   * - `vec3 getWorldPosition`: Update the position of vertices after transforms are applied. It takes in `vec3 position` and pust return a modified version.
   * - `float getPointSize`: Update the size of the point. It takes in `float size` and must return a modified version.
   * - `void afterVertex`: Called at the end of the vertex shader.
   * - `void beforeFragment`: Called at the start of the fragment shader.
   * - `bool shouldDiscard`: Points are drawn inside a square, with the corners discarded in the fragment shader to create a circle. Use this to change this logic. It takes in a `bool willDiscard` and must return a modified version.
   * - `vec4 getFinalColor`: Update the final color after mixing. It takes in a `vec4 color` and must return a modified version.
   * - `void afterFragment`: Called at the end of the fragment shader.
   *
   * Call `pointShader().inspectHooks()` to see all the possible hooks and
   * their default implementations.
   *
   * @returns {p5.Shader} The `point()` shader
   * @private()
   */
  pointShader() {
    return this._getPointShader();
  }

  _getPointShader() {
    if (!this._defaultPointShader) {
      this._defaultPointShader = new p5.Shader(
        this,
        this._webGL2CompatibilityPrefix('vert', 'mediump') +
        defaultShaders.pointVert,
        this._webGL2CompatibilityPrefix('frag', 'mediump') +
        defaultShaders.pointFrag,
        {
          vertex: {
            'void beforeVertex': '() {}',
            'vec3 getLocalPosition': '(vec3 position) { return position; }',
            'vec3 getWorldPosition': '(vec3 position) { return position; }',
            'float getPointSize': '(float size) { return size; }',
            'void afterVertex': '() {}'
          },
          fragment: {
            'void beforeFragment': '() {}',
            'vec4 getFinalColor': '(vec4 color) { return color; }',
            'bool shouldDiscard': '(bool outside) { return outside; }',
            'void afterFragment': '() {}'
          }
        }
      );
    }
    return this._defaultPointShader;
  }

  strokeShader() {
    return this._getLineShader();
  }

  _getLineShader() {
    if (!this._defaultLineShader) {
      this._defaultLineShader = new p5.Shader(
        this,
        this._webGL2CompatibilityPrefix('vert', 'mediump') +
        defaultShaders.lineVert,
        this._webGL2CompatibilityPrefix('frag', 'mediump') +
        defaultShaders.lineFrag,
        {
          vertex: {
            'void beforeVertex': '() {}',
            'vec3 getLocalPosition': '(vec3 position) { return position; }',
            'vec3 getWorldPosition': '(vec3 position) { return position; }',
            'float getStrokeWeight': '(float weight) { return weight; }',
            'vec2 getLineCenter': '(vec2 center) { return center; }',
            'vec2 getLinePosition': '(vec2 position) { return position; }',
            'vec4 getVertexColor': '(vec4 color) { return color; }',
            'void afterVertex': '() {}'
          },
          fragment: {
            'void beforeFragment': '() {}',
            'Inputs getPixelInputs': '(Inputs inputs) { return inputs; }',
            'vec4 getFinalColor': '(vec4 color) { return color; }',
            'bool shouldDiscard': '(bool outside) { return outside; }',
            'void afterFragment': '() {}'
          }
        }
      );
    }

    return this._defaultLineShader;
  }

  _getFontShader() {
    if (!this._defaultFontShader) {
      if (this.webglVersion === constants.WEBGL) {
        this.GL.getExtension('OES_standard_derivatives');
      }
      this._defaultFontShader = new p5.Shader(
        this,
        this._webGL2CompatibilityPrefix('vert', 'mediump') +
        defaultShaders.fontVert,
        this._webGL2CompatibilityPrefix('frag', 'mediump') +
        defaultShaders.fontFrag
      );
    }
    return this._defaultFontShader;
  }

  _webGL2CompatibilityPrefix(
    shaderType,
    floatPrecision
  ) {
    let code = '';
    if (this.webglVersion === constants.WEBGL2) {
      code += '#version 300 es\n#define WEBGL2\n';
    }
    if (shaderType === 'vert') {
      code += '#define VERTEX_SHADER\n';
    } else if (shaderType === 'frag') {
      code += '#define FRAGMENT_SHADER\n';
    }
    if (floatPrecision) {
      code += `precision ${floatPrecision} float;\n`;
    }
    return code;
  }

  _getEmptyTexture() {
    if (!this._emptyTexture) {
      // a plain white texture RGBA, full alpha, single pixel.
      const im = new p5.Image(1, 1);
      im.set(0, 0, 255);
      this._emptyTexture = new p5.Texture(this, im);
    }
    return this._emptyTexture;
  }

  getTexture(input) {
    let src = input;
    if (src instanceof p5.Framebuffer) {
      src = src.color;
    }

    const texture = this.textures.get(src);
    if (texture) {
      return texture;
    }

    const tex = new p5.Texture(this, src);
    this.textures.set(src, tex);
    return tex;
  }
  /*
    *  used in imageLight,
    *  To create a blurry image from the input non blurry img, if it doesn't already exist
    *  Add it to the diffusedTexture map,
    *  Returns the blurry image
    *  maps a p5.Image used by imageLight() to a p5.Framebuffer
   */
  getDiffusedTexture(input) {
    // if one already exists for a given input image
    if (this.diffusedTextures.get(input) != null) {
      return this.diffusedTextures.get(input);
    }
    // if not, only then create one
    let newFramebuffer;
    // hardcoded to 200px, because it's going to be blurry and smooth
    let smallWidth = 200;
    let width = smallWidth;
    let height = Math.floor(smallWidth * (input.height / input.width));
    newFramebuffer = this._pInst.createFramebuffer({
      width, height, density: 1
    });
    // create framebuffer is like making a new sketch, all functions on main
    // sketch it would be available on framebuffer
    if (!this.states.diffusedShader) {
      this.states.diffusedShader = this._pInst.createShader(
        defaultShaders.imageLightVert,
        defaultShaders.imageLightDiffusedFrag
      );
    }
    newFramebuffer.draw(() => {
      this._pInst.shader(this.states.diffusedShader);
      this.states.diffusedShader.setUniform('environmentMap', input);
      this._pInst.noStroke();
      this._pInst.rectMode(constants.CENTER);
      this._pInst.noLights();
      this._pInst.rect(0, 0, width, height);
    });
    this.diffusedTextures.set(input, newFramebuffer);
    return newFramebuffer;
  }

  /*
   *  used in imageLight,
   *  To create a texture from the input non blurry image, if it doesn't already exist
   *  Creating 8 different levels of textures according to different
   *  sizes and atoring them in `levels` array
   *  Creating a new Mipmap texture with that `levels` array
   *  Storing the texture for input image in map called `specularTextures`
   *  maps the input p5.Image to a p5.MipmapTexture
   */
  getSpecularTexture(input) {
    // check if already exits (there are tex of diff resolution so which one to check)
    // currently doing the whole array
    if (this.specularTextures.get(input) != null) {
      return this.specularTextures.get(input);
    }
    // Hardcoded size
    const size = 512;
    let tex;
    const levels = [];
    const framebuffer = this._pInst.createFramebuffer({
      width: size, height: size, density: 1
    });
    let count = Math.log(size) / Math.log(2);
    if (!this.states.specularShader) {
      this.states.specularShader = this._pInst.createShader(
        defaultShaders.imageLightVert,
        defaultShaders.imageLightSpecularFrag
      );
    }
    // currently only 8 levels
    // This loop calculates 8 framebuffers of varying size of canvas
    // and corresponding different roughness levels.
    // Roughness increases with the decrease in canvas size,
    // because rougher surfaces have less detailed/more blurry reflections.
    for (let w = size; w >= 1; w /= 2) {
      framebuffer.resize(w, w);
      let currCount = Math.log(w) / Math.log(2);
      let roughness = 1 - currCount / count;
      framebuffer.draw(() => {
        this._pInst.shader(this.states.specularShader);
        this._pInst.clear();
        this.states.specularShader.setUniform('environmentMap', input);
        this.states.specularShader.setUniform('roughness', roughness);
        this._pInst.noStroke();
        this._pInst.noLights();
        this._pInst.plane(w, w);
      });
      levels.push(framebuffer.get().drawingContext.getImageData(0, 0, w, w));
    }
    // Free the Framebuffer
    framebuffer.remove();
    tex = new MipmapTexture(this, levels, {});
    this.specularTextures.set(input, tex);
    return tex;
  }

  /**
   * @private
   * @returns {p5.Framebuffer|null} The currently active framebuffer, or null if
   * the main canvas is the current draw target.
   */
  activeFramebuffer() {
    return this.activeFramebuffers[this.activeFramebuffers.length - 1] || null;
  }

  createFramebuffer(options) {
    return new p5.Framebuffer(this, options);
  }

  _setStrokeUniforms(strokeShader) {
    strokeShader.bindShader();

    // set the uniform values
    strokeShader.setUniform('uUseLineColor', this._useLineColor);
    strokeShader.setUniform('uMaterialColor', this.states.curStrokeColor);
    strokeShader.setUniform('uStrokeWeight', this.curStrokeWeight);
    strokeShader.setUniform('uStrokeCap', STROKE_CAP_ENUM[this.curStrokeCap]);
    strokeShader.setUniform('uStrokeJoin', STROKE_JOIN_ENUM[this.curStrokeJoin]);
  }

  _setFillUniforms(fillShader) {
    fillShader.bindShader();

    this.mixedSpecularColor = [...this.states.curSpecularColor];

    if (this.states._useMetalness > 0) {
      this.mixedSpecularColor = this.mixedSpecularColor.map(
        (mixedSpecularColor, index) =>
          this.states.curFillColor[index] * this.states._useMetalness +
          mixedSpecularColor * (1 - this.states._useMetalness)
      );
    }

    // TODO: optimize
    fillShader.setUniform('uUseVertexColor', this._useVertexColor);
    fillShader.setUniform('uMaterialColor', this.states.curFillColor);
    fillShader.setUniform('isTexture', !!this.states._tex);
    if (this.states._tex) {
      fillShader.setUniform('uSampler', this.states._tex);
    }
    fillShader.setUniform('uTint', this.states.tint);

    fillShader.setUniform('uHasSetAmbient', this.states._hasSetAmbient);
    fillShader.setUniform('uAmbientMatColor', this.states.curAmbientColor);
    fillShader.setUniform('uSpecularMatColor', this.mixedSpecularColor);
<<<<<<< HEAD
    fillShader.setUniform('uEmissiveMatColor', this.states.curEmissiveColor);
    fillShader.setUniform('uSpecular', this.states._useSpecularMaterial);
    fillShader.setUniform('uEmissive', this.states._useEmissiveMaterial);
    fillShader.setUniform('uShininess', this.states._useShininess);
    fillShader.setUniform('metallic', this.states._useMetalness);
=======
    fillShader.setUniform('uEmissiveMatColor', this.curEmissiveColor);
    fillShader.setUniform('uSpecular', this._useSpecularMaterial);
    fillShader.setUniform('uEmissive', this._useEmissiveMaterial);
    fillShader.setUniform('uShininess', this._useShininess);
    fillShader.setUniform('uMetallic', this._useMetalness);
>>>>>>> a8d05e14

    this._setImageLightUniforms(fillShader);

    fillShader.setUniform('uUseLighting', this.states._enableLighting);

    const pointLightCount = this.states.pointLightDiffuseColors.length / 3;
    fillShader.setUniform('uPointLightCount', pointLightCount);
    fillShader.setUniform('uPointLightLocation', this.states.pointLightPositions);
    fillShader.setUniform(
      'uPointLightDiffuseColors',
      this.states.pointLightDiffuseColors
    );
    fillShader.setUniform(
      'uPointLightSpecularColors',
      this.states.pointLightSpecularColors
    );

    const directionalLightCount = this.states.directionalLightDiffuseColors.length / 3;
    fillShader.setUniform('uDirectionalLightCount', directionalLightCount);
    fillShader.setUniform('uLightingDirection', this.states.directionalLightDirections);
    fillShader.setUniform(
      'uDirectionalDiffuseColors',
      this.states.directionalLightDiffuseColors
    );
    fillShader.setUniform(
      'uDirectionalSpecularColors',
      this.states.directionalLightSpecularColors
    );

    // TODO: sum these here...
    const ambientLightCount = this.states.ambientLightColors.length / 3;
    this.mixedAmbientLight = [...this.states.ambientLightColors];

    if (this.states._useMetalness > 0) {
      this.mixedAmbientLight = this.mixedAmbientLight.map((ambientColors => {
        let mixing = ambientColors - this.states._useMetalness;
        return Math.max(0, mixing);
      }));
    }
    fillShader.setUniform('uAmbientLightCount', ambientLightCount);
    fillShader.setUniform('uAmbientColor', this.mixedAmbientLight);

    const spotLightCount = this.states.spotLightDiffuseColors.length / 3;
    fillShader.setUniform('uSpotLightCount', spotLightCount);
    fillShader.setUniform('uSpotLightAngle', this.states.spotLightAngle);
    fillShader.setUniform('uSpotLightConc', this.states.spotLightConc);
    fillShader.setUniform('uSpotLightDiffuseColors', this.states.spotLightDiffuseColors);
    fillShader.setUniform(
      'uSpotLightSpecularColors',
      this.states.spotLightSpecularColors
    );
    fillShader.setUniform('uSpotLightLocation', this.states.spotLightPositions);
    fillShader.setUniform('uSpotLightDirection', this.states.spotLightDirections);

    fillShader.setUniform('uConstantAttenuation', this.states.constantAttenuation);
    fillShader.setUniform('uLinearAttenuation', this.states.linearAttenuation);
    fillShader.setUniform('uQuadraticAttenuation', this.states.quadraticAttenuation);

    fillShader.bindTextures();
  }

  // getting called from _setFillUniforms
  _setImageLightUniforms(shader) {
    //set uniform values
    shader.setUniform('uUseImageLight', this.states.activeImageLight != null);
    // true
    if (this.states.activeImageLight) {
      // this.states.activeImageLight has image as a key
      // look up the texture from the diffusedTexture map
      let diffusedLight = this.getDiffusedTexture(this.states.activeImageLight);
      shader.setUniform('environmentMapDiffused', diffusedLight);
<<<<<<< HEAD
      let specularLight = this.getSpecularTexture(this.states.activeImageLight);
      // In p5js the range of shininess is >= 1,
      // Therefore roughness range will be ([0,1]*8)*20 or [0, 160]
      // The factor of 8 is because currently the getSpecularTexture
      // only calculated 8 different levels of roughness
      // The factor of 20 is just to spread up this range so that,
      // [1, max] of shininess is converted to [0,160] of roughness
      let roughness = 20 / this.states._useShininess;
      shader.setUniform('levelOfDetail', roughness * 8);
=======
      let specularLight = this.getSpecularTexture(this.activeImageLight);

>>>>>>> a8d05e14
      shader.setUniform('environmentMapSpecular', specularLight);
    }
  }

  _setPointUniforms(pointShader) {
    pointShader.bindShader();

    // set the uniform values
    pointShader.setUniform('uMaterialColor', this.states.curStrokeColor);
    // @todo is there an instance where this isn't stroke weight?
    // should be they be same var?
    pointShader.setUniform(
      'uPointSize',
      this.pointSize * this._pInst._pixelDensity
    );
  }

  /* Binds a buffer to the drawing context
  * when passed more than two arguments it also updates or initializes
  * the data associated with the buffer
  */
  _bindBuffer(
    buffer,
    target,
    values,
    type,
    usage
  ) {
    if (!target) target = this.GL.ARRAY_BUFFER;
    this.GL.bindBuffer(target, buffer);
    if (values !== undefined) {
      let data = values;
      if (values instanceof p5.DataArray) {
        data = values.dataArray();
      } else if (!(data instanceof (type || Float32Array))) {
        data = new (type || Float32Array)(data);
      }
      this.GL.bufferData(target, data, usage || this.GL.STATIC_DRAW);
    }
  }

  ///////////////////////////////
  //// UTILITY FUNCTIONS
  //////////////////////////////
  _arraysEqual(a, b) {
    const aLength = a.length;
    if (aLength !== b.length) return false;
    return a.every((ai, i) => ai === b[i]);
  }

  _isTypedArray(arr) {
    return [
      Float32Array,
      Float64Array,
      Int16Array,
      Uint16Array,
      Uint32Array
    ].some(x => arr instanceof x);
  }
  /**
   * turn a two dimensional array into one dimensional array
   * @private
   * @param  {Array} arr 2-dimensional array
   * @return {Array}     1-dimensional array
   * [[1, 2, 3],[4, 5, 6]] -> [1, 2, 3, 4, 5, 6]
   */
  _flatten(arr) {
    return arr.flat();
  }

  /**
   * turn a p5.Vector Array into a one dimensional number array
   * @private
   * @param  {p5.Vector[]} arr  an array of p5.Vector
   * @return {Number[]}     a one dimensional array of numbers
   * [p5.Vector(1, 2, 3), p5.Vector(4, 5, 6)] ->
   * [1, 2, 3, 4, 5, 6]
   */
  _vToNArray(arr) {
    return arr.flatMap(item => [item.x, item.y, item.z]);
  }

  // function to calculate BezierVertex Coefficients
  _bezierCoefficients(t) {
    const t2 = t * t;
    const t3 = t2 * t;
    const mt = 1 - t;
    const mt2 = mt * mt;
    const mt3 = mt2 * mt;
    return [mt3, 3 * mt2 * t, 3 * mt * t2, t3];
  }

  // function to calculate QuadraticVertex Coefficients
  _quadraticCoefficients(t) {
    const t2 = t * t;
    const mt = 1 - t;
    const mt2 = mt * mt;
    return [mt2, 2 * mt * t, t2];
  }

  // function to convert Bezier coordinates to Catmull Rom Splines
  _bezierToCatmull(w) {
    const p1 = w[1];
    const p2 = w[1] + (w[2] - w[0]) / this._curveTightness;
    const p3 = w[2] - (w[3] - w[1]) / this._curveTightness;
    const p4 = w[2];
    const p = [p1, p2, p3, p4];
    return p;
  }
  _initTessy() {
    // function called for each vertex of tesselator output
    function vertexCallback(data, polyVertArray) {
      for (const element of data) {
        polyVertArray.push(element);
      }
    }

    function begincallback(type) {
      if (type !== libtess.primitiveType.GL_TRIANGLES) {
        console.log(`expected TRIANGLES but got type: ${type}`);
      }
    }

    function errorcallback(errno) {
      console.log('error callback');
      console.log(`error number: ${errno}`);
    }
    // callback for when segments intersect and must be split
    function combinecallback(coords, data, weight) {
      const result = new Array(p5.RendererGL.prototype.tessyVertexSize).fill(0);
      for (let i = 0; i < weight.length; i++) {
        for (let j = 0; j < result.length; j++) {
          if (weight[i] === 0 || !data[i]) continue;
          result[j] += data[i][j] * weight[i];
        }
      }
      return result;
    }

    function edgeCallback(flag) {
      // don't really care about the flag, but need no-strip/no-fan behavior
    }

    const tessy = new libtess.GluTesselator();
    tessy.gluTessCallback(libtess.gluEnum.GLU_TESS_VERTEX_DATA, vertexCallback);
    tessy.gluTessCallback(libtess.gluEnum.GLU_TESS_BEGIN, begincallback);
    tessy.gluTessCallback(libtess.gluEnum.GLU_TESS_ERROR, errorcallback);
    tessy.gluTessCallback(libtess.gluEnum.GLU_TESS_COMBINE, combinecallback);
    tessy.gluTessCallback(libtess.gluEnum.GLU_TESS_EDGE_FLAG, edgeCallback);
    tessy.gluTessProperty(
      libtess.gluEnum.GLU_TESS_WINDING_RULE,
      libtess.windingRule.GLU_TESS_WINDING_NONZERO
    );

    return tessy;
  }

  _triangulate(contours) {
    // libtess will take 3d verts and flatten to a plane for tesselation.
    // libtess is capable of calculating a plane to tesselate on, but
    // if all of the vertices have the same z values, we'll just
    // assume the face is facing the camera, letting us skip any performance
    // issues or bugs in libtess's automatic calculation.
    const z = contours[0] ? contours[0][2] : undefined;
    let allSameZ = true;
    for (const contour of contours) {
      for (
        let j = 0;
        j < contour.length;
        j += p5.RendererGL.prototype.tessyVertexSize
      ) {
        if (contour[j + 2] !== z) {
          allSameZ = false;
          break;
        }
      }
    }
    if (allSameZ) {
      this._tessy.gluTessNormal(0, 0, 1);
    } else {
      // Let libtess pick a plane for us
      this._tessy.gluTessNormal(0, 0, 0);
    }

    const triangleVerts = [];
    this._tessy.gluTessBeginPolygon(triangleVerts);

    for (const contour of contours) {
      this._tessy.gluTessBeginContour();
      for (
        let j = 0;
        j < contour.length;
        j += p5.RendererGL.prototype.tessyVertexSize
      ) {
        const coords = contour.slice(
          j,
          j + p5.RendererGL.prototype.tessyVertexSize
        );
        this._tessy.gluTessVertex(coords, coords);
      }
      this._tessy.gluTessEndContour();
    }

    // finish polygon
    this._tessy.gluTessEndPolygon();

    return triangleVerts;
  }
};
/**
 * ensures that p5 is using a 3d renderer. throws an error if not.
 */
p5.prototype._assert3d = function (name) {
  if (!this._renderer.isP3D)
    throw new Error(
      `${name}() is only supported in WEBGL mode. If you'd like to use 3D graphics and WebGL, see  https://p5js.org/examples/form-3d-primitives.html for more information.`
    );
};

// function to initialize GLU Tesselator

p5.RendererGL.prototype.tessyVertexSize = 12;

export default p5.RendererGL;<|MERGE_RESOLUTION|>--- conflicted
+++ resolved
@@ -1633,19 +1633,11 @@
         sphereMapping
       );
     }
-<<<<<<< HEAD
-    this.states.uNMatrix.inverseTranspose(this.states.uMVMatrix);
+    this.states.uNMatrix.inverseTranspose(this.states.uViewMatrix);
     this.states.uNMatrix.invert3x3(this.states.uNMatrix);
     this.sphereMapping.setUniform('uFovY', this.states.curCamera.cameraFOV);
     this.sphereMapping.setUniform('uAspect', this.states.curCamera.aspectRatio);
     this.sphereMapping.setUniform('uNewNormalMatrix', this.states.uNMatrix.mat3);
-=======
-    this.uNMatrix.inverseTranspose(this.uViewMatrix);
-    this.uNMatrix.invert3x3(this.uNMatrix);
-    this.sphereMapping.setUniform('uFovY', this._curCamera.cameraFOV);
-    this.sphereMapping.setUniform('uAspect', this._curCamera.aspectRatio);
-    this.sphereMapping.setUniform('uNewNormalMatrix', this.uNMatrix.mat3);
->>>>>>> a8d05e14
     this.sphereMapping.setUniform('uSampler', img);
     return this.sphereMapping;
   }
@@ -2155,19 +2147,11 @@
     fillShader.setUniform('uHasSetAmbient', this.states._hasSetAmbient);
     fillShader.setUniform('uAmbientMatColor', this.states.curAmbientColor);
     fillShader.setUniform('uSpecularMatColor', this.mixedSpecularColor);
-<<<<<<< HEAD
     fillShader.setUniform('uEmissiveMatColor', this.states.curEmissiveColor);
     fillShader.setUniform('uSpecular', this.states._useSpecularMaterial);
     fillShader.setUniform('uEmissive', this.states._useEmissiveMaterial);
     fillShader.setUniform('uShininess', this.states._useShininess);
-    fillShader.setUniform('metallic', this.states._useMetalness);
-=======
-    fillShader.setUniform('uEmissiveMatColor', this.curEmissiveColor);
-    fillShader.setUniform('uSpecular', this._useSpecularMaterial);
-    fillShader.setUniform('uEmissive', this._useEmissiveMaterial);
-    fillShader.setUniform('uShininess', this._useShininess);
-    fillShader.setUniform('uMetallic', this._useMetalness);
->>>>>>> a8d05e14
+    fillShader.setUniform('uMetallic', this.states._useMetalness);
 
     this._setImageLightUniforms(fillShader);
 
@@ -2239,20 +2223,8 @@
       // look up the texture from the diffusedTexture map
       let diffusedLight = this.getDiffusedTexture(this.states.activeImageLight);
       shader.setUniform('environmentMapDiffused', diffusedLight);
-<<<<<<< HEAD
       let specularLight = this.getSpecularTexture(this.states.activeImageLight);
-      // In p5js the range of shininess is >= 1,
-      // Therefore roughness range will be ([0,1]*8)*20 or [0, 160]
-      // The factor of 8 is because currently the getSpecularTexture
-      // only calculated 8 different levels of roughness
-      // The factor of 20 is just to spread up this range so that,
-      // [1, max] of shininess is converted to [0,160] of roughness
-      let roughness = 20 / this.states._useShininess;
-      shader.setUniform('levelOfDetail', roughness * 8);
-=======
-      let specularLight = this.getSpecularTexture(this.activeImageLight);
-
->>>>>>> a8d05e14
+
       shader.setUniform('environmentMapSpecular', specularLight);
     }
   }
