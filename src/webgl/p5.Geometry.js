--- conflicted
+++ resolved
@@ -924,8 +924,6 @@
     this.vertexColors = [];
     return this;
   }
-
-<<<<<<< HEAD
 
   /**
  * The `saveObj()` function allows the export of p5.Geometry objects as
@@ -1188,8 +1186,6 @@
     p5.prototype.downloadFile(blob, filename, 'stl');
   }
 
-=======
->>>>>>> 32ac1e46
   /**
  * Flips the geometry’s texture u-coordinates.
  *
