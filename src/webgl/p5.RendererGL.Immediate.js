--- conflicted
+++ resolved
@@ -106,24 +106,13 @@
  */
 p5.RendererGL.prototype.endShape =
 function(mode, isCurve, isBezier,isQuadratic, isContour, shapeKind){
-<<<<<<< HEAD
-  if(this.drawMode !== constants.TEXTURE) {
+  if (this.curFillShader === this._getColorShader()) {
+    // this is the fill/stroke shader for retain mode.
     // must switch to immediate mode shader before drawing!
     this.setFillShader(this._getImmediateModeShader());
-=======
-
-  var gl = this.GL;
-  if (this.curShader === this._getColorShader()) {
-    // this is the fill/stroke shader for retain mode.
-    // must switch to immediate mode shader before drawing!
-    this.shader(this._getImmediateModeShader());
-
->>>>>>> e0635e49
     // note that if we're using the texture shader...
     // this shouldn't change. :)
   }
-
-<<<<<<< HEAD
   if(this.curStrokeShader.active === true) {
     for(var i=0; i<this.immediateMode.vertexPositions.length; i++) {
       if(i+1 < this.immediateMode.vertexPositions.length) {
@@ -187,41 +176,26 @@
 
 p5.RendererGL.prototype._drawFillImmediateMode = function(mode, isCurve, isBezier,
   isQuadratic, isContour, shapeKind) {
-  var fillShader = this.curFillShader;
   var gl = this.GL;
-  fillShader.bindShader();
+  this.curFillShader.bindShader();
   //vertex position Attribute
   this._bindBuffer(this.immediateMode.vertexBuffer, gl.ARRAY_BUFFER,
     vToNArray(this.immediateMode.vertexPositions), Float32Array, gl.DYNAMIC_DRAW);
-  fillShader.enableAttrib(fillShader.attributes.aPosition.location,
-=======
-  this.curShader.bindShader();
-  //vertex position Attribute
-  this._bindBuffer(this.immediateMode.vertexBuffer, gl.ARRAY_BUFFER,
-    this.immediateMode.vertexPositions, Float32Array, gl.DYNAMIC_DRAW);
-  this.curShader.enableAttrib(this.curShader.attributes.aPosition.location,
->>>>>>> e0635e49
+  this.curFillShader.enableAttrib(this.curFillShader.attributes.aPosition.location,
     3, gl.FLOAT, false, 0, 0);
   if (this.drawMode === constants.FILL) {
     this._bindBuffer(this.immediateMode.colorBuffer, gl.ARRAY_BUFFER,
       this.immediateMode.vertexColors, Float32Array, gl.DYNAMIC_DRAW);
-<<<<<<< HEAD
-    fillShader.enableAttrib(fillShader.attributes.aVertexColor.location,
-=======
-    this.curShader.enableAttrib(
-      this.curShader.attributes.aVertexColor.location,
->>>>>>> e0635e49
+    this.curFillShader.enableAttrib(
+      this.curFillShader.attributes.aVertexColor.location,
       4, gl.FLOAT, false, 0, 0);
   }
   if (this.drawMode === constants.TEXTURE){
     //texture coordinate Attribute
     this._bindBuffer(this.immediateMode.uvBuffer, gl.ARRAY_BUFFER,
       this.immediateMode.uvCoords, Float32Array, gl.DYNAMIC_DRAW);
-<<<<<<< HEAD
-    fillShader.enableAttrib(fillShader.attributes.aTexCoord.location,
-=======
-    this.curShader.enableAttrib(this.curShader.attributes.aTexCoord.location,
->>>>>>> e0635e49
+    this.curFillShader.enableAttrib(
+      this.curFillShader.attributes.aTexCoord.location,
       2, gl.FLOAT, false, 0, 0);
   }
 
@@ -262,30 +236,26 @@
       this.immediateMode.vertexPositions.length);
   }
   // todo / optimizations? leave bound until another shader is set?
-  fillShader.unbindShader();
+  this.curFillShader.unbindShader();
 };
 
 p5.RendererGL.prototype._drawStrokeImmediateMode = function() {
   var gl = this.GL;
-  var strokeShader = this.curStrokeShader;
-  strokeShader.bindShader();
+  this.curStrokeShader.bindShader();
   this._bindBuffer(this.immediateMode.lineVertexBuffer, gl.ARRAY_BUFFER,
     flatten(this.immediateMode.lineVertices), Float32Array, gl.STATIC_DRAW);
-  strokeShader.enableAttrib(strokeShader.attributes.aPosition.location,
+  this.curStrokeShader.enableAttrib(
+    this.curStrokeShader.attributes.aPosition.location,
     3, gl.FLOAT, false, 0, 0);
   this._bindBuffer(this.immediateMode.lineNormalBuffer, gl.ARRAY_BUFFER,
     flatten(this.immediateMode.lineNormals), Float32Array, gl.STATIC_DRAW);
-  strokeShader.enableAttrib(strokeShader.attributes.aDirection.location,
+  this.curStrokeShader.enableAttrib(
+    this.curStrokeShader.attributes.aDirection.location,
     4, gl.FLOAT, false, 0, 0);
   gl.drawArrays(gl.TRIANGLES, 0,
       this.immediateMode.lineVertices.length);
   // todo / optimizations? leave bound until another shader is set?
-<<<<<<< HEAD
-  strokeShader.unbindShader();
-=======
-  this.curShader.unbindShader();
-  return this;
->>>>>>> e0635e49
+  this.curStrokeShader.unbindShader();
 };
 
 function flatten(arr){
