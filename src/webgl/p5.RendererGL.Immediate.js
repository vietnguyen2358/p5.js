--- conflicted
+++ resolved
@@ -225,16 +225,11 @@
   }
 
   if (this._doFill) {
-<<<<<<< HEAD
-    if (this.immediateMode.geometry.vertices.length > 1) {
-      this._drawImmediateFill(count);
-=======
     if (
       !this.geometryBuilder &&
       this.immediateMode.geometry.vertices.length > 1
     ) {
-      this._drawImmediateFill();
->>>>>>> 0ef830d2
+      this._drawImmediateFill(count);
     }
   }
   if (this._doStroke) {
@@ -486,7 +481,6 @@
 
   this._applyColorBlend(this.curFillColor);
 
-<<<<<<< HEAD
   if (count === 1) {
     gl.drawArrays(
       this.immediateMode.shapeMode,
@@ -507,14 +501,6 @@
       console.log('🌸 p5.js says: Instancing is only supported in WebGL2 mode');
     }
   }
-
-=======
-  gl.drawArrays(
-    this.immediateMode.shapeMode,
-    0,
-    this.immediateMode.geometry.vertices.length
-  );
->>>>>>> 0ef830d2
   shader.unbindShader();
 };
 
