/**
 * @module Math
 * @submodule Quaternion
 */

import { Vector } from '../math/p5.Vector';

class Quat {
  constructor(w, x, y, z) {
    this.w = w;
    this.vec = new Vector(x, y, z);
  }

  /**
<<<<<<< HEAD
     * Returns a Quaternion for the
     * axis angle representation of the rotation
     *
     * @private
     * @param {Number} [angle] Angle with which the points needs to be rotated
     * @param {Number} [x] x component of the axis vector
     * @param {Number} [y] y component of the axis vector
     * @param {Number} [z] z component of the axis vector
     * @chainable
    */
=======
   * Returns a Quaternion for the
   * axis angle representation of the rotation
   *
   * @method fromAxisAngle
   * @param {Number} [angle] Angle with which the points needs to be rotated
   * @param {Number} [x] x component of the axis vector
   * @param {Number} [y] y component of the axis vector
   * @param {Number} [z] z component of the axis vector
   * @chainable
   */
>>>>>>> 57d8b3aa
  static fromAxisAngle(angle, x, y, z) {
    const w = Math.cos(angle/2);
    const vec = new Vector(x, y, z).normalize().mult(Math.sin(angle/2));
    return new Quat(w, vec.x, vec.y, vec.z);
  }

  conjugate() {
    return new Quat(this.w, -this.vec.x, -this.vec.y, -this.vec.z);
  }

  /**
<<<<<<< HEAD
     * Multiplies a quaternion with other quaternion.
     * @private
     * @param  {p5.Quat} [quat] quaternion to multiply with the quaternion calling the method.
     * @chainable
     */
=======
   * Multiplies a quaternion with other quaternion.
   * @method mult
   * @param  {p5.Quat} [quat] quaternion to multiply with the quaternion calling the method.
   * @chainable
   */
>>>>>>> 57d8b3aa
  multiply(quat) {

    return new Quat(
      this.w * quat.w - this.vec.x * quat.vec.x - this.vec.y * quat.vec.y - this.vec.z - quat.vec.z,
      this.w * quat.vec.x + this.vec.x * quat.w + this.vec.y * quat.vec.z - this.vec.z * quat.vec.y,
      this.w * quat.vec.y - this.vec.x * quat.vec.z + this.vec.y * quat.w + this.vec.z * quat.vec.x,
      this.w * quat.vec.z + this.vec.x * quat.vec.y - this.vec.y * quat.vec.x + this.vec.z * quat.w
    );

  }

  /**
   * This is similar to quaternion multiplication
   * but when multipying vector with quaternion
   * the multiplication can be simplified to the below formula.
   * This was taken from the below stackexchange link
   * https://gamedev.stackexchange.com/questions/28395/rotating-vector3-by-a-quaternion/50545#50545
   * @private
   * @param {p5.Vector} [p] vector to rotate on the axis quaternion
   */
  rotateVector(p) {
    return Vector.mult( p, this.w*this.w - this.vec.dot(this.vec) )
      .add( Vector.mult( this.vec, 2 * p.dot(this.vec) ) )
      .add( Vector.mult( this.vec, 2 * this.w ).cross( p ) )
      .clampToZero();
  }

  /**
<<<<<<< HEAD
     * Rotates the Quaternion by the quaternion passed
     * which contains the axis of roation and angle of rotation
     *
     * @private
     * @param {p5.Quat} [axesQuat] axis quaternion which contains
     *  the axis of rotation and angle of rotation
     * @chainable
     */
=======
   * Rotates the Quaternion by the quaternion passed
   * which contains the axis of roation and angle of rotation
   *
   * @method rotateBy
   * @param {p5.Quat} [axesQuat] axis quaternion which contains
   *  the axis of rotation and angle of rotation
   * @chainable
   */
>>>>>>> 57d8b3aa
  rotateBy(axesQuat) {
    return axesQuat.multiply(this).multiply(axesQuat.conjugate()).
      vec.clampToZero();
  }
}

function quat(p5, fn){
  /**
   * A class to describe a Quaternion
   * for vector rotations in the p5js webgl renderer.
   * Please refer the following link for details on the implementation
   * https://danceswithcode.net/engineeringnotes/quaternions/quaternions.html
   * @class p5.Quat
   * @constructor
   * @param {Number} [w] Scalar part of the quaternion
   * @param {Number} [x] x component of imaginary part of quaternion
   * @param {Number} [y] y component of imaginary part of quaternion
   * @param {Number} [z] z component of imaginary part of quaternion
   * @private
   */
  p5.Quat = Quat;
}

export default quat;
export { Quat };

if(typeof p5 !== 'undefined'){
  quat(p5, p5.prototype);
}<|MERGE_RESOLUTION|>--- conflicted
+++ resolved
@@ -12,18 +12,6 @@
   }
 
   /**
-<<<<<<< HEAD
-     * Returns a Quaternion for the
-     * axis angle representation of the rotation
-     *
-     * @private
-     * @param {Number} [angle] Angle with which the points needs to be rotated
-     * @param {Number} [x] x component of the axis vector
-     * @param {Number} [y] y component of the axis vector
-     * @param {Number} [z] z component of the axis vector
-     * @chainable
-    */
-=======
    * Returns a Quaternion for the
    * axis angle representation of the rotation
    *
@@ -34,7 +22,6 @@
    * @param {Number} [z] z component of the axis vector
    * @chainable
    */
->>>>>>> 57d8b3aa
   static fromAxisAngle(angle, x, y, z) {
     const w = Math.cos(angle/2);
     const vec = new Vector(x, y, z).normalize().mult(Math.sin(angle/2));
@@ -46,19 +33,11 @@
   }
 
   /**
-<<<<<<< HEAD
-     * Multiplies a quaternion with other quaternion.
-     * @private
-     * @param  {p5.Quat} [quat] quaternion to multiply with the quaternion calling the method.
-     * @chainable
-     */
-=======
    * Multiplies a quaternion with other quaternion.
    * @method mult
    * @param  {p5.Quat} [quat] quaternion to multiply with the quaternion calling the method.
    * @chainable
    */
->>>>>>> 57d8b3aa
   multiply(quat) {
 
     return new Quat(
@@ -87,16 +66,6 @@
   }
 
   /**
-<<<<<<< HEAD
-     * Rotates the Quaternion by the quaternion passed
-     * which contains the axis of roation and angle of rotation
-     *
-     * @private
-     * @param {p5.Quat} [axesQuat] axis quaternion which contains
-     *  the axis of rotation and angle of rotation
-     * @chainable
-     */
-=======
    * Rotates the Quaternion by the quaternion passed
    * which contains the axis of roation and angle of rotation
    *
@@ -105,7 +74,6 @@
    *  the axis of rotation and angle of rotation
    * @chainable
    */
->>>>>>> 57d8b3aa
   rotateBy(axesQuat) {
     return axesQuat.multiply(this).multiply(axesQuat.conjugate()).
       vec.clampToZero();
