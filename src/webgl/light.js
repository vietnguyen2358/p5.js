--- conflicted
+++ resolved
@@ -63,14 +63,9 @@
  *
  */
 p5.prototype.ambientLight = function(v1, v2, v3, a){
-<<<<<<< HEAD
-  var renderer = this._renderer;
-  var shader = renderer.setFillShader(renderer._getLightShader());
-=======
-  if (! this._renderer.curShader.isLightShader()) {
-    this._renderer.shader(this._renderer._getLightShader());
-  }
->>>>>>> e0635e49
+  if (! this._renderer.curFillShader.isLightShader()) {
+    this._renderer.setFillShader(this._renderer._getLightShader());
+  }
 
   var color = this._renderer._pInst.color.apply(
     this._renderer._pInst, arguments);
@@ -80,13 +75,13 @@
   //a preallocated Float32Array(24) that we copy into
   //would be better
   var colors = new Float32Array(color._array.slice(0,3));
-  this._renderer.curShader.setUniform('uAmbientColor', colors);
-  this._renderer.curShader.setUniform('uUseLighting', true);
+  this._renderer.curFillShader.setUniform('uAmbientColor', colors);
+  this._renderer.curFillShader.setUniform('uUseLighting', true);
   this._renderer.ambientLightCount++;
   //in case there's no material color for the geometry
-  this._renderer.curShader.setUniform('uMaterialColor',
+  this._renderer.curFillShader.setUniform('uMaterialColor',
     this._renderer.curFillColor);
-  this._renderer.curShader.setUniform('uAmbientLightCount',
+  this._renderer.curFillShader.setUniform('uAmbientLightCount',
     this._renderer.ambientLightCount);
   return this;
 };
@@ -127,25 +122,16 @@
  *
  */
 p5.prototype.directionalLight = function(v1, v2, v3, a, x, y, z) {
-<<<<<<< HEAD
-  var renderer = this._renderer;
-  var shader = renderer.setFillShader(renderer._getLightShader());
-=======
-  if (! this._renderer.curShader.isLightShader()) {
-    this._renderer.shader(this._renderer._getLightShader());
-  }
->>>>>>> e0635e49
+  if (! this._renderer.curFillShader.isLightShader()) {
+    this._renderer.setFillShader(this._renderer._getLightShader());
+  }
 
   //@TODO: check parameters number
   var color = this._renderer._pInst.color.apply(
     this._renderer._pInst, [v1, v2, v3]);
 
   var colors = new Float32Array(color._array.slice(0,3));
-<<<<<<< HEAD
-  shader.setUniform('uDirectionalColor', colors);
-=======
-  this._renderer.curShader.setUniform('uDirectionalColor', colors);
->>>>>>> e0635e49
+  this._renderer.curFillShader.setUniform('uDirectionalColor', colors);
 
   var _x, _y, _z;
 
@@ -168,13 +154,13 @@
       throw error;
     }
   }
-  this._renderer.curShader.setUniform('uUseLighting', true);
+  this._renderer.curFillShader.setUniform('uUseLighting', true);
   //in case there's no material color for the geometry
-  this._renderer.curShader.setUniform('uMaterialColor',
+  this._renderer.curFillShader.setUniform('uMaterialColor',
     this._renderer.curFillColor);
-  this._renderer.curShader.setUniform('uLightingDirection', [_x, _y, _z]);
+  this._renderer.curFillShader.setUniform('uLightingDirection', [_x, _y, _z]);
   this._renderer.directionalLightCount ++;
-  this._renderer.curShader.setUniform('uDirectionalLightCount',
+  this._renderer.curFillShader.setUniform('uDirectionalLightCount',
     this._renderer.directionalLightCount);
   return this;
 };
@@ -222,21 +208,15 @@
  *
  */
 p5.prototype.pointLight = function(v1, v2, v3, a, x, y, z) {
-<<<<<<< HEAD
-  var renderer = this._renderer;
-  var shader = renderer.setFillShader(renderer._getLightShader());
-=======
-  if (! this._renderer.curShader.isLightShader()) {
-    this._renderer.shader(this._renderer._getLightShader());
-  }
->>>>>>> e0635e49
-
+  if (! this._renderer.curFillShader.isLightShader()) {
+    this._renderer.setFillShader(this._renderer._getLightShader());
+  }
   //@TODO: check parameters number
   var color = this._renderer._pInst.color.apply(
     this._renderer._pInst, [v1, v2, v3]);
 
   var colors = new Float32Array(color._array.slice(0,3));
-  this._renderer.curShader.setUniform('uPointLightColor', colors);
+  this._renderer.curFillShader.setUniform('uPointLightColor', colors);
 
   var _x, _y, _z;
 
@@ -259,13 +239,13 @@
       throw error;
     }
   }
-  this._renderer.curShader.setUniform('uUseLighting', true);
+  this._renderer.curFillShader.setUniform('uUseLighting', true);
   //in case there's no material color for the geometry
-  this._renderer.curShader.setUniform('uMaterialColor',
+  this._renderer.curFillShader.setUniform('uMaterialColor',
     this._renderer.curFillColor);
-  this._renderer.curShader.setUniform('uPointLightLocation', [_x, _y, _z]);
+  this._renderer.curFillShader.setUniform('uPointLightLocation', [_x, _y, _z]);
   this._renderer.pointLightCount++;
-  this._renderer.curShader.setUniform('uPointLightCount',
+  this._renderer.curFillShader.setUniform('uPointLightCount',
     this._renderer.pointLightCount);
   return this;
 };
