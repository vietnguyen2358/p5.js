/**
 * @module 3D
 * @submodule Interaction
 * @for p5
 * @requires core
 */

import p5 from '../core/main';
import * as constants from '../core/constants';

/**
 * Allows the user to orbit around a 3D sketch using a mouse, trackpad, or
 * touchscreen.
 *
 * 3D sketches are viewed through an imaginary camera. Calling
 * `orbitControl()` within the <a href="#/p5/draw">draw()</a> function allows
 * the user to change the camera’s position:
 *
 * <code>
 * function draw() {
 *   background(200);
 *
 *   // Enable orbiting with the mouse.
 *   orbitControl();
 *
 *   // Rest of sketch.
 * }
 * </code>
 *
 * Left-clicking and dragging or swipe motion will rotate the camera position
 * about the center of the sketch. Right-clicking and dragging or multi-swipe
 * will pan the camera position without rotation. Using the mouse wheel
 * (scrolling) or pinch in/out will move the camera further or closer from the
 * center of the sketch.
 *
 * The first three parameters, `sensitivityX`, `sensitivityY`, and
 * `sensitivityZ`, are optional. They’re numbers that set the sketch’s
 * sensitivity to movement along each axis. For example, calling
 * `orbitControl(1, 2, -1)` keeps movement along the x-axis at its default
 * value, makes the sketch twice as sensitive to movement along the y-axis,
 * and reverses motion along the z-axis. By default, all sensitivity values
 * are 1.
 *
 * The fourth parameter, `options`, is also optional. It’s an object that
 * changes the behavior of orbiting. For example, calling
 * `orbitControl(1, 1, 1, options)` keeps the default sensitivity values while
 * changing the behaviors set with `options`. The object can have the
 * following properties:
 *
 * <code>
 * let options = {
 *   // Setting this to false makes mobile interactions smoother by
 *   // preventing accidental interactions with the page while orbiting.
 *   // By default, it's true.
 *   disableTouchActions: true,
 *
 *   // Setting this to true makes the camera always rotate in the
 *   // direction the mouse/touch is moving.
 *   // By default, it's false.
 *   freeRotation: false
 * };
 *
 * orbitControl(1, 1, 1, options);
 * </code>
 *
 * @method orbitControl
 * @for p5
 * @param  {Number} [sensitivityX] sensitivity to movement along the x-axis. Defaults to 1.
 * @param  {Number} [sensitivityY] sensitivity to movement along the y-axis. Defaults to 1.
 * @param  {Number} [sensitivityZ] sensitivity to movement along the z-axis. Defaults to 1.
 * @param  {Object} [options] object with two optional properties, `disableTouchActions`
 *                            and `freeRotation`. Both are `Boolean`s. `disableTouchActions`
 *                            defaults to `true` and `freeRotation` defaults to `false`.
 * @chainable
 *
 * @example
 * <div>
 * <code>
 * // Click and drag the mouse to view the scene from different angles.
 *
 * function setup() {
 *   createCanvas(100, 100, WEBGL);
 *
 *   describe('A multicolor box on a gray background. The camera angle changes when the user interacts using a mouse, trackpad, or touchscreen.');
 * }
 *
 * function draw() {
 *   background(200);
 *
 *   // Enable orbiting with the mouse.
 *   orbitControl();
 *
 *   // Style the box.
 *   normalMaterial();
 *
 *   // Draw the box.
 *   box(30, 50);
 * }
 * </code>
 * </div>
 *
 * <div>
 * <code>
 * // Click and drag the mouse to view the scene from different angles.
 *
 * function setup() {
 *   createCanvas(100, 100, WEBGL);
 *
 *   describe('A multicolor box on a gray background. The camera angle changes when the user interacts using a mouse, trackpad, or touchscreen.');
 * }
 *
 * function draw() {
 *   background(200);
 *
 *   // Enable orbiting with the mouse.
 *   // Make the interactions 3X sensitive.
 *   orbitControl(3, 3, 3);
 *
 *   // Style the box.
 *   normalMaterial();
 *
 *   // Draw the box.
 *   box(30, 50);
 * }
 * </code>
 * </div>
 *
 * <div>
 * <code>
 * // Click and drag the mouse to view the scene from different angles.
 *
 * function setup() {
 *   createCanvas(100, 100, WEBGL);
 *
 *   describe('A multicolor box on a gray background. The camera angle changes when the user interacts using a mouse, trackpad, or touchscreen.');
 * }
 *
 * function draw() {
 *   background(200);
 *
 *   // Create an options object.
 *   let options = {
 *     disableTouchActions: false,
 *     freeRotation: true
 *   };
 *
 *   // Enable orbiting with the mouse.
 *   // Prevent accidental touch actions on touchscreen devices
 *   // and enable free rotation.
 *   orbitControl(1, 1, 1, options);
 *
 *   // Style the box.
 *   normalMaterial();
 *
 *   // Draw the box.
 *   box(30, 50);
 * }
 * </code>
 * </div>
 */

// implementation based on three.js 'orbitControls':
// https://github.com/mrdoob/three.js/blob/6afb8595c0bf8b2e72818e42b64e6fe22707d896/examples/jsm/controls/OrbitControls.js#L22
p5.prototype.orbitControl = function(
  sensitivityX,
  sensitivityY,
  sensitivityZ,
  options
) {
  this._assert3d('orbitControl');
  p5._validateParameters('orbitControl', arguments);

  const cam = this._renderer._curCamera;

  if (typeof sensitivityX === 'undefined') {
    sensitivityX = 1;
  }
  if (typeof sensitivityY === 'undefined') {
    sensitivityY = sensitivityX;
  }
  if (typeof sensitivityZ === 'undefined') {
    sensitivityZ = 1;
  }
  if (typeof options !== 'object') {
    options = {};
  }

  // default right-mouse and mouse-wheel behaviors (context menu and scrolling,
  // respectively) are disabled here to allow use of those events for panning and
  // zooming. However, whether or not to disable touch actions is an option.

  // disable context menu for canvas element and add 'contextMenuDisabled'
  // flag to p5 instance
  if (this.contextMenuDisabled !== true) {
    this.canvas.oncontextmenu = () => false;
    this._setProperty('contextMenuDisabled', true);
  }

  // disable default scrolling behavior on the canvas element and add
  // 'wheelDefaultDisabled' flag to p5 instance
  if (this.wheelDefaultDisabled !== true) {
    this.canvas.onwheel = () => false;
    this._setProperty('wheelDefaultDisabled', true);
  }

  // disable default touch behavior on the canvas element and add
  // 'touchActionsDisabled' flag to p5 instance
  const { disableTouchActions = true } = options;
  if (this.touchActionsDisabled !== true && disableTouchActions) {
    this.canvas.style['touch-action'] = 'none';
    this._setProperty('touchActionsDisabled', true);
  }

  // If option.freeRotation is true, the camera always rotates freely in the direction
  // the pointer moves. default value is false (normal behavior)
  const { freeRotation = false } = options;

  // get moved touches.
  const movedTouches = [];

  this.touches.forEach(curTouch => {
    this._renderer.prevTouches.forEach(prevTouch => {
      if (curTouch.id === prevTouch.id) {
        const movedTouch = {
          x: curTouch.x,
          y: curTouch.y,
          px: prevTouch.x,
          py: prevTouch.y
        };
        movedTouches.push(movedTouch);
      }
    });
  });

  this._renderer.prevTouches = this.touches;

  // The idea of using damping is based on the following website. thank you.
  // https://github.com/freshfork/p5.EasyCam/blob/9782964680f6a5c4c9bee825c475d9f2021d5134/p5.easycam.js#L1124

  // variables for interaction
  let deltaRadius = 0;
  let deltaTheta = 0;
  let deltaPhi = 0;
  let moveDeltaX = 0;
  let moveDeltaY = 0;
  // constants for dampingProcess
  const damping = 0.85;
  const rotateAccelerationFactor = 0.6;
  const moveAccelerationFactor = 0.15;
  // For touches, the appropriate scale is different
  // because the distance difference is multiplied.
  const mouseZoomScaleFactor = 0.01;
  const touchZoomScaleFactor = 0.0004;
  const scaleFactor = this.height < this.width ? this.height : this.width;
  // Flag whether the mouse or touch pointer is inside the canvas
  let pointersInCanvas = false;

  // calculate and determine flags and variables.
  if (movedTouches.length > 0) {
    /* for touch */
    // if length === 1, rotate
    // if length > 1, zoom and move

    // for touch, it is calculated based on one moved touch pointer position.
    pointersInCanvas =
      movedTouches[0].x > 0 && movedTouches[0].x < this.width &&
      movedTouches[0].y > 0 && movedTouches[0].y < this.height;

    if (movedTouches.length === 1) {
      const t = movedTouches[0];
      deltaTheta = -sensitivityX * (t.x - t.px) / scaleFactor;
      deltaPhi = sensitivityY * (t.y - t.py) / scaleFactor;
    } else {
      const t0 = movedTouches[0];
      const t1 = movedTouches[1];
      const distWithTouches = Math.hypot(t0.x - t1.x, t0.y - t1.y);
      const prevDistWithTouches = Math.hypot(t0.px - t1.px, t0.py - t1.py);
      const changeDist = distWithTouches - prevDistWithTouches;
      // move the camera farther when the distance between the two touch points
      // decreases, move the camera closer when it increases.
      deltaRadius = -changeDist * sensitivityZ * touchZoomScaleFactor;
      // Move the center of the camera along with the movement of
      // the center of gravity of the two touch points.
      moveDeltaX = 0.5 * (t0.x + t1.x) - 0.5 * (t0.px + t1.px);
      moveDeltaY = 0.5 * (t0.y + t1.y) - 0.5 * (t0.py + t1.py);
    }
    if (this.touches.length > 0) {
      if (pointersInCanvas) {
        // Initiate an interaction if touched in the canvas
        this._renderer.executeRotateAndMove = true;
        this._renderer.executeZoom = true;
      }
    } else {
      // End an interaction when the touch is released
      this._renderer.executeRotateAndMove = false;
      this._renderer.executeZoom = false;
    }
  } else {
    /* for mouse */
    // if wheelDeltaY !== 0, zoom
    // if mouseLeftButton is down, rotate
    // if mouseRightButton is down, move

    // For mouse, it is calculated based on the mouse position.
    pointersInCanvas =
      (this.mouseX > 0 && this.mouseX < this.width) &&
      (this.mouseY > 0 && this.mouseY < this.height);

    if (this._mouseWheelDeltaY !== 0) {
      // zoom the camera depending on the value of _mouseWheelDeltaY.
      // move away if positive, move closer if negative
      deltaRadius = Math.sign(this._mouseWheelDeltaY) * sensitivityZ;
      deltaRadius *= mouseZoomScaleFactor;
      this._mouseWheelDeltaY = 0;
      // start zoom when the mouse is wheeled within the canvas.
      if (pointersInCanvas) this._renderer.executeZoom = true;
    } else {
      // quit zoom when you stop wheeling.
      this._renderer.executeZoom = false;
    }
    if (this.mouseIsPressed) {
      if (this.mouseButton === this.LEFT) {
        deltaTheta = -sensitivityX * this.movedX / scaleFactor;
        deltaPhi = sensitivityY * this.movedY / scaleFactor;
      } else if (this.mouseButton === this.RIGHT) {
        moveDeltaX = this.movedX;
        moveDeltaY =  this.movedY * cam.yScale;
      }
      // start rotate and move when mouse is pressed within the canvas.
      if (pointersInCanvas) this._renderer.executeRotateAndMove = true;
    } else {
      // quit rotate and move if mouse is released.
      this._renderer.executeRotateAndMove = false;
    }
  }

  // interactions

  // zoom process
  if (deltaRadius !== 0 && this._renderer.executeZoom) {
    // accelerate zoom velocity
    this._renderer.zoomVelocity += deltaRadius;
  }
  if (Math.abs(this._renderer.zoomVelocity) > 0.001) {
    // if freeRotation is true, we use _orbitFree() instead of _orbit()
    if (freeRotation) {
      cam._orbitFree(
        0, 0, this._renderer.zoomVelocity
      );
    } else {
      cam._orbit(
        0, 0, this._renderer.zoomVelocity
      );
    }
    // In orthogonal projection, the scale does not change even if
    // the distance to the gaze point is changed, so the projection matrix
    // needs to be modified.
    if (cam.projMatrix.mat4[15] !== 0) {
      cam.projMatrix.mat4[0] *= Math.pow(
        10, -this._renderer.zoomVelocity
      );
      cam.projMatrix.mat4[5] *= Math.pow(
        10, -this._renderer.zoomVelocity
      );
      // modify uPMatrix
      this._renderer.uPMatrix.mat4[0] = cam.projMatrix.mat4[0];
      this._renderer.uPMatrix.mat4[5] = cam.projMatrix.mat4[5];
    }
    // damping
    this._renderer.zoomVelocity *= damping;
  } else {
    this._renderer.zoomVelocity = 0;
  }

  // rotate process
  if ((deltaTheta !== 0 || deltaPhi !== 0) &&
  this._renderer.executeRotateAndMove) {
    // accelerate rotate velocity
    this._renderer.rotateVelocity.add(
      deltaTheta * rotateAccelerationFactor,
      deltaPhi * rotateAccelerationFactor
    );
  }
  if (this._renderer.rotateVelocity.magSq() > 0.000001) {
    // if freeRotation is true, the camera always rotates freely in the direction the pointer moves
    if (freeRotation) {
      cam._orbitFree(
        -this._renderer.rotateVelocity.x,
        this._renderer.rotateVelocity.y,
        0
      );
    } else {
      cam._orbit(
        this._renderer.rotateVelocity.x,
        this._renderer.rotateVelocity.y,
        0
      );
    }
    // damping
    this._renderer.rotateVelocity.mult(damping);
  } else {
    this._renderer.rotateVelocity.set(0, 0);
  }

  // move process
  if ((moveDeltaX !== 0 || moveDeltaY !== 0) &&
  this._renderer.executeRotateAndMove) {
    // Normalize movement distance
    const ndcX = moveDeltaX * 2/this.width;
    const ndcY = -moveDeltaY * 2/this.height;
    // accelerate move velocity
    this._renderer.moveVelocity.add(
      ndcX * moveAccelerationFactor,
      ndcY * moveAccelerationFactor
    );
  }
  if (this._renderer.moveVelocity.magSq() > 0.000001) {
    // Translate the camera so that the entire object moves
    // perpendicular to the line of sight when the mouse is moved
    // or when the centers of gravity of the two touch pointers move.
    const local = cam._getLocalAxes();

    // Calculate the z coordinate in the view coordinates of
    // the center, that is, the distance to the view point
    const diffX = cam.eyeX - cam.centerX;
    const diffY = cam.eyeY - cam.centerY;
    const diffZ = cam.eyeZ - cam.centerZ;
    const viewZ = Math.sqrt(diffX * diffX + diffY * diffY + diffZ * diffZ);

    // position vector of the center.
    let cv = new p5.Vector(cam.centerX, cam.centerY, cam.centerZ);

    // Calculate the normalized device coordinates of the center.
    cv = cam.cameraMatrix.multiplyPoint(cv);
    cv = this._renderer.uPMatrix.multiplyAndNormalizePoint(cv);

    // Move the center by this distance
    // in the normalized device coordinate system.
    cv.x -= this._renderer.moveVelocity.x;
    cv.y -= this._renderer.moveVelocity.y;

    // Calculate the translation vector
    // in the direction perpendicular to the line of sight of center.
    let dx, dy;
    const uP = this._renderer.uPMatrix.mat4;

    if (uP[15] === 0) {
      dx = ((uP[8] + cv.x)/uP[0]) * viewZ;
      dy = ((uP[9] + cv.y)/uP[5]) * viewZ;
    } else {
      dx = (cv.x - uP[12])/uP[0];
      dy = (cv.y - uP[13])/uP[5];
    }

    // translate the camera.
    cam.setPosition(
      cam.eyeX + dx * local.x[0] + dy * local.y[0],
      cam.eyeY + dx * local.x[1] + dy * local.y[1],
      cam.eyeZ + dx * local.x[2] + dy * local.y[2]
    );
    // damping
    this._renderer.moveVelocity.mult(damping);
  } else {
    this._renderer.moveVelocity.set(0, 0);
  }

  return this;
};


/**
 * Adds a grid and an axes icon to clarify orientation in 3D sketches.
 *
 * `debugMode()` adds a grid that shows where the “ground” is in a sketch. By
 * default, the grid will run through the origin `(0, 0, 0)` of the sketch
 * along the XZ plane. `debugMode()` also adds an axes icon that points along
 * the positive x-, y-, and z-axes. Calling `debugMode()` displays the grid
 * and axes icon with their default size and position.
 *
 * There are four ways to call `debugMode()` with optional parameters to
 * customize the debugging environment.
 *
 * The first way to call `debugMode()` has one parameter, `mode`. If the
 * system constant `GRID` is passed, as in `debugMode(GRID)`, then the grid
 * will be displayed and the axes icon will be hidden. If the constant `AXES`
 * is passed, as in `debugMode(AXES)`, then the axes icon will be displayed
 * and the grid will be hidden.
 *
 * The second way to call `debugMode()` has six parameters. The first
 * parameter, `mode`, selects either `GRID` or `AXES` to be displayed. The
 * next five parameters, `gridSize`, `gridDivisions`, `xOff`, `yOff`, and
 * `zOff` are optional. They’re numbers that set the appearance of the grid
 * (`gridSize` and `gridDivisions`) and the placement of the axes icon
 * (`xOff`, `yOff`, and `zOff`). For example, calling
 * `debugMode(20, 5, 10, 10, 10)` sets the `gridSize` to 20 pixels, the number
 * of `gridDivisions` to 5, and offsets the axes icon by 10 pixels along the
 * x-, y-, and z-axes.
 *
 * The third way to call `debugMode()` has five parameters. The first
 * parameter, `mode`, selects either `GRID` or `AXES` to be displayed. The
 * next four parameters, `axesSize`, `xOff`, `yOff`, and `zOff` are optional.
 * They’re numbers that set the appearance of the size of the axes icon
 * (`axesSize`) and its placement (`xOff`, `yOff`, and `zOff`).
 *
 * The fourth way to call `debugMode()` has nine optional parameters. The
 * first five parameters, `gridSize`, `gridDivisions`, `gridXOff`, `gridYOff`,
 * and `gridZOff` are numbers that set the appearance of the grid. For
 * example, calling `debugMode(100, 5, 0, 0, 0)` sets the `gridSize` to 100,
 * the number of `gridDivisions` to 5, and sets all the offsets to 0 so that
 * the grid is centered at the origin. The next four parameters, `axesSize`,
 * `xOff`, `yOff`, and `zOff` are numbers that set the appearance of the size
 * of the axes icon (`axesSize`) and its placement (`axesXOff`, `axesYOff`,
 * and `axesZOff`). For example, calling
 * `debugMode(100, 5, 0, 0, 0, 50, 10, 10, 10)` sets the `gridSize` to 100,
 * the number of `gridDivisions` to 5, and sets all the offsets to 0 so that
 * the grid is centered at the origin. It then sets the `axesSize` to 50 and
 * offsets the icon 10 pixels along each axis.
 *
 * @method debugMode
 *
 * @example
 * <div>
 * <code>
 * // Click and drag the mouse to view the scene from different angles.
 *
 * function setup() {
 *   createCanvas(100, 100, WEBGL);
 *
 *   // Enable debug mode.
 *   debugMode();
 *
 *   describe('A multicolor box on a gray background. A grid and axes icon are displayed near the box.');
 * }
 *
 * function draw() {
 *   background(200);
 *
 *   // Enable orbiting with the mouse.
 *   orbitControl();
 *
 *   // Style the box.
 *   normalMaterial();
 *
 *   // Draw the box.
 *   box(20, 40);
 * }
 * </code>
 * </div>
 *
 * <div>
 * <code>
 * // Click and drag the mouse to view the scene from different angles.
 *
 * function setup() {
 *   createCanvas(100, 100, WEBGL);
 *
 *   // Enable debug mode.
 *   // Only display the axes icon.
 *   debugMode(AXES);
 *
 *   describe('A multicolor box on a gray background. A grid and axes icon are displayed near the box.');
 * }
 *
 * function draw() {
 *   background(200);
 *
 *   // Enable orbiting with the mouse.
 *   orbitControl();
 *
 *   // Style the box.
 *   normalMaterial();
 *
 *   // Draw the box.
 *   box(20, 40);
 * }
 * </code>
 * </div>
 *
 * <div>
 * <code>
 * // Click and drag the mouse to view the scene from different angles.
 *
 * function setup() {
 *   createCanvas(100, 100, WEBGL);
 *
 *   // Enable debug mode.
 *   // Only display the grid and customize it:
 *   // - size: 50
 *   // - divisions: 10
 *   // - offsets: 0, 20, 0
 *   debugMode(GRID, 50, 10, 0, 20, 0);
 *
 *   describe('A multicolor box on a gray background. A grid is displayed below the box.');
 * }
 *
 * function draw() {
 *   background(200);
 *
 *   // Enable orbiting with the mouse.
 *   orbitControl();
 *
 *   // Style the box.
 *   normalMaterial();
 *
 *   // Draw the box.
 *   box(20, 40);
 * }
 * </code>
 * </div>
 *
 * <div>
 * <code>
 * // Click and drag the mouse to view the scene from different angles.
 *
 * function setup() {
 *   createCanvas(100, 100, WEBGL);
 *
 *   // Enable debug mode.
 *   // Display the grid and axes icon and customize them:
 *   // Grid
 *   // ----
 *   // - size: 50
 *   // - divisions: 10
 *   // - offsets: 0, 20, 0
 *   // Axes
 *   // ----
 *   // - size: 50
 *   // - offsets: 0, 0, 0
 *   debugMode(50, 10, 0, 20, 0, 50, 0, 0, 0);
 *
 *   describe('A multicolor box on a gray background. A grid is displayed below the box. An axes icon is displayed at the center of the box.');
 * }
 *
 * function draw() {
 *   background(200);
 *
 *   // Enable orbiting with the mouse.
 *   orbitControl();
 *
 *   // Style the box.
 *   normalMaterial();
 *
 *   // Draw the box.
 *   box(20, 40);
 * }
 * </code>
 * </div>
 */

/**
 * @method debugMode
 * @param {(GRID|AXES)} mode either GRID or AXES
 */

/**
 * @method debugMode
<<<<<<< HEAD
 * @param {(GRID|AXES)} mode
 * @param {Number} [gridSize] size of one side of the grid
 * @param {Number} [gridDivisions] number of divisions in the grid
 * @param {Number} [xOff] X axis offset from origin (0,0,0)
 * @param {Number} [yOff] Y axis offset from origin (0,0,0)
 * @param {Number} [zOff] Z axis offset from origin (0,0,0)
=======
 * @param {Constant} mode
 * @param {Number} [gridSize] side length of the grid.
 * @param {Number} [gridDivisions] number of divisions in the grid.
 * @param {Number} [xOff] offset from origin along the x-axis.
 * @param {Number} [yOff] offset from origin along the y-axis.
 * @param {Number} [zOff] offset from origin along the z-axis.
>>>>>>> 2ceea580
 */

/**
 * @method debugMode
<<<<<<< HEAD
 * @param {(GRID|AXES)} mode
 * @param {Number} [axesSize] size of axes icon
=======
 * @param {Constant} mode
 * @param {Number} [axesSize] length of axes icon markers.
>>>>>>> 2ceea580
 * @param {Number} [xOff]
 * @param {Number} [yOff]
 * @param {Number} [zOff]
 */

/**
 * @method debugMode
 * @param {Number} [gridSize]
 * @param {Number} [gridDivisions]
 * @param {Number} [gridXOff] grid offset from the origin along the x-axis.
 * @param {Number} [gridYOff] grid offset from the origin along the y-axis.
 * @param {Number} [gridZOff] grid offset from the origin along the z-axis.
 * @param {Number} [axesSize]
 * @param {Number} [axesXOff] axes icon offset from the origin along the x-axis.
 * @param {Number} [axesYOff] axes icon offset from the origin along the y-axis.
 * @param {Number} [axesZOff] axes icon offset from the origin along the z-axis.
 */

p5.prototype.debugMode = function(...args) {
  this._assert3d('debugMode');
  p5._validateParameters('debugMode', args);

  // start by removing existing 'post' registered debug methods
  for (let i = this._registeredMethods.post.length - 1; i >= 0; i--) {
    // test for equality...
    if (
      this._registeredMethods.post[i].toString() === this._grid().toString() ||
      this._registeredMethods.post[i].toString() === this._axesIcon().toString()
    ) {
      this._registeredMethods.post.splice(i, 1);
    }
  }

  // then add new debugMode functions according to the argument list
  if (args[0] === constants.GRID) {
    this.registerMethod(
      'post',
      this._grid(args[1], args[2], args[3], args[4], args[5])
    );
  } else if (args[0] === constants.AXES) {
    this.registerMethod(
      'post',
      this._axesIcon(args[1], args[2], args[3], args[4])
    );
  } else {
    this.registerMethod(
      'post',
      this._grid(args[0], args[1], args[2], args[3], args[4])
    );
    this.registerMethod(
      'post',
      this._axesIcon(args[5], args[6], args[7], args[8])
    );
  }
};

/**
 * Turns off <a href="#/p5/debugMode">debugMode()</a> in a 3D sketch.
 *
 * @method noDebugMode
 *
 * @example
 * <div>
 * <code>
 * // Click and drag the mouse to view the scene from different angles.
 *
 * function setup() {
 *   createCanvas(100, 100, WEBGL);
 *
 *   // Enable debug mode.
 *   debugMode();
 *
 *   describe('A multicolor box on a gray background. A grid and axes icon are displayed near the box. They disappear when the user double-clicks.');
 * }
 *
 * function draw() {
 *   background(200);
 *
 *   // Enable orbiting with the mouse.
 *   orbitControl();
 *
 *   // Style the box.
 *   normalMaterial();
 *
 *   // Draw the box.  box(20, 40);
 * }
 *
 * // Disable debug mode when the user double-clicks.
 * function doubleClicked() {
 *   noDebugMode();
 * }
 * </code>
 * </div>
 */
p5.prototype.noDebugMode = function() {
  this._assert3d('noDebugMode');

  // start by removing existing 'post' registered debug methods
  for (let i = this._registeredMethods.post.length - 1; i >= 0; i--) {
    // test for equality...
    if (
      this._registeredMethods.post[i].toString() === this._grid().toString() ||
      this._registeredMethods.post[i].toString() === this._axesIcon().toString()
    ) {
      this._registeredMethods.post.splice(i, 1);
    }
  }
};

/**
 * For use with debugMode
 * @private
 * @method _grid
 * @param {Number} [size] size of grid sides
 * @param {Number} [div] number of grid divisions
 * @param {Number} [xOff] offset of grid center from origin in X axis
 * @param {Number} [yOff] offset of grid center from origin in Y axis
 * @param {Number} [zOff] offset of grid center from origin in Z axis
 */
p5.prototype._grid = function(size, numDivs, xOff, yOff, zOff) {
  if (typeof size === 'undefined') {
    size = this.width / 2;
  }
  if (typeof numDivs === 'undefined') {
    // ensure at least 2 divisions
    numDivs = Math.round(size / 30) < 4 ? 4 : Math.round(size / 30);
  }
  if (typeof xOff === 'undefined') {
    xOff = 0;
  }
  if (typeof yOff === 'undefined') {
    yOff = 0;
  }
  if (typeof zOff === 'undefined') {
    zOff = 0;
  }

  const spacing = size / numDivs;
  const halfSize = size / 2;

  return function() {
    this.push();
    this.stroke(
      this._renderer.curStrokeColor[0] * 255,
      this._renderer.curStrokeColor[1] * 255,
      this._renderer.curStrokeColor[2] * 255
    );
    this._renderer.uModelMatrix.reset();

    // Lines along X axis
    for (let q = 0; q <= numDivs; q++) {
      this.beginShape(this.LINES);
      this.vertex(-halfSize + xOff, yOff, q * spacing - halfSize + zOff);
      this.vertex(+halfSize + xOff, yOff, q * spacing - halfSize + zOff);
      this.endShape();
    }

    // Lines along Z axis
    for (let i = 0; i <= numDivs; i++) {
      this.beginShape(this.LINES);
      this.vertex(i * spacing - halfSize + xOff, yOff, -halfSize + zOff);
      this.vertex(i * spacing - halfSize + xOff, yOff, +halfSize + zOff);
      this.endShape();
    }

    this.pop();
  };
};

/**
 * For use with debugMode
 * @private
 * @method _axesIcon
 * @param {Number} [size] size of axes icon lines
 * @param {Number} [xOff] offset of icon from origin in X axis
 * @param {Number} [yOff] offset of icon from origin in Y axis
 * @param {Number} [zOff] offset of icon from origin in Z axis
 */
p5.prototype._axesIcon = function(size, xOff, yOff, zOff) {
  if (typeof size === 'undefined') {
    size = this.width / 20 > 40 ? this.width / 20 : 40;
  }
  if (typeof xOff === 'undefined') {
    xOff = -this.width / 4;
  }
  if (typeof yOff === 'undefined') {
    yOff = xOff;
  }
  if (typeof zOff === 'undefined') {
    zOff = xOff;
  }

  return function() {
    this.push();
    this._renderer.uModelMatrix.reset();

    // X axis
    this.strokeWeight(2);
    this.stroke(255, 0, 0);
    this.beginShape(this.LINES);
    this.vertex(xOff, yOff, zOff);
    this.vertex(xOff + size, yOff, zOff);
    this.endShape();
    // Y axis
    this.stroke(0, 255, 0);
    this.beginShape(this.LINES);
    this.vertex(xOff, yOff, zOff);
    this.vertex(xOff, yOff + size, zOff);
    this.endShape();
    // Z axis
    this.stroke(0, 0, 255);
    this.beginShape(this.LINES);
    this.vertex(xOff, yOff, zOff);
    this.vertex(xOff, yOff, zOff + size);
    this.endShape();
    this.pop();
  };
};

export default p5;<|MERGE_RESOLUTION|>--- conflicted
+++ resolved
@@ -654,32 +654,18 @@
 
 /**
  * @method debugMode
-<<<<<<< HEAD
  * @param {(GRID|AXES)} mode
- * @param {Number} [gridSize] size of one side of the grid
- * @param {Number} [gridDivisions] number of divisions in the grid
- * @param {Number} [xOff] X axis offset from origin (0,0,0)
- * @param {Number} [yOff] Y axis offset from origin (0,0,0)
- * @param {Number} [zOff] Z axis offset from origin (0,0,0)
-=======
- * @param {Constant} mode
  * @param {Number} [gridSize] side length of the grid.
  * @param {Number} [gridDivisions] number of divisions in the grid.
  * @param {Number} [xOff] offset from origin along the x-axis.
  * @param {Number} [yOff] offset from origin along the y-axis.
  * @param {Number} [zOff] offset from origin along the z-axis.
->>>>>>> 2ceea580
  */
 
 /**
  * @method debugMode
-<<<<<<< HEAD
  * @param {(GRID|AXES)} mode
- * @param {Number} [axesSize] size of axes icon
-=======
- * @param {Constant} mode
  * @param {Number} [axesSize] length of axes icon markers.
->>>>>>> 2ceea580
  * @param {Number} [xOff]
  * @param {Number} [yOff]
  * @param {Number} [zOff]
