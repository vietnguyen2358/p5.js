--- conflicted
+++ resolved
@@ -4,9 +4,5 @@
 varying vec4 vColor;
 
 void main() {
-<<<<<<< HEAD
-  gl_FragColor = vColor;
-=======
-  gl_FragColor = vec4(uMaterialColor.rgb, 1.) * uMaterialColor.a;
->>>>>>> caa727cd
+  gl_FragColor = vec4(vColor.rgb, 1.) * vColor.a
 }