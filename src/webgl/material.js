/**
 * @module 3D
 * @submodule Material
 * @for p5
 * @requires core
 */

import p5 from '../core/main';
import * as constants from '../core/constants';
import './p5.Texture';

/**
 * Loads vertex and fragment shaders to create a
 * <a href="#/p5.Shader">p5.Shader</a> object.
 *
 * Shaders are programs that run on the graphics processing unit (GPU). They
 * can process many pixels at the same time, making them fast for many
 * graphics tasks. They’re written in a language called
 * <a href="https://developer.mozilla.org/en-US/docs/Games/Techniques/3D_on_the_web/GLSL_Shaders" target="_blank">GLSL</a>
 * and run along with the rest of the code in a sketch.
 *
 * Once the <a href="#/p5.Shader">p5.Shader</a> object is created, it can be
 * used with the <a href="#/p5/shader">shader()</a> function, as in
 * `shader(myShader)`. A shader program consists of two files, a vertex shader
 * and a fragment shader. The vertex shader affects where 3D geometry is drawn
 * on the screen and the fragment shader affects color.
 *
 * `loadShader()` loads the vertex and fragment shaders from their `.vert` and
 * `.frag` files. For example, calling
 * `loadShader('assets/shader.vert', 'assets/shader.frag')` loads both
 * required shaders and returns a <a href="#/p5.Shader">p5.Shader</a> object.
 *
 * The third parameter, `successCallback`, is optional. If a function is
 * passed, it will be called once the shader has loaded. The callback function
 * can use the new <a href="#/p5.Shader">p5.Shader</a> object as its
 * parameter.
 *
 * The fourth parameter, `failureCallback`, is also optional. If a function is
 * passed, it will be called if the shader fails to load. The callback
 * function can use the event error as its parameter.
 *
 * Shaders can take time to load. Calling `loadShader()` in
 * <a href="#/p5/preload">preload()</a> ensures shaders load before they're
 * used in <a href="#/p5/setup">setup()</a> or <a href="#/p5/draw">draw()</a>.
 *
 * Note: Shaders can only be used in WebGL mode.
 *
 * @method loadShader
 * @param {String} vertFilename path of the vertex shader to be loaded.
 * @param {String} fragFilename path of the fragment shader to be loaded.
 * @param {function} [successCallback] function to call once the shader is loaded. Can be passed the
 *                                     <a href="#/p5.Shader">p5.Shader</a> object.
 * @param {function} [failureCallback] function to call if the shader fails to load. Can be passed an
 *                                     `Error` event object.
 * @return {p5.Shader} new shader created from the vertex and fragment shader files.
 *
 * @example
 * <div modernizr='webgl'>
 * <code>
 * // Note: A "uniform" is a global variable within a shader program.
 *
 * let mandelbrot;
 *
 * // Load the shader and create a p5.Shader object.
 * function preload() {
 *   mandelbrot = loadShader('assets/shader.vert', 'assets/shader.frag');
 * }
 *
 * function setup() {
 *   createCanvas(100, 100, WEBGL);
 *
 *   // Compile and apply the p5.Shader object.
 *   shader(mandelbrot);
 *
 *   // Set the shader uniform p to an array.
 *   mandelbrot.setUniform('p', [-0.74364388703, 0.13182590421]);
 *
 *   // Set the shader uniform r to the value 1.5.
 *   mandelbrot.setUniform('r', 1.5);
 *
 *   // Add a quad as a display surface for the shader.
 *   quad(-1, -1, 1, -1, 1, 1, -1, 1);
 *
 *   describe('A black fractal image on a magenta background.');
 * }
 * </code>
 * </div>
 *
 * <div>
 * <code>
 * // Note: A "uniform" is a global variable within a shader program.
 *
 * let mandelbrot;
 *
 * // Load the shader and create a p5.Shader object.
 * function preload() {
 *   mandelbrot = loadShader('assets/shader.vert', 'assets/shader.frag');
 * }
 *
 * function setup() {
 *   createCanvas(100, 100, WEBGL);
 *
 *   // Use the p5.Shader object.
 *   shader(mandelbrot);
 *
 *   // Set the shader uniform p to an array.
 *   mandelbrot.setUniform('p', [-0.74364388703, 0.13182590421]);
 *
 *   describe('A fractal image zooms in and out of focus.');
 * }
 *
 * function draw() {
 *   // Set the shader uniform r to a value that oscillates between 0 and 2.
 *   mandelbrot.setUniform('r', sin(frameCount * 0.01) + 1);
 *
 *   // Add a quad as a display surface for the shader.
 *   quad(-1, -1, 1, -1, 1, 1, -1, 1);
 * }
 * </code>
 * </div>
 */
p5.prototype.loadShader = function (
  vertFilename,
  fragFilename,
  successCallback,
  failureCallback
) {
  p5._validateParameters('loadShader', arguments);
  if (!failureCallback) {
    failureCallback = console.error;
  }

  const loadedShader = new p5.Shader();

  const self = this;
  let loadedFrag = false;
  let loadedVert = false;

  const onLoad = () => {
    self._decrementPreload();
    if (successCallback) {
      successCallback(loadedShader);
    }
  };

  this.loadStrings(
    vertFilename,
    result => {
      loadedShader._vertSrc = result.join('\n');
      loadedVert = true;
      if (loadedFrag) {
        onLoad();
      }
    },
    failureCallback
  );

  this.loadStrings(
    fragFilename,
    result => {
      loadedShader._fragSrc = result.join('\n');
      loadedFrag = true;
      if (loadedVert) {
        onLoad();
      }
    },
    failureCallback
  );

  return loadedShader;
};

/**
 * Creates a new <a href="#/p5.Shader">p5.Shader</a> object.
 *
 * Shaders are programs that run on the graphics processing unit (GPU). They
 * can process many pixels at the same time, making them fast for many
 * graphics tasks. They’re written in a language called
 * <a href="https://developer.mozilla.org/en-US/docs/Games/Techniques/3D_on_the_web/GLSL_Shaders" target="_blank">GLSL</a>
 * and run along with the rest of the code in a sketch.
 *
 * Once the <a href="#/p5.Shader">p5.Shader</a> object is created, it can be
 * used with the <a href="#/p5/shader">shader()</a> function, as in
 * `shader(myShader)`. A shader program consists of two parts, a vertex shader
 * and a fragment shader. The vertex shader affects where 3D geometry is drawn
 * on the screen and the fragment shader affects color.
 *
 * The first parameter, `vertSrc`, sets the vertex shader. It’s a string that
 * contains the vertex shader program written in GLSL.
 *
 * The second parameter, `fragSrc`, sets the fragment shader. It’s a string
 * that contains the fragment shader program written in GLSL.
 *
 * Note: Only filter shaders can be used in 2D mode. All shaders can be used
 * in WebGL mode.
 *
 * @method createShader
 * @param {String} vertSrc source code for the vertex shader.
 * @param {String} fragSrc source code for the fragment shader.
 * @returns {p5.Shader} new shader object created from the
 * vertex and fragment shaders.
 *
 * @example
 * <div modernizr='webgl'>
 * <code>
 * // Note: A "uniform" is a global variable within a shader program.
 *
 * // Create a string with the vertex shader program.
 * // The vertex shader is called for each vertex.
 * let vertSrc = `
 * precision highp float;
 * uniform mat4 uModelViewMatrix;
 * uniform mat4 uProjectionMatrix;
 * attribute vec3 aPosition;
 * attribute vec2 aTexCoord;
 * varying vec2 vTexCoord;
 *
 * void main() {
 *   vTexCoord = aTexCoord;
 *   vec4 positionVec4 = vec4(aPosition, 1.0);
 *   gl_Position = uProjectionMatrix * uModelViewMatrix * positionVec4;
 * }
 * `;
 *
 * // Create a string with the fragment shader program.
 * // The fragment shader is called for each pixel.
 * let fragSrc = `
 * precision highp float;
 *
 * void main() {
 *   // Set each pixel's RGBA value to yellow.
 *   gl_FragColor = vec4(1.0, 1.0, 0.0, 1.0);
 * }
 * `;
 *
 * function setup() {
 *   createCanvas(100, 100, WEBGL);
 *
 *   // Create a p5.Shader object.
 *   let shaderProgram = createShader(vertSrc, fragSrc);
 *
 *   // Compile and apply the p5.Shader object.
 *   shader(shaderProgram);
 *
 *   // Style the drawing surface.
 *   noStroke();
 *
 *   // Add a plane as a drawing surface.
 *   plane(100, 100);
 *
 *   describe('A yellow square.');
 * }
 * </code>
 * </div>
 *
 * <div>
 * <code>
 * // Note: A "uniform" is a global variable within a shader program.
 *
 * // Create a string with the vertex shader program.
 * // The vertex shader is called for each vertex.
 * let vertSrc = `
 * precision highp float;
 * uniform mat4 uModelViewMatrix;
 * uniform mat4 uProjectionMatrix;
 * attribute vec3 aPosition;
 * attribute vec2 aTexCoord;
 * varying vec2 vTexCoord;
 *
 * void main() {
 *   vTexCoord = aTexCoord;
 *   vec4 positionVec4 = vec4(aPosition, 1.0);
 *   gl_Position = uProjectionMatrix * uModelViewMatrix * positionVec4;
 * }
 * `;
 *
 * // Create a string with the fragment shader program.
 * // The fragment shader is called for each pixel.
 * let fragSrc = `
 * precision highp float;
 * uniform vec2 p;
 * uniform float r;
 * const int numIterations = 500;
 * varying vec2 vTexCoord;
 *
 * void main() {
 *   vec2 c = p + gl_FragCoord.xy * r;
 *   vec2 z = c;
 *   float n = 0.0;
 *
 *   for (int i = numIterations; i > 0; i--) {
 *     if (z.x * z.x + z.y * z.y > 4.0) {
 *       n = float(i) / float(numIterations);
 *       break;
 *     }
 *     z = vec2(z.x * z.x - z.y * z.y, 2.0 * z.x * z.y) + c;
 *   }
 *
 *   gl_FragColor = vec4(
 *     0.5 - cos(n * 17.0) / 2.0,
 *     0.5 - cos(n * 13.0) / 2.0,
 *     0.5 - cos(n * 23.0) / 2.0,
 *     1.0
 *   );
 * }
 * `;
 *
 * function setup() {
 *   createCanvas(100, 100, WEBGL);
 *
 *   // Create a p5.Shader object.
 *   let mandelbrot = createShader(vertSrc, fragSrc);
 *
 *   // Compile and apply the p5.Shader object.
 *   shader(mandelbrot);
 *
 *   // Set the shader uniform p to an array.
 *   // p is the center point of the Mandelbrot image.
 *   mandelbrot.setUniform('p', [-0.74364388703, 0.13182590421]);
 *
 *   // Set the shader uniform r to 0.005.
 *   // r is the size of the image in Mandelbrot-space.
 *   mandelbrot.setUniform('r', 0.005);
 *
 *   // Style the drawing surface.
 *   noStroke();
 *
 *   // Add a plane as a drawing surface.
 *   plane(100, 100);
 *
 *   describe('A black fractal image on a magenta background.');
 * }
 * </code>
 * </div>
 *
 * <div>
 * <code>
 * // Note: A "uniform" is a global variable within a shader program.
 *
 * // Create a string with the vertex shader program.
 * // The vertex shader is called for each vertex.
 * let vertSrc = `
 * precision highp float;
 * uniform mat4 uModelViewMatrix;
 * uniform mat4 uProjectionMatrix;
 *
 * attribute vec3 aPosition;
 * attribute vec2 aTexCoord;
 * varying vec2 vTexCoord;
 *
 * void main() {
 *   vTexCoord = aTexCoord;
 *   vec4 positionVec4 = vec4(aPosition, 1.0);
 *   gl_Position = uProjectionMatrix * uModelViewMatrix * positionVec4;
 * }
 * `;
 *
 * // Create a string with the fragment shader program.
 * // The fragment shader is called for each pixel.
 * let fragSrc = `
 * precision highp float;
 * uniform vec2 p;
 * uniform float r;
 * const int numIterations = 500;
 * varying vec2 vTexCoord;
 *
 * void main() {
 *   vec2 c = p + gl_FragCoord.xy * r;
 *   vec2 z = c;
 *   float n = 0.0;
 *
 *   for (int i = numIterations; i > 0; i--) {
 *     if (z.x * z.x + z.y * z.y > 4.0) {
 *       n = float(i) / float(numIterations);
 *       break;
 *     }
 *
 *     z = vec2(z.x * z.x - z.y * z.y, 2.0 * z.x * z.y) + c;
 *   }
 *
 *   gl_FragColor = vec4(
 *     0.5 - cos(n * 17.0) / 2.0,
 *     0.5 - cos(n * 13.0) / 2.0,
 *     0.5 - cos(n * 23.0) / 2.0,
 *     1.0
 *   );
 * }
 * `;
 *
 * let mandelbrot;
 *
 * function setup() {
 *   createCanvas(100, 100, WEBGL);
 *
 *   // Create a p5.Shader object.
 *   mandelbrot = createShader(vertSrc, fragSrc);
 *
 *   // Apply the p5.Shader object.
 *   shader(mandelbrot);
 *
 *   // Set the shader uniform p to an array.
 *   // p is the center point of the Mandelbrot image.
 *   mandelbrot.setUniform('p', [-0.74364388703, 0.13182590421]);
 *
 *   describe('A fractal image zooms in and out of focus.');
 * }
 *
 * function draw() {
 *   // Set the shader uniform r to a value that oscillates
 *   // between 0 and 0.005.
 *   // r is the size of the image in Mandelbrot-space.
 *   let radius = 0.005 * (sin(frameCount * 0.01) + 1);
 *   mandelbrot.setUniform('r', radius);
 *
 *   // Style the drawing surface.
 *   noStroke();
 *
 *   // Add a plane as a drawing surface.
 *   plane(100, 100);
 * }
 * </code>
 * </div>
 */
p5.prototype.createShader = function (vertSrc, fragSrc, options) {
  p5._validateParameters('createShader', arguments);
  return new p5.Shader(this._renderer, vertSrc, fragSrc, options);
};

/**
 * Creates a <a href="#/p5.Shader">p5.Shader</a> object to be used with the
 * <a href="#/p5/filter">filter()</a> function.
 *
 * `createFilterShader()` works like
 * <a href="#/p5/createShader">createShader()</a> but has a default vertex
 * shader included. `createFilterShader()` is intended to be used along with
 * <a href="#/p5/filter">filter()</a> for filtering the contents of a canvas.
 * A filter shader will be applied to the whole canvas instead of just
 * <a href="#/p5.Geometry">p5.Geometry</a> objects.
 *
 * The parameter, `fragSrc`, sets the fragment shader. It’s a string that
 * contains the fragment shader program written in
 * <a href="https://developer.mozilla.org/en-US/docs/Games/Techniques/3D_on_the_web/GLSL_Shaders" target="_blank">GLSL</a>.
 *
 * The <a href="#/p5.Shader">p5.Shader</a> object that's created has some
 * uniforms that can be set:
 * - `sampler2D tex0`, which contains the canvas contents as a texture.
 * - `vec2 canvasSize`, which is the width and height of the canvas, not including pixel density.
 * - `vec2 texelSize`, which is the size of a physical pixel including pixel density. This is calculated as `1.0 / (width * density)` for the pixel width and `1.0 / (height * density)` for the pixel height.
 *
 * The <a href="#/p5.Shader">p5.Shader</a> that's created also provides
 * `varying vec2 vTexCoord`, a coordinate with values between 0 and 1.
 * `vTexCoord` describes where on the canvas the pixel will be drawn.
 *
 * For more info about filters and shaders, see Adam Ferriss' <a href="https://github.com/aferriss/p5jsShaderExamples">repo of shader examples</a>
 * or the <a href="https://p5js.org/learn/getting-started-in-webgl-shaders.html">Introduction to Shaders</a> tutorial.
 *
 * @method createFilterShader
 * @param {String} fragSrc source code for the fragment shader.
 * @returns {p5.Shader} new shader object created from the fragment shader.
 *
 * @example
 * <div modernizr='webgl'>
 * <code>
 * function setup() {
 *   let fragSrc = `precision highp float;
 *   void main() {
 *     gl_FragColor = vec4(1.0, 1.0, 0.0, 1.0);
 *   }`;
 *
 *   createCanvas(100, 100, WEBGL);
 *   let s = createFilterShader(fragSrc);
 *   filter(s);
 *   describe('a yellow canvas');
 * }
 * </code>
 * </div>
 *
 * <div modernizr='webgl'>
 * <code>
 * let img, s;
 * function preload() {
 *   img = loadImage('assets/bricks.jpg');
 * }
 * function setup() {
 *   let fragSrc = `precision highp float;
 *
 *   // x,y coordinates, given from the vertex shader
 *   varying vec2 vTexCoord;
 *
 *   // the canvas contents, given from filter()
 *   uniform sampler2D tex0;
 *   // other useful information from the canvas
 *   uniform vec2 texelSize;
 *   uniform vec2 canvasSize;
 *   // a custom variable from this sketch
 *   uniform float darkness;
 *
 *   void main() {
 *     // get the color at current pixel
 *     vec4 color = texture2D(tex0, vTexCoord);
 *     // set the output color
 *     color.b = 1.0;
 *     color *= darkness;
 *     gl_FragColor = vec4(color.rgb, 1.0);
 *   }`;
 *
 *   createCanvas(100, 100, WEBGL);
 *   s = createFilterShader(fragSrc);
 * }
 * function draw() {
 *   image(img, -50, -50);
 *   s.setUniform('darkness', 0.5);
 *   filter(s);
 *   describe('a image of bricks tinted dark blue');
 * }
 * </code>
 * </div>
 */
p5.prototype.createFilterShader = function (fragSrc) {
  p5._validateParameters('createFilterShader', arguments);
  let defaultVertV1 = `
    uniform mat4 uModelViewMatrix;
    uniform mat4 uProjectionMatrix;

    attribute vec3 aPosition;
    // texcoords only come from p5 to vertex shader
    // so pass texcoords on to the fragment shader in a varying variable
    attribute vec2 aTexCoord;
    varying vec2 vTexCoord;

    void main() {
      // transferring texcoords for the frag shader
      vTexCoord = aTexCoord;

      // copy position with a fourth coordinate for projection (1.0 is normal)
      vec4 positionVec4 = vec4(aPosition, 1.0);

      // project to 3D space
      gl_Position = uProjectionMatrix * uModelViewMatrix * positionVec4;
    }
  `;
  let defaultVertV2 = `#version 300 es
    uniform mat4 uModelViewMatrix;
    uniform mat4 uProjectionMatrix;

    in vec3 aPosition;
    in vec2 aTexCoord;
    out vec2 vTexCoord;

    void main() {
      // transferring texcoords for the frag shader
      vTexCoord = aTexCoord;

      // copy position with a fourth coordinate for projection (1.0 is normal)
      vec4 positionVec4 = vec4(aPosition, 1.0);

      // project to 3D space
      gl_Position = uProjectionMatrix * uModelViewMatrix * positionVec4;
    }
  `;
  let vertSrc = fragSrc.includes('#version 300 es') ? defaultVertV2 : defaultVertV1;
  const shader = new p5.Shader(this._renderer, vertSrc, fragSrc);
  if (this._renderer.GL) {
    shader.ensureCompiledOnContext(this);
  } else {
    shader.ensureCompiledOnContext(this._renderer.getFilterGraphicsLayer());
  }
  return shader;
};

/**
 * Sets the <a href="#/p5.Shader">p5.Shader</a> object to apply while drawing.
 *
 * Shaders are programs that run on the graphics processing unit (GPU). They
 * can process many pixels or vertices at the same time, making them fast for
 * many graphics tasks. They’re written in a language called
 * <a href="https://developer.mozilla.org/en-US/docs/Games/Techniques/3D_on_the_web/GLSL_Shaders" target="_blank">GLSL</a>
 * and run along with the rest of the code in a sketch.
 * <a href="#/p5.Shader">p5.Shader</a> objects can be created using the
 * <a href="#/p5/createShader">createShader()</a> and
 * <a href="#/p5/loadShader">loadShader()</a> functions.
 *
 * The parameter, `s`, is the <a href="#/p5.Shader">p5.Shader</a> object to
 * apply. For example, calling `shader(myShader)` applies `myShader` to
 * process each pixel on the canvas. The shader will be used for:
 * - Fills when a texture is enabled if it includes a uniform `sampler2D`.
 * - Fills when lights are enabled if it includes the attribute `aNormal`, or if it has any of the following uniforms: `uUseLighting`, `uAmbientLightCount`, `uDirectionalLightCount`, `uPointLightCount`, `uAmbientColor`, `uDirectionalDiffuseColors`, `uDirectionalSpecularColors`, `uPointLightLocation`, `uPointLightDiffuseColors`, `uPointLightSpecularColors`, `uLightingDirection`, or `uSpecular`.
 * - Fills whenever there are no lights or textures.
 * - Strokes if it includes the uniform `uStrokeWeight`.
 *
 * The source code from a <a href="#/p5.Shader">p5.Shader</a> object's
 * fragment and vertex shaders will be compiled the first time it's passed to
 * `shader()`. See
 * <a href="https://developer.mozilla.org/en-US/docs/Web/API/WebGLRenderingContext/compileShader" target="_blank">MDN</a>
 * for more information about compiling shaders.
 *
 * Calling <a href="#/p5/resetShader">resetShader()</a> restores a sketch’s
 * default shaders.
 *
 * Note: Shaders can only be used in WebGL mode.
 *
 * @method shader
 * @chainable
 * @param {p5.Shader} s <a href="#/p5.Shader">p5.Shader</a> object
 *                      to apply.
 *
 * @example
 * <div modernizr='webgl'>
 * <code>
 * // Note: A "uniform" is a global variable within a shader program.
 *
 * // Create a string with the vertex shader program.
 * // The vertex shader is called for each vertex.
 * let vertSrc = `
 * precision highp float;
 * uniform mat4 uModelViewMatrix;
 * uniform mat4 uProjectionMatrix;
 *
 * attribute vec3 aPosition;
 * attribute vec2 aTexCoord;
 * varying vec2 vTexCoord;
 *
 * void main() {
 *   vTexCoord = aTexCoord;
 *   vec4 positionVec4 = vec4(aPosition, 1.0);
 *   gl_Position = uProjectionMatrix * uModelViewMatrix * positionVec4;
 * }
 * `;
 *
 * // Create a string with the fragment shader program.
 * // The fragment shader is called for each pixel.
 * let fragSrc = `
 * precision highp float;
 *
 * void main() {
 *   // Set each pixel's RGBA value to yellow.
 *   gl_FragColor = vec4(1.0, 1.0, 0.0, 1.0);
 * }
 * `;
 *
 * function setup() {
 *   createCanvas(100, 100, WEBGL);
 *
 *   // Create a p5.Shader object.
 *   let shaderProgram = createShader(vertSrc, fragSrc);
 *
 *   // Apply the p5.Shader object.
 *   shader(shaderProgram);
 *
 *   // Style the drawing surface.
 *   noStroke();
 *
 *   // Add a plane as a drawing surface.
 *   plane(100, 100);
 *
 *   describe('A yellow square.');
 * }
 * </code>
 * </div>
 *
 * <div>
 * <code>
 * // Note: A "uniform" is a global variable within a shader program.
 *
 * let mandelbrot;
 *
 * // Load the shader and create a p5.Shader object.
 * function preload() {
 *   mandelbrot = loadShader('assets/shader.vert', 'assets/shader.frag');
 * }
 *
 * function setup() {
 *   createCanvas(100, 100, WEBGL);
 *
 *   // Use the p5.Shader object.
 *   shader(mandelbrot);
 *
 *   // Set the shader uniform p to an array.
 *   mandelbrot.setUniform('p', [-0.74364388703, 0.13182590421]);
 *
 *   describe('A fractal image zooms in and out of focus.');
 * }
 *
 * function draw() {
 *   // Set the shader uniform r to a value that oscillates between 0 and 2.
 *   mandelbrot.setUniform('r', sin(frameCount * 0.01) + 1);
 *
 *   // Add a quad as a display surface for the shader.
 *   quad(-1, -1, 1, -1, 1, 1, -1, 1);
 * }
 * </code>
 * </div>
 *
 * <div>
 * <code>
 * // Note: A "uniform" is a global variable within a shader program.
 *
 * let redGreen;
 * let orangeBlue;
 * let showRedGreen = false;
 *
 * // Load the shader and create two separate p5.Shader objects.
 * function preload() {
 *   redGreen = loadShader('assets/shader.vert', 'assets/shader-gradient.frag');
 *   orangeBlue = loadShader('assets/shader.vert', 'assets/shader-gradient.frag');
 * }
 *
 * function setup() {
 *   createCanvas(100, 100, WEBGL);
 *
 *   // Initialize the redGreen shader.
 *   shader(redGreen);
 *
 *   // Set the redGreen shader's center and background color.
 *   redGreen.setUniform('colorCenter', [1.0, 0.0, 0.0]);
 *   redGreen.setUniform('colorBackground', [0.0, 1.0, 0.0]);
 *
 *   // Initialize the orangeBlue shader.
 *   shader(orangeBlue);
 *
 *   // Set the orangeBlue shader's center and background color.
 *   orangeBlue.setUniform('colorCenter', [1.0, 0.5, 0.0]);
 *   orangeBlue.setUniform('colorBackground', [0.226, 0.0, 0.615]);
 *
 *   describe(
 *     'The scene toggles between two circular gradients when the user double-clicks. An orange and blue gradient vertically, and red and green gradient moves horizontally.'
 *   );
 * }
 *
 * function draw() {
 *   // Update the offset values for each shader.
 *   // Move orangeBlue vertically.
 *   // Move redGreen horizontally.
 *   orangeBlue.setUniform('offset', [0, sin(frameCount * 0.01) + 1]);
 *   redGreen.setUniform('offset', [sin(frameCount * 0.01), 1]);
 *
 *   if (showRedGreen === true) {
 *     shader(redGreen);
 *   } else {
 *     shader(orangeBlue);
 *   }
 *
 *   // Style the drawing surface.
 *   noStroke();
 *
 *   // Add a quad as a drawing surface.
 *   quad(-1, -1, 1, -1, 1, 1, -1, 1);
 * }
 *
 * // Toggle between shaders when the user double-clicks.
 * function doubleClicked() {
 *   showRedGreen = !showRedGreen;
 * }
 * </code>
 * </div>
 */
p5.prototype.shader = function (s) {
  this._assert3d('shader');
  p5._validateParameters('shader', arguments);

  s.ensureCompiledOnContext(this);

  if (s.isStrokeShader()) {
    this._renderer.userStrokeShader = s;
  } else {
    this._renderer.userFillShader = s;
    this._renderer._useNormalMaterial = false;
  }

  return this;
};

/**
<<<<<<< HEAD
 * Get the default shader used with lights, materials,
 * and textures.
 *
 * You can call <a href="#/p5.Shader/modify">`materialShader().modify()`</a>
 * and change any of the following hooks:
 * - `void beforeVertex`: Called at the start of the vertex shader.
 * - `vec3 getLocalPosition`: Update the position of vertices before transforms are applied. It takes in `vec3 position` and must return a modified version.
 * - `vec3 getWorldPosition`: Update the position of vertices after transforms are applied. It takes in `vec3 position` and pust return a modified version.
 * - `vec3 getLocalNormal`: Update the normal before transforms are applied. It takes in `vec3 normal` and must return a modified version.
 * - `vec3 getWorldNormal`: Update the normal after transforms are applied. It takes in `vec3 normal` and must return a modified version.
 * - `vec2 getUV`: Update the texture coordinates. It takes in `vec2 uv` and must return a modified version.
 * - `vec4 getVertexColor`: Update the color of each vertex. It takes in a `vec4 color` and must return a modified version.
 * - `void afterVertex`: Called at the end of the vertex shader.
 * - `void beforeFragment`: Called at the start of the fragment shader.
 * - `Inputs getPixelInputs`: Update the per-pixel inputs of the material. It takes in an `Inputs` struct, which includes `vec3 normal`, `vec2 texCoord`, `vec3 ambientColor`, `vec4 color`, `vec3 ambientMaterial`, `vec3 specularMaterial`, `vec3 emissiveMaterial`, `float shininess`, and `vec3 ambientLight`. The struct can be modified and returned.
 * - `vec4 combineColors`: Take in a `ColorComponents` struct containing all the different components of light, and combining them into
 *   a single final color. The struct contains `vec3 baseColor`, `float opacity`, `vec3 ambientColor`, `vec3 specularColor`,
 *   `vec3 diffuse`, `vec3 ambientLight`, `vec3 specular`, and `vec3 emissive`.
 * - `vec4 getFinalColor`: Update the final color after mixing. It takes in a `vec4 color` and must return a modified version.
 * - `void afterFragment`: Called at the end of the fragment shader.
 *
 * Call `materialShader().inspectHooks()` to see all the possible hooks and
 * their default implementations.
 *
 * @method materialShader
 * @returns {p5.Shader} The material shader
 *
 * @example
 * <div modernizr='webgl'>
 * <code>
 * let myShader;
 *
 * function setup() {
 *   createCanvas(200, 200, WEBGL);
 *   myShader = materialShader().modify({
 *     declarations: 'uniform float time;',
 *     'vec3 getWorldPosition': `(vec3 pos) {
 *       pos.y += 20.0 * sin(time * 0.001 + pos.x * 0.05);
 *       return pos;
 *     }`
 *   });
 * }
 *
 * function draw() {
 *   background(255);
 *   shader(myShader);
 *   myShader.setUniform('time', millis());
 *   lights();
 *   noStroke();
 *   fill('red');
 *   sphere(50);
 * }
 * </code>
 * </div>
 *
 * @example
 * <div modernizr='webgl'>
 * <code>
 * let myShader;
 *
 * function setup() {
 *   createCanvas(200, 200, WEBGL);
 *   myShader = materialShader().modify({
 *     vertexDeclarations: 'out vec2 myUV;',
 *     fragmentDeclarations: 'in vec2 myUV;',
 *     'vec2 getUV': `(vec2 uv) {
 *       // Store and return
 *       myUV = uv;
 *       return myUV;
 *     }`,
 *     'Inputs getPixelInputs': `(Inputs inputs) {
 *       vec3 newNormal = inputs.normal;
 *       // Simple bump mapping: adjust the normal based on position
 *       newNormal.x += 0.05 * sin(inputs.texCoord.y * ${TWO_PI} * 15.0);
 *       newNormal.y += 0.05 * sin(inputs.texCoord.x * ${TWO_PI} * 15.0);
 *       inputs.normal = normalize(newNormal);
 *       return inputs;
 *     }`
 *   });
 * }
 *
 * function draw() {
 *   background(255);
 *   shader(myShader);
 *   ambientLight(50);
 *   pointLight(
 *     255, 255, 255,
 *     100*cos(frameCount*0.04), -50, 100*sin(frameCount*0.04)
 *   );
 *   noStroke();
 *   fill('red');
 *   shininess(200);
 *   specularMaterial(255);
 *   sphere(50);
 * }
 * </code>
 * </div>
 */
p5.prototype.materialShader = function() {
  this._assert3d('materialShader');
  return this._renderer.materialShader();
};

/**
 * Get the shader used by <a href="#/p5/normalMaterial">`normalMaterial()`</a>.
 *
 * You can call <a href="#/p5.Shader/modify">`normalShader().modify()`</a>
 * and change any of the following hooks:
 * - `void beforeVertex`: Called at the start of the vertex shader.
 * - `vec3 getLocalPosition`: Update the position of vertices before transforms are applied. It takes in `vec3 position` and must return a modified version.
 * - `vec3 getWorldPosition`: Update the position of vertices after transforms are applied. It takes in `vec3 position` and pust return a modified version.
 * - `vec3 getLocalNormal`: Update the normal before transforms are applied. It takes in `vec3 normal` and must return a modified version.
 * - `vec3 getWorldNormal`: Update the normal after transforms are applied. It takes in `vec3 normal` and must return a modified version.
 * - `vec2 getUV`: Update the texture coordinates. It takes in `vec2 uv` and must return a modified version.
 * - `vec4 getVertexColor`: Update the color of each vertex. It takes in a `vec4 color` and must return a modified version.
 * - `void afterVertex`: Called at the end of the vertex shader.
 * - `void beforeFragment`: Called at the start of the fragment shader.
 * - `vec4 getFinalColor`: Update the final color after mixing. It takes in a `vec4 color` and must return a modified version.
 * - `void afterFragment`: Called at the end of the fragment shader.
 *
 * Call `normalShader().inspectHooks()` to see all the possible hooks and
 * their default implementations.
 *
 * @method normalShader
 * @returns {p5.Shader} The `normalMaterial` shader
 *
 * @example
 * <div modernizr='webgl'>
 * <code>
 * let myShader;
 *
 * function setup() {
 *   createCanvas(200, 200, WEBGL);
 *   myShader = normalShader().modify({
 *     declarations: 'uniform float time;',
 *     'vec3 getWorldPosition': `(vec3 pos) {
 *       pos.y += 20. * sin(time * 0.001 + pos.x * 0.05);
 *       return pos;
 *     }`
 *   });
 * }
 *
 * function draw() {
 *   background(255);
 *   shader(myShader);
 *   myShader.setUniform('time', millis());
 *   noStroke();
 *   sphere(50);
 * }
 * </code>
 * </div>
 *
 * @example
 * <div modernizr='webgl'>
 * <code>
 * let myShader;
 *
 * function setup() {
 *   createCanvas(200, 200, WEBGL);
 *   myShader = normalShader().modify({
 *     'vec3 getWorldNormal': '(vec3 normal) { return abs(normal); }',
 *     'vec4 getFinalColor': `(vec4 color) {
 *       // Map the r, g, and b values of the old normal to new colors
 *       // instead of just red, green, and blue:
 *       vec3 newColor =
 *         color.r * vec3(89.0, 240.0, 232.0) / 255.0 +
 *         color.g * vec3(240.0, 237.0, 89.0) / 255.0 +
 *         color.b * vec3(205.0, 55.0, 222.0) / 255.0;
 *       newColor = newColor / (color.r + color.g + color.b);
 *       return vec4(newColor, 1.0) * color.a;
 *     }`
 *   });
 * }
 *
 * function draw() {
 *   background(255);
 *   shader(myShader);
 *   noStroke();
 *   rotateX(frameCount * 0.01);
 *   rotateY(frameCount * 0.015);
 *   box(100);
 * }
 * </code>
 * </div>
 */
p5.prototype.normalShader = function() {
  this._assert3d('materialShader');
  return this._renderer.normalShader();
};

/**
 * Get the shader used when no lights or materials are applied.
 *
 * You can call <a href="#/p5.Shader/modify">`colorShader().modify()`</a>
 * and change any of the following hooks:
 * - `void beforeVertex`: Called at the start of the vertex shader.
 * - `vec3 getLocalPosition`: Update the position of vertices before transforms are applied. It takes in `vec3 position` and must return a modified version.
 * - `vec3 getWorldPosition`: Update the position of vertices after transforms are applied. It takes in `vec3 position` and pust return a modified version.
 * - `vec3 getLocalNormal`: Update the normal before transforms are applied. It takes in `vec3 normal` and must return a modified version.
 * - `vec3 getWorldNormal`: Update the normal after transforms are applied. It takes in `vec3 normal` and must return a modified version.
 * - `vec2 getUV`: Update the texture coordinates. It takes in `vec2 uv` and must return a modified version.
 * - `vec4 getVertexColor`: Update the color of each vertex. It takes in a `vec4 color` and must return a modified version.
 * - `void afterVertex`: Called at the end of the vertex shader.
 * - `void beforeFragment`: Called at the start of the fragment shader.
 * - `vec4 getFinalColor`: Update the final color after mixing. It takes in a `vec4 color` and must return a modified version.
 * - `void afterFragment`: Called at the end of the fragment shader.
 *
 * Call `colorShader().inspectHooks()` to see all the possible hooks and
 * their default implementations.
 *
 * @method colorShader
 * @returns {p5.Shader} The color shader
 *
 * @example
 * <div modernizr='webgl'>
 * <code>
 * let myShader;
 *
 * function setup() {
 *   createCanvas(200, 200, WEBGL);
 *   myShader = colorShader().modify({
 *     declarations: 'uniform float time;',
 *     'vec3 getWorldPosition': `(vec3 pos) {
 *       pos.y += 20. * sin(time * 0.001 + pos.x * 0.05);
 *       return pos;
 *     }`
 *   });
 * }
 *
 * function draw() {
 *   background(255);
 *   shader(myShader);
 *   myShader.setUniform('time', millis());
 *   noStroke();
 *   fill('red');
 *   circle(0, 0, 50);
 * }
 * </code>
 * </div>
 */
p5.prototype.colorShader = function() {
  this._assert3d('colorShader');
  return this._renderer.colorShader();
};

/**
 * Get the shader used when drawing the strokes of shapes.
 *
 * You can call <a href="#/p5.Shader/modify">`strokeShader().modify()`</a>
 * and change any of the following hooks:
 * - `void beforeVertex`: Called at the start of the vertex shader.
 * - `vec3 getLocalPosition`: Update the position of vertices before transforms are applied. It takes in `vec3 position` and must return a modified version.
 * - `vec3 getWorldPosition`: Update the position of vertices after transforms are applied. It takes in `vec3 position` and pust return a modified version.
 * - `float getStrokeWeight`: Update the stroke weight. It takes in `float weight` and pust return a modified version.
 * - `vec2 getLineCenter`: Update the center of the line. It takes in `vec2 center` and must return a modified version.
 * - `vec2 getLinePosition`: Update the position of each vertex on the edge of the line. It takes in `vec2 position` and must return a modified version.
 * - `vec4 getVertexColor`: Update the color of each vertex. It takes in a `vec4 color` and must return a modified version.
 * - `void afterVertex`: Called at the end of the vertex shader.
 * - `void beforeFragment`: Called at the start of the fragment shader.
 * - `Inputs getPixelInputs`: Update the inputs to the shader. It takes in a struct `Inputs inputs`, which includes `vec4 color`, `vec2 tangent`, `vec2 center`, `vec2 position`, and `float strokeWeight`.
 * - `bool shouldDiscard`: Caps and joins are made by discarded pixels in the fragment shader to carve away unwanted areas. Use this to change this logic. It takes in a `bool willDiscard` and must return a modified version.
 * - `vec4 getFinalColor`: Update the final color after mixing. It takes in a `vec4 color` and must return a modified version.
 * - `void afterFragment`: Called at the end of the fragment shader.
 *
 * Call `strokeShader().inspectHooks()` to see all the possible hooks and
 * their default implementations.
 *
 * @method strokeShader
 * @returns {p5.Shader} The stroke shader
 *
 * @example
 * <div modernizr='webgl'>
 * <code>
 * let myShader;
 *
 * function setup() {
 *   createCanvas(200, 200, WEBGL);
 *   myShader = strokeShader().modify({
 *     fragmentDeclarations: `
 *       vec2 myCenter;
 *       vec2 myPosition;
 *       float random(vec2 p) {
 *         vec3 p3  = fract(vec3(p.xyx) * .1031);
 *         p3 += dot(p3, p3.yzx + 33.33);
 *         return fract((p3.x + p3.y) * p3.z);
 *       }
 *     `,
 *     'Inputs getPixelInputs': `(Inputs inputs) {
 *       // Store a copy, then return unchanged
 *       myCenter = inputs.center;
 *       myPosition = inputs.position;
 *       return inputs;
 *     }`,
 *     'vec4 getFinalColor': `(vec4 c) {
 *       if (length(myPosition - myCenter) + random(gl_FragCoord.xy)*10. > 15.) {
 *         return vec4(0.0, 0.0, 0.0, 0.0);
 *       }
 *       return c;
 *     }`
 *   });
 * }
 *
 * function draw() {
 *   background(255);
 *   shader(myShader);
 *   strokeWeight(30);
 *   line(
 *     -width/3,
 *     sin(millis()*0.001) * height/4,
 *     width/3,
 *     sin(millis()*0.001 + 1) * height/4
 *   );
 * }
 * </code>
 * </div>
 */
p5.prototype.strokeShader = function() {
  this._assert3d('strokeShader');
  return this._renderer.strokeShader();
};

/**
 * Restores the default shaders. Code that runs after resetShader()
 * will not be affected by the shader previously set by
 * <a href="#/p5/shader">shader()</a>
=======
 * Restores the default shaders.
 *
 * `resetShader()` deactivates any shaders previously applied by
 * <a href="#/p5/shader">shader()</a>.
 *
 * Note: Shaders can only be used in WebGL mode.
>>>>>>> e6053b58
 *
 * @method resetShader
 * @chainable
 *
 * @example
 * <div>
 * <code>
 * // Create a string with the vertex shader program.
 * // The vertex shader is called for each vertex.
 * let vertSrc = `
 * attribute vec3 aPosition;
 * attribute vec2 aTexCoord;
 * uniform mat4 uProjectionMatrix;
 * uniform mat4 uModelViewMatrix;
 * varying vec2 vTexCoord;
 *
 * void main() {
 *   vTexCoord = aTexCoord;
 *   vec4 position = vec4(aPosition, 1.0);
 *   gl_Position = uProjectionMatrix * uModelViewMatrix * position;
 * }
 * `;
 *
 * // Create a string with the fragment shader program.
 * // The fragment shader is called for each pixel.
 * let fragSrc = `
 * precision mediump float;
 * varying vec2 vTexCoord;
 *
 * void main() {
 *   vec2 uv = vTexCoord;
 *   vec3 color = vec3(uv.x, uv.y, min(uv.x + uv.y, 1.0));
 *   gl_FragColor = vec4(color, 1.0);
 * }
 * `;
 *
 * let myShader;
 *
 * function setup() {
 *   createCanvas(100, 100, WEBGL);
 *
 *   // Create a p5.Shader object.
 *   myShader = createShader(vertSrc, fragSrc);
 *
 *   describe(
 *     'Two rotating cubes on a gray background. The left one has a blue-purple gradient on each face. The right one is red.'
 *   );
 * }
 *
 * function draw() {
 *   background(200);
 *
 *   // Draw a box using the p5.Shader.
 *   // shader() sets the active shader to myShader.
 *   shader(myShader);
 *   push();
 *   translate(-25, 0, 0);
 *   rotateX(frameCount * 0.01);
 *   rotateY(frameCount * 0.01);
 *   box(width / 4);
 *   pop();
 *
 *   // Draw a box using the default fill shader.
 *   // resetShader() restores the default fill shader.
 *   resetShader();
 *   fill(255, 0, 0);
 *   push();
 *   translate(25, 0, 0);
 *   rotateX(frameCount * 0.01);
 *   rotateY(frameCount * 0.01);
 *   box(width / 4);
 *   pop();
 * }
 * </code>
 * </div>
 */
p5.prototype.resetShader = function () {
  this._renderer.userFillShader = this._renderer.userStrokeShader = null;
  return this;
};

/**
 * Sets the texture that will be used on shapes.
 *
 * A texture is like a skin that wraps around a shape. `texture()` works with
 * built-in shapes, such as <a href="#/p5/square">square()</a> and
 * <a href="#/p5/sphere">sphere()</a>, and custom shapes created with
 * functions such as <a href="#/p5/buildGeometry">buildGeometry()</a>. To
 * texture a geometry created with <a href="#/p5/beginShape">beginShape()</a>,
 * uv coordinates must be passed to each
 * <a href="#/p5/vertex">vertex()</a> call.
 *
 * The parameter, `tex`, is the texture to apply. `texture()` can use a range
 * of sources including images, videos, and offscreen renderers such as
 * <a href="#/p5.Graphics">p5.Graphics</a> and
 * <a href="#/p5.Framebuffer">p5.Framebuffer</a> objects.
 *
 * To texture a geometry created with <a href="#/p5/beginShape">beginShape()</a>,
 * you will need to specify uv coordinates in <a href="#/p5/vertex">vertex()</a>.
 *
 * Note: `texture()` can only be used in WebGL mode.
 *
 * @method texture
 * @param {p5.Image|p5.MediaElement|p5.Graphics|p5.Texture|p5.Framebuffer|p5.FramebufferTexture} tex media to use as the texture.
 * @chainable
 *
 * @example
 * <div>
 * <code>
 * let img;
 *
 * // Load an image and create a p5.Image object.
 * function preload() {
 *   img = loadImage('assets/laDefense.jpg');
 * }
 *
 * function setup() {
 *   createCanvas(100, 100, WEBGL);
 *
 *   describe('A spinning cube with an image of a ceiling on each face.');
 * }
 *
 * function draw() {
 *   background(0);
 *
 *   // Rotate around the x-, y-, and z-axes.
 *   rotateZ(frameCount * 0.01);
 *   rotateX(frameCount * 0.01);
 *   rotateY(frameCount * 0.01);
 *
 *   // Apply the image as a texture.
 *   texture(img);
 *
 *   // Draw the box.
 *   box(50);
 * }
 * </code>
 * </div>
 *
 * <div>
 * <code>
 * let pg;
 *
 * function setup() {
 *   createCanvas(100, 100, WEBGL);
 *
 *   // Create a p5.Graphics object.
 *   pg = createGraphics(100, 100);
 *
 *   // Draw a circle to the p5.Graphics object.
 *   pg.background(200);
 *   pg.circle(50, 50, 30);
 *
 *   describe('A spinning cube with circle at the center of each face.');
 * }
 *
 * function draw() {
 *   background(0);
 *
 *   // Rotate around the x-, y-, and z-axes.
 *   rotateZ(frameCount * 0.01);
 *   rotateX(frameCount * 0.01);
 *   rotateY(frameCount * 0.01);
 *
 *   // Apply the p5.Graphics object as a texture.
 *   texture(pg);
 *
 *   // Draw the box.
 *   box(50);
 * }
 * </code>
 * </div>
 *
 * <div>
 * <code>
 * let vid;
 *
 * // Load a video and create a p5.MediaElement object.
 * function preload() {
 *   vid = createVideo('assets/fingers.mov');
 * }
 *
 * function setup() {
 *   createCanvas(100, 100, WEBGL);
 *
 *   // Hide the video.
 *   vid.hide();
 *
 *   // Set the video to loop.
 *   vid.loop();
 *
 *   describe('A rectangle with video as texture');
 * }
 *
 * function draw() {
 *   background(0);
 *
 *   // Rotate around the y-axis.
 *   rotateY(frameCount * 0.01);
 *
 *   // Apply the video as a texture.
 *   texture(vid);
 *
 *   // Draw the rectangle.
 *   rect(-40, -40, 80, 80);
 * }
 * </code>
 * </div>
 *
 * <div>
 * <code>
 * let vid;
 *
 * // Load a video and create a p5.MediaElement object.
 * function preload() {
 *   vid = createVideo('assets/fingers.mov');
 * }
 *
 * function setup() {
 *   createCanvas(100, 100, WEBGL);
 *
 *   // Hide the video.
 *   vid.hide();
 *
 *   // Set the video to loop.
 *   vid.loop();
 *
 *   describe('A rectangle with video as texture');
 * }
 *
 * function draw() {
 *   background(0);
 *
 *   // Rotate around the y-axis.
 *   rotateY(frameCount * 0.01);
 *
 *   // Set the texture mode.
 *   textureMode(NORMAL);
 *
 *   // Apply the video as a texture.
 *   texture(vid);
 *
 *   // Draw a custom shape using uv coordinates.
 *   beginShape();
 *   vertex(-40, -40, 0, 0);
 *   vertex(40, -40, 1, 0);
 *   vertex(40, 40, 1, 1);
 *   vertex(-40, 40, 0, 1);
 *   endShape();
 * }
 * </code>
 * </div>
 */
p5.prototype.texture = function (tex) {
  this._assert3d('texture');
  p5._validateParameters('texture', arguments);
  if (tex.gifProperties) {
    tex._animateGif(this);
  }

  this._renderer.drawMode = constants.TEXTURE;
  this._renderer._useNormalMaterial = false;
  this._renderer._tex = tex;
  this._renderer._setProperty('_doFill', true);

  return this;
};

/**
 * Changes the coordinate system used for textures when they’re applied to
 * custom shapes.
 *
 * In order for <a href="#/p5/texture">texture()</a> to work, a shape needs a
 * way to map the points on its surface to the pixels in an image. Built-in
 * shapes such as <a href="#/p5/rect">rect()</a> and
 * <a href="#/p5/box">box()</a> already have these texture mappings based on
 * their vertices. Custom shapes created with
 * <a href="#/p5/vertex">vertex()</a> require texture mappings to be passed as
 * uv coordinates.
 *
 * Each call to <a href="#/p5/vertex">vertex()</a> must include 5 arguments,
 * as in `vertex(x, y, z, u, v)`, to map the vertex at coordinates `(x, y, z)`
 * to the pixel at coordinates `(u, v)` within an image. For example, the
 * corners of a rectangular image are mapped to the corners of a rectangle by default:
 *
 * <code>
 * // Apply the image as a texture.
 * texture(img);
 *
 * // Draw the rectangle.
 * rect(0, 0, 30, 50);
 * </code>
 *
 * If the image in the code snippet above has dimensions of 300 x 500 pixels,
 * the same result could be achieved as follows:
 *
 * <code>
 * // Apply the image as a texture.
 * texture(img);
 *
 * // Draw the rectangle.
 * beginShape();
 *
 * // Top-left.
 * // u: 0, v: 0
 * vertex(0, 0, 0, 0, 0);
 *
 * // Top-right.
 * // u: 300, v: 0
 * vertex(30, 0, 0, 300, 0);
 *
 * // Bottom-right.
 * // u: 300, v: 500
 * vertex(30, 50, 0, 300, 500);
 *
 * // Bottom-left.
 * // u: 0, v: 500
 * vertex(0, 50, 0, 0, 500);
 *
 * endShape();
 * </code>
 *
 * `textureMode()` changes the coordinate system for uv coordinates.
 *
 * The parameter, `mode`, accepts two possible constants. If `NORMAL` is
 * passed, as in `textureMode(NORMAL)`, then the texture’s uv coordinates can
 * be provided in the range 0 to 1 instead of the image’s dimensions. This can
 * be helpful for using the same code for multiple images of different sizes.
 * For example, the code snippet above could be rewritten as follows:
 *
 * <code>
 * // Set the texture mode to use normalized coordinates.
 * textureMode(NORMAL);
 *
 * // Apply the image as a texture.
 * texture(img);
 *
 * // Draw the rectangle.
 * beginShape();
 *
 * // Top-left.
 * // u: 0, v: 0
 * vertex(0, 0, 0, 0, 0);
 *
 * // Top-right.
 * // u: 1, v: 0
 * vertex(30, 0, 0, 1, 0);
 *
 * // Bottom-right.
 * // u: 1, v: 1
 * vertex(30, 50, 0, 1, 1);
 *
 * // Bottom-left.
 * // u: 0, v: 1
 * vertex(0, 50, 0, 0, 1);
 *
 * endShape();
 * </code>
 *
 * By default, `mode` is `IMAGE`, which scales uv coordinates to the
 * dimensions of the image. Calling `textureMode(IMAGE)` applies the default.
 *
 * Note: `textureMode()` can only be used in WebGL mode.
 *
 * @method  textureMode
 * @param {Constant} mode either IMAGE or NORMAL.
 *
 * @example
 * <div>
 * <code>
 * let img;
 *
 * // Load an image and create a p5.Image object.
 * function preload() {
 *   img = loadImage('assets/laDefense.jpg');
 * }
 *
 * function setup() {
 *   createCanvas(100, 100, WEBGL);
 *
 *   describe('An image of a ceiling against a black background.');
 * }
 *
 * function draw() {
 *   background(0);
 *
 *   // Apply the image as a texture.
 *   texture(img);
 *
 *   // Draw the custom shape.
 *   // Use the image's width and height as uv coordinates.
 *   beginShape();
 *   vertex(-30, -30, 0, 0);
 *   vertex(30, -30, img.width, 0);
 *   vertex(30, 30, img.width, img.height);
 *   vertex(-30, 30, 0, img.height);
 *   endShape();
 * }
 * </code>
 * </div>
 *
 * <div>
 * <code>
 * let img;
 *
 * // Load an image and create a p5.Image object.
 * function preload() {
 *   img = loadImage('assets/laDefense.jpg');
 * }
 *
 * function setup() {
 *   createCanvas(100, 100, WEBGL);
 *
 *   describe('An image of a ceiling against a black background.');
 * }
 *
 * function draw() {
 *   background(0);
 *
 *   // Set the texture mode.
 *   textureMode(NORMAL);
 *
 *   // Apply the image as a texture.
 *   texture(img);
 *
 *   // Draw the custom shape.
 *   // Use normalized uv coordinates.
 *   beginShape();
 *   vertex(-30, -30, 0, 0);
 *   vertex(30, -30, 1, 0);
 *   vertex(30, 30, 1, 1);
 *   vertex(-30, 30, 0, 1);
 *   endShape();
 * }
 * </code>
 * </div>
 */
p5.prototype.textureMode = function (mode) {
  if (mode !== constants.IMAGE && mode !== constants.NORMAL) {
    console.warn(
      `You tried to set ${mode} textureMode only supports IMAGE & NORMAL `
    );
  } else {
    this._renderer.textureMode = mode;
  }
};

/**
 * Changes the way textures behave when a shape’s uv coordinates go beyond the
 * texture.
 *
 * In order for <a href="#/p5/texture">texture()</a> to work, a shape needs a
 * way to map the points on its surface to the pixels in an image. Built-in
 * shapes such as <a href="#/p5/rect">rect()</a> and
 * <a href="#/p5/box">box()</a> already have these texture mappings based on
 * their vertices. Custom shapes created with
 * <a href="#/p5/vertex">vertex()</a> require texture mappings to be passed as
 * uv coordinates.
 *
 * Each call to <a href="#/p5/vertex">vertex()</a> must include 5 arguments,
 * as in `vertex(x, y, z, u, v)`, to map the vertex at coordinates `(x, y, z)`
 * to the pixel at coordinates `(u, v)` within an image. For example, the
 * corners of a rectangular image are mapped to the corners of a rectangle by default:
 *
 * <code>
 * // Apply the image as a texture.
 * texture(img);
 *
 * // Draw the rectangle.
 * rect(0, 0, 30, 50);
 * </code>
 *
 * If the image in the code snippet above has dimensions of 300 x 500 pixels,
 * the same result could be achieved as follows:
 *
 * <code>
 * // Apply the image as a texture.
 * texture(img);
 *
 * // Draw the rectangle.
 * beginShape();
 *
 * // Top-left.
 * // u: 0, v: 0
 * vertex(0, 0, 0, 0, 0);
 *
 * // Top-right.
 * // u: 300, v: 0
 * vertex(30, 0, 0, 300, 0);
 *
 * // Bottom-right.
 * // u: 300, v: 500
 * vertex(30, 50, 0, 300, 500);
 *
 * // Bottom-left.
 * // u: 0, v: 500
 * vertex(0, 50, 0, 0, 500);
 *
 * endShape();
 * </code>
 *
 * `textureWrap()` controls how textures behave when their uv's go beyond the
 * texture. Doing so can produce interesting visual effects such as tiling.
 * For example, the custom shape above could have u-coordinates are greater
 * than the image’s width:
 *
 * <code>
 * // Apply the image as a texture.
 * texture(img);
 *
 * // Draw the rectangle.
 * beginShape();
 * vertex(0, 0, 0, 0, 0);
 *
 * // Top-right.
 * // u: 600
 * vertex(30, 0, 0, 600, 0);
 *
 * // Bottom-right.
 * // u: 600
 * vertex(30, 50, 0, 600, 500);
 *
 * vertex(0, 50, 0, 0, 500);
 * endShape();
 * </code>
 *
 * The u-coordinates of 600 are greater than the texture image’s width of 300.
 * This creates interesting possibilities.
 *
 * The first parameter, `wrapX`, accepts three possible constants. If `CLAMP`
 * is passed, as in `textureWrap(CLAMP)`, the pixels at the edge of the
 * texture will extend to the shape’s edges. If `REPEAT` is passed, as in
 * `textureWrap(REPEAT)`, the texture will tile repeatedly until reaching the
 * shape’s edges. If `MIRROR` is passed, as in `textureWrap(MIRROR)`, the
 * texture will tile repeatedly until reaching the shape’s edges, flipping
 * its orientation between tiles. By default, textures `CLAMP`.
 *
 * The second parameter, `wrapY`, is optional. It accepts the same three
 * constants, `CLAMP`, `REPEAT`, and `MIRROR`. If one of these constants is
 * passed, as in `textureWRAP(MIRROR, REPEAT)`, then the texture will `MIRROR`
 * horizontally and `REPEAT` vertically. By default, `wrapY` will be set to
 * the same value as `wrapX`.
 *
 * Note: `textureWrap()` can only be used in WebGL mode.
 *
 * @method textureWrap
 * @param {Constant} wrapX either CLAMP, REPEAT, or MIRROR
 * @param {Constant} [wrapY] either CLAMP, REPEAT, or MIRROR
 *
 * @example
 * <div>
 * <code>
 * let img;
 *
 * function preload() {
 *   img = loadImage('assets/rockies128.jpg');
 * }
 *
 * function setup() {
 *   createCanvas(100, 100, WEBGL);
 *
 *   describe(
 *     'An image of a landscape occupies the top-left corner of a square. Its edge colors smear to cover the other thre quarters of the square.'
 *   );
 * }
 *
 * function draw() {
 *   background(0);
 *
 *   // Set the texture mode.
 *   textureMode(NORMAL);
 *
 *   // Set the texture wrapping.
 *   // Note: CLAMP is the default mode.
 *   textureWrap(CLAMP);
 *
 *   // Apply the image as a texture.
 *   texture(img);
 *
 *   // Style the shape.
 *   noStroke();
 *
 *   // Draw the shape.
 *   // Use uv coordinates > 1.
 *   beginShape();
 *   vertex(-30, -30, 0, 0, 0);
 *   vertex(30, -30, 0, 2, 0);
 *   vertex(30, 30, 0, 2, 2);
 *   vertex(-30, 30, 0, 0, 2);
 *   endShape();
 * }
 * </code>
 * </div>
 *
 * <div>
 * <code>
 * let img;
 *
 * function preload() {
 *   img = loadImage('assets/rockies128.jpg');
 * }
 *
 * function setup() {
 *   createCanvas(100, 100, WEBGL);
 *
 *   describe('Four identical images of a landscape arranged in a grid.');
 * }
 *
 * function draw() {
 *   background(0);
 *
 *   // Set the texture mode.
 *   textureMode(NORMAL);
 *
 *   // Set the texture wrapping.
 *   textureWrap(REPEAT);
 *
 *   // Apply the image as a texture.
 *   texture(img);
 *
 *   // Style the shape.
 *   noStroke();
 *
 *   // Draw the shape.
 *   // Use uv coordinates > 1.
 *   beginShape();
 *   vertex(-30, -30, 0, 0, 0);
 *   vertex(30, -30, 0, 2, 0);
 *   vertex(30, 30, 0, 2, 2);
 *   vertex(-30, 30, 0, 0, 2);
 *   endShape();
 * }
 * </code>
 * </div>
 *
 * <div>
 * <code>
 * let img;
 *
 * function preload() {
 *   img = loadImage('assets/rockies128.jpg');
 * }
 *
 * function setup() {
 *   createCanvas(100, 100, WEBGL);
 *
 *   describe(
 *     'Four identical images of a landscape arranged in a grid. The images are reflected horizontally and vertically, creating a kaleidoscope effect.'
 *   );
 * }
 *
 * function draw() {
 *   background(0);
 *
 *   // Set the texture mode.
 *   textureMode(NORMAL);
 *
 *   // Set the texture wrapping.
 *   textureWrap(MIRROR);
 *
 *   // Apply the image as a texture.
 *   texture(img);
 *
 *   // Style the shape.
 *   noStroke();
 *
 *   // Draw the shape.
 *   // Use uv coordinates > 1.
 *   beginShape();
 *   vertex(-30, -30, 0, 0, 0);
 *   vertex(30, -30, 0, 2, 0);
 *   vertex(30, 30, 0, 2, 2);
 *   vertex(-30, 30, 0, 0, 2);
 *   endShape();
 * }
 * </code>
 * </div>
 *
 * <div>
 * <code>
 * let img;
 *
 * function preload() {
 *   img = loadImage('assets/rockies128.jpg');
 * }
 *
 * function setup() {
 *   createCanvas(100, 100, WEBGL);
 *
 *   describe(
 *     'Four identical images of a landscape arranged in a grid. The top row and bottom row are reflections of each other.'
 *   );
 * }
 *
 * function draw() {
 *   background(0);
 *
 *   // Set the texture mode.
 *   textureMode(NORMAL);
 *
 *   // Set the texture wrapping.
 *   textureWrap(REPEAT, MIRROR);
 *
 *   // Apply the image as a texture.
 *   texture(img);
 *
 *   // Style the shape.
 *   noStroke();
 *
 *   // Draw the shape.
 *   // Use uv coordinates > 1.
 *   beginShape();
 *   vertex(-30, -30, 0, 0, 0);
 *   vertex(30, -30, 0, 2, 0);
 *   vertex(30, 30, 0, 2, 2);
 *   vertex(-30, 30, 0, 0, 2);
 *   endShape();
 * }
 * </code>
 * </div>
 */
p5.prototype.textureWrap = function (wrapX, wrapY = wrapX) {
  this._renderer.textureWrapX = wrapX;
  this._renderer.textureWrapY = wrapY;

  for (const texture of this._renderer.textures.values()) {
    texture.setWrapMode(wrapX, wrapY);
  }
};

/**
 * Sets the current material as a normal material.
 *
 * A normal material sets surfaces facing the x-axis to red, those facing the
 * y-axis to green, and those facing the z-axis to blue. Normal material isn't
 * affected by light. It’s often used as a placeholder material when debugging.
 *
 * Note: `normalMaterial()` can only be used in WebGL mode.
 *
 * @method normalMaterial
 * @chainable
 *
 * @example
 * <div>
 * <code>
 * // Click and drag the mouse to view the scene from different angles.
 *
 * function setup() {
 *   createCanvas(100, 100, WEBGL);
 *
 *   describe('A multicolor torus drawn on a gray background.');
 * }
 *
 * function draw() {
 *   background(200);
 *
 *   // Enable orbiting with the mouse.
 *   orbitControl();
 *
 *   // Style the torus.
 *   normalMaterial();
 *
 *   // Draw the torus.
 *   torus(30);
 * }
 * </code>
 * </div>
 */
p5.prototype.normalMaterial = function (...args) {
  this._assert3d('normalMaterial');
  p5._validateParameters('normalMaterial', args);
  this._renderer.drawMode = constants.FILL;
  this._renderer._useSpecularMaterial = false;
  this._renderer._useEmissiveMaterial = false;
  this._renderer._useNormalMaterial = true;
  this._renderer.curFillColor = [1, 1, 1, 1];
  this._renderer._setProperty('_doFill', true);
  this.noStroke();
  return this;
};

/**
 * Sets the ambient color of shapes’ surface material.
 *
 * The `ambientMaterial()` color sets the components of the
 * <a href="#/p5/ambientLight">ambientLight()</a> color that shapes will
 * reflect. For example, calling `ambientMaterial(255, 255, 0)` would cause a
 * shape to reflect red and green light, but not blue light.
 *
 * `ambientMaterial()` can be called three ways with different parameters to
 * set the material’s color.
 *
 * The first way to call `ambientMaterial()` has one parameter, `gray`.
 * Grayscale values between 0 and 255, as in `ambientMaterial(50)`, can be
 * passed to set the material’s color. Higher grayscale values make shapes
 * appear brighter.
 *
 * The second way to call `ambientMaterial()` has one parameter, `color`. A
 * <a href="#/p5.Color">p5.Color</a> object, an array of color values, or a
 * CSS color string, as in `ambientMaterial('magenta')`, can be passed to set
 * the material’s color.
 *
 * The third way to call `ambientMaterial()` has three parameters, `v1`, `v2`,
 * and `v3`. RGB, HSB, or HSL values, as in `ambientMaterial(255, 0, 0)`, can
 * be passed to set the material’s colors. Color values will be interpreted
 * using the current <a href="#/p5/colorMode">colorMode()</a>.
 *
 * Note: `ambientMaterial()` can only be used in WebGL mode.
 *
 * @method ambientMaterial
 * @param  {Number} v1  red or hue value in the current
 *                       <a href="#/p5/colorMode">colorMode()</a>.
 * @param  {Number} v2  green or saturation value in the
 *                      current <a href="#/p5/colorMode">colorMode()</a>.
 * @param  {Number} v3  blue, brightness, or lightness value in the
 *                      current <a href="#/p5/colorMode">colorMode()</a>.
 * @chainable
 *
 * @example
 * <div>
 * <code>
 * // Click and drag the mouse to view the scene from different angles.
 *
 * function setup() {
 *   createCanvas(100, 100, WEBGL);
 *
 *   describe('A magenta cube drawn on a gray background.');
 * }
 *
 * function draw() {
 *   background(200);
 *
 *   // Enable orbiting with the mouse.
 *   orbitControl();
 *
 *   // Turn on a magenta ambient light.
 *   ambientLight(255, 0, 255);
 *
 *   // Draw the box.
 *   box();
 * }
 * </code>
 * </div>
 *
 * <div>
 * <code>
 * // Click and drag the mouse to view the scene from different angles.
 *
 * function setup() {
 *   createCanvas(100, 100, WEBGL);
 *
 *   describe('A purple cube drawn on a gray background.');
 * }
 *
 * function draw() {
 *   background(200);
 *
 *   // Enable orbiting with the mouse.
 *   orbitControl();
 *
 *   // Turn on a magenta ambient light.
 *   ambientLight(255, 0, 255);
 *
 *   // Add a dark gray ambient material.
 *   ambientMaterial(150);
 *
 *   // Draw the box.
 *   box();
 * }
 * </code>
 * </div>
 *
 * <div>
 * <code>
 * // Click and drag the mouse to view the scene from different angles.
 *
 * function setup() {
 *   createCanvas(100, 100, WEBGL);
 *
 *   describe('A red cube drawn on a gray background.');
 * }
 *
 * function draw() {
 *   background(200);
 *
 *   // Enable orbiting with the mouse.
 *   orbitControl();
 *
 *   // Turn on a magenta ambient light.
 *   ambientLight(255, 0, 255);
 *
 *   // Add a yellow ambient material using RGB values.
 *   ambientMaterial(255, 255, 0);
 *
 *   // Draw the box.
 *   box();
 * }
 * </code>
 * </div>
 *
 * <div>
 * <code>
 * // Click and drag the mouse to view the scene from different angles.
 *
 * function setup() {
 *   createCanvas(100, 100, WEBGL);
 *
 *   describe('A red cube drawn on a gray background.');
 * }
 *
 * function draw() {
 *   background(200);
 *
 *   // Enable orbiting with the mouse.
 *   orbitControl();
 *
 *   // Turn on a magenta ambient light.
 *   ambientLight(255, 0, 255);
 *
 *   // Add a yellow ambient material using a p5.Color object.
 *   let c = color(255, 255, 0);
 *   ambientMaterial(c);
 *
 *   // Draw the box.
 *   box();
 * }
 * </code>
 * </div>
 *
 * <div>
 * <code>
 * // Click and drag the mouse to view the scene from different angles.
 *
 * function setup() {
 *   createCanvas(100, 100, WEBGL);
 *
 *   describe('A red cube drawn on a gray background.');
 * }
 *
 * function draw() {
 *   background(200);
 *
 *   // Enable orbiting with the mouse.
 *   orbitControl();
 *
 *   // Turn on a magenta ambient light.
 *   ambientLight(255, 0, 255);
 *
 *   // Add a yellow ambient material using a color string.
 *   ambientMaterial('yellow');
 *
 *   // Draw the box.
 *   box();
 * }
 * </code>
 * </div>
 *
 * <div>
 * <code>
 * // Click and drag the mouse to view the scene from different angles.
 *
 * function setup() {
 *   createCanvas(100, 100, WEBGL);
 *
 *   describe('A yellow cube drawn on a gray background.');
 * }
 *
 * function draw() {
 *   background(200);
 *
 *   // Enable orbiting with the mouse.
 *   orbitControl();
 *
 *   // Turn on a white ambient light.
 *   ambientLight(255, 255, 255);
 *
 *   // Add a yellow ambient material using a color string.
 *   ambientMaterial('yellow');
 *
 *   // Draw the box.
 *   box();
 * }
 * </code>
 * </div>
 */

/**
 * @method ambientMaterial
 * @param  {Number} gray grayscale value between 0 (black) and 255 (white).
 * @chainable
 */

/**
 * @method ambientMaterial
 * @param  {p5.Color|Number[]|String} color
 *           color as a <a href="#/p5.Color">p5.Color</a> object,
 *            an array of color values, or a CSS string.
 * @chainable
 */
p5.prototype.ambientMaterial = function (v1, v2, v3) {
  this._assert3d('ambientMaterial');
  p5._validateParameters('ambientMaterial', arguments);

  const color = p5.prototype.color.apply(this, arguments);
  this._renderer._hasSetAmbient = true;
  this._renderer.curAmbientColor = color._array;
  this._renderer._useNormalMaterial = false;
  this._renderer._enableLighting = true;
  this._renderer._setProperty('_doFill', true);
  return this;
};

/**
 * Sets the emissive color of shapes’ surface material.
 *
 * The `emissiveMaterial()` color sets a color shapes display at full
 * strength, regardless of lighting. This can give the appearance that a shape
 * is glowing. However, emissive materials don’t actually emit light that
 * can affect surrounding objects.
 *
 * `emissiveMaterial()` can be called three ways with different parameters to
 * set the material’s color.
 *
 * The first way to call `emissiveMaterial()` has one parameter, `gray`.
 * Grayscale values between 0 and 255, as in `emissiveMaterial(50)`, can be
 * passed to set the material’s color. Higher grayscale values make shapes
 * appear brighter.
 *
 * The second way to call `emissiveMaterial()` has one parameter, `color`. A
 * <a href="#/p5.Color">p5.Color</a> object, an array of color values, or a
 * CSS color string, as in `emissiveMaterial('magenta')`, can be passed to set
 * the material’s color.
 *
 * The third way to call `emissiveMaterial()` has four parameters, `v1`, `v2`,
 * `v3`, and `alpha`. `alpha` is optional. RGBA, HSBA, or HSLA values can be
 * passed to set the material’s colors, as in `emissiveMaterial(255, 0, 0)` or
 * `emissiveMaterial(255, 0, 0, 30)`. Color values will be interpreted using
 * the current <a href="#/p5/colorMode">colorMode()</a>.
 *
 * Note: `emissiveMaterial()` can only be used in WebGL mode.
 *
 * @method emissiveMaterial
 * @param  {Number} v1       red or hue value in the current
 *                           <a href="#/p5/colorMode">colorMode()</a>.
 * @param  {Number} v2       green or saturation value in the
 *                           current <a href="#/p5/colorMode">colorMode()</a>.
 * @param  {Number} v3       blue, brightness, or lightness value in the
 *                           current <a href="#/p5/colorMode">colorMode()</a>.
 * @param  {Number} [alpha]  alpha value in the current
 *                           <a href="#/p5/colorMode">colorMode()</a>.
 * @chainable
 *
 * @example
 * <div>
 * <code>
 * // Click and drag the mouse to view the scene from different angles.
 *
 * function setup() {
 *   createCanvas(100, 100, WEBGL);
 *
 *   describe('A red cube drawn on a gray background.');
 * }
 *
 * function draw() {
 *   background(200);
 *
 *   // Enable orbiting with the mouse.
 *   orbitControl();
 *
 *   // Turn on a white ambient light.
 *   ambientLight(255, 255, 255);
 *
 *   // Add a red emissive material using RGB values.
 *   emissiveMaterial(255, 0, 0);
 *
 *   // Draw the box.
 *   box();
 * }
 * </code>
 * </div>
 */

/**
 * @method emissiveMaterial
 * @param  {Number} gray grayscale value between 0 (black) and 255 (white).
 * @chainable
 */

/**
 * @method emissiveMaterial
 * @param  {p5.Color|Number[]|String} color
 *           color as a <a href="#/p5.Color">p5.Color</a> object,
 *            an array of color values, or a CSS string.
 * @chainable
 */
p5.prototype.emissiveMaterial = function (v1, v2, v3, a) {
  this._assert3d('emissiveMaterial');
  p5._validateParameters('emissiveMaterial', arguments);

  const color = p5.prototype.color.apply(this, arguments);
  this._renderer.curEmissiveColor = color._array;
  this._renderer._useEmissiveMaterial = true;
  this._renderer._useNormalMaterial = false;
  this._renderer._enableLighting = true;

  return this;
};

/**
 * Sets the specular color of shapes’ surface material.
 *
 * The `specularMaterial()` color sets the components of light color that
 * glossy coats on shapes will reflect. For example, calling
 * `specularMaterial(255, 255, 0)` would cause a shape to reflect red and
 * green light, but not blue light.
 *
 * Unlike <a href="#/p5/ambientMaterial">ambientMaterial()</a>,
 * `specularMaterial()` will reflect the full color of light sources including
 * <a href="#/p5/directionalLight">directionalLight()</a>,
 * <a href="#/p5/pointLight">pointLight()</a>,
 * and <a href="#/p5/spotLight">spotLight()</a>. This is what gives it shapes
 * their "shiny" appearance. The material’s shininess can be controlled by the
 * <a href="#/p5/shininess">shininess()</a> function.
 *
 * `specularMaterial()` can be called three ways with different parameters to
 * set the material’s color.
 *
 * The first way to call `specularMaterial()` has one parameter, `gray`.
 * Grayscale values between 0 and 255, as in `specularMaterial(50)`, can be
 * passed to set the material’s color. Higher grayscale values make shapes
 * appear brighter.
 *
 * The second way to call `specularMaterial()` has one parameter, `color`. A
 * <a href="#/p5.Color">p5.Color> object, an array of color values, or a CSS
 * color string, as in `specularMaterial('magenta')`, can be passed to set the
 * material’s color.
 *
 * The third way to call `specularMaterial()` has four parameters, `v1`, `v2`,
 * `v3`, and `alpha`. `alpha` is optional. RGBA, HSBA, or HSLA values can be
 * passed to set the material’s colors, as in `specularMaterial(255, 0, 0)` or
 * `specularMaterial(255, 0, 0, 30)`. Color values will be interpreted using
 * the current <a href="#/p5/colorMode">colorMode()</a>.
 *
 * @method specularMaterial
 * @param  {Number} gray grayscale value between 0 (black) and 255 (white).
 * @param  {Number} [alpha] alpha value in the current current
 *                          <a href="#/p5/colorMode">colorMode()</a>.
 * @chainable
 *
 * @example
 * <div>
 * <code>
 * // Click and drag the mouse to view the scene from different angles.
 * // Double-click the canvas to apply a specular material.
 *
 * let isGlossy = false;
 *
 * function setup() {
 *   createCanvas(100, 100, WEBGL);
 *
 *   describe('A red torus drawn on a gray background. It becomes glossy when the user double-clicks.');
 * }
 *
 * function draw() {
 *   background(200);
 *
 *   // Enable orbiting with the mouse.
 *   orbitControl();
 *
 *   // Turn on a white point light at the top-right.
 *   pointLight(255, 255, 255, 30, -40, 30);
 *
 *   // Add a glossy coat if the user has double-clicked.
 *   if (isGlossy === true) {
 *     specularMaterial(255);
 *     shininess(50);
 *   }
 *
 *   // Style the torus.
 *   noStroke();
 *   fill(255, 0, 0);
 *
 *   // Draw the torus.
 *   torus(30);
 * }
 *
 * // Make the torus glossy when the user double-clicks.
 * function doubleClicked() {
 *   isGlossy = true;
 * }
 * </code>
 * </div>
 *
 * <div>
 * <code>
 * // Click and drag the mouse to view the scene from different angles.
 * // Double-click the canvas to apply a specular material.
 *
 * let isGlossy = false;
 *
 * function setup() {
 *   createCanvas(100, 100, WEBGL);
 *
 *   describe(
 *     'A red torus drawn on a gray background. It becomes glossy and reflects green light when the user double-clicks.'
 *   );
 * }
 *
 * function draw() {
 *   background(200);
 *
 *   // Enable orbiting with the mouse.
 *   orbitControl();
 *
 *   // Turn on a white point light at the top-right.
 *   pointLight(255, 255, 255, 30, -40, 30);
 *
 *   // Add a glossy green coat if the user has double-clicked.
 *   if (isGlossy === true) {
 *     specularMaterial(0, 255, 0);
 *     shininess(50);
 *   }
 *
 *   // Style the torus.
 *   noStroke();
 *   fill(255, 0, 0);
 *
 *   // Draw the torus.
 *   torus(30);
 * }
 *
 * // Make the torus glossy when the user double-clicks.
 * function doubleClicked() {
 *   isGlossy = true;
 * }
 * </code>
 * </div>
 *
 * <div>
 * <code>
 * // Click and drag the mouse to view the scene from different angles.
 * // Double-click the canvas to apply a specular material.
 *
 * let isGlossy = false;
 *
 * function setup() {
 *   createCanvas(100, 100, WEBGL);
 *
 *   describe(
 *     'A red torus drawn on a gray background. It becomes glossy and reflects green light when the user double-clicks.'
 *   );
 * }
 *
 * function draw() {
 *   background(200);
 *
 *   // Enable orbiting with the mouse.
 *   orbitControl();
 *
 *   // Turn on a white point light at the top-right.
 *   pointLight(255, 255, 255, 30, -40, 30);
 *
 *   // Add a glossy green coat if the user has double-clicked.
 *   if (isGlossy === true) {
 *     // Create a p5.Color object.
 *     let c = color('green');
 *     specularMaterial(c);
 *     shininess(50);
 *   }
 *
 *   // Style the torus.
 *   noStroke();
 *   fill(255, 0, 0);
 *
 *   // Draw the torus.
 *   torus(30);
 * }
 *
 * // Make the torus glossy when the user double-clicks.
 * function doubleClicked() {
 *   isGlossy = true;
 * }
 * </code>
 * </div>
 *
 * <div>
 * <code>
 * // Click and drag the mouse to view the scene from different angles.
 * // Double-click the canvas to apply a specular material.
 *
 * let isGlossy = false;
 *
 * function setup() {
 *   createCanvas(100, 100, WEBGL);
 *
 *   describe(
 *     'A red torus drawn on a gray background. It becomes glossy and reflects green light when the user double-clicks.'
 *   );
 * }
 *
 * function draw() {
 *   background(200);
 *
 *   // Enable orbiting with the mouse.
 *   orbitControl();
 *
 *   // Turn on a white point light at the top-right.
 *   pointLight(255, 255, 255, 30, -40, 30);
 *
 *   // Add a glossy green coat if the user has double-clicked.
 *   if (isGlossy === true) {
 *     specularMaterial('#00FF00');
 *     shininess(50);
 *   }
 *
 *   // Style the torus.
 *   noStroke();
 *   fill(255, 0, 0);
 *
 *   // Draw the torus.
 *   torus(30);
 * }
 *
 * // Make the torus glossy when the user double-clicks.
 * function doubleClicked() {
 *   isGlossy = true;
 * }
 * </code>
 * </div>
 */

/**
 * @method specularMaterial
 * @param  {Number}        v1      red or hue value in
 *                                 the current <a href="#/p5/colorMode">colorMode()</a>.
 * @param  {Number}        v2      green or saturation value
 *                                 in the current <a href="#/p5/colorMode">colorMode()</a>.
 * @param  {Number}        v3      blue, brightness, or lightness value
 *                                 in the current <a href="#/p5/colorMode">colorMode()</a>.
 * @param  {Number}        [alpha]
 * @chainable
 */

/**
 * @method specularMaterial
 * @param  {p5.Color|Number[]|String} color
 *           color as a <a href="#/p5.Color">p5.Color</a> object,
 *            an array of color values, or a CSS string.
 * @chainable
 */
p5.prototype.specularMaterial = function (v1, v2, v3, alpha) {
  this._assert3d('specularMaterial');
  p5._validateParameters('specularMaterial', arguments);

  const color = p5.prototype.color.apply(this, arguments);
  this._renderer.curSpecularColor = color._array;
  this._renderer._useSpecularMaterial = true;
  this._renderer._useNormalMaterial = false;
  this._renderer._enableLighting = true;

  return this;
};

/**
 * Sets the amount of gloss ("shininess") of a
 * <a href="#/p5/specularMaterial">specularMaterial()</a>.
 *
 * Shiny materials focus reflected light more than dull materials.
 * `shininess()` affects the way materials reflect light sources including
 * <a href="#/p5/directionalLight">directionalLight()</a>,
 * <a href="#/p5/pointLight">pointLight()</a>,
 * and <a href="#/p5/spotLight">spotLight()</a>.
 *
 * The parameter, `shine`, is a number that sets the amount of shininess.
 * `shine` must be greater than 1, which is its default value.
 *
 * @method shininess
 * @param {Number} shine amount of shine.
 * @chainable
 *
 * @example
 * <div>
 * <code>
 * function setup() {
 *   createCanvas(100, 100, WEBGL);
 *
 *   describe(
 *     'Two red spheres drawn on a gray background. White light reflects from their surfaces as the mouse moves. The right sphere is shinier than the left sphere.'
 *   );
 * }
 *
 * function draw() {
 *   background(200);
 *
 *   // Turn on a red ambient light.
 *   ambientLight(255, 0, 0);
 *
 *   // Get the mouse's coordinates.
 *   let mx = mouseX - 50;
 *   let my = mouseY - 50;
 *
 *   // Turn on a white point light that follows the mouse.
 *   pointLight(255, 255, 255, mx, my, 50);
 *
 *   // Style the sphere.
 *   noStroke();
 *
 *   // Add a specular material with a grayscale value.
 *   specularMaterial(255);
 *
 *   // Draw the left sphere with low shininess.
 *   translate(-25, 0, 0);
 *   shininess(10);
 *   sphere(20);
 *
 *   // Draw the right sphere with high shininess.
 *   translate(50, 0, 0);
 *   shininess(100);
 *   sphere(20);
 * }
 * </code>
 * </div>
 */
p5.prototype.shininess = function (shine) {
  this._assert3d('shininess');
  p5._validateParameters('shininess', arguments);

  if (shine < 1) {
    shine = 1;
  }
  this._renderer._useShininess = shine;
  return this;
};

/**
 * Sets the amount of "metalness" of a
 * <a href="#/p5/specularMaterial">specularMaterial()</a>.
 *
 * `metalness()` can make materials appear more metallic. It affects the way
 * materials reflect light sources including
 * affects the way materials reflect light sources including
 * <a href="#/p5/directionalLight">directionalLight()</a>,
 * <a href="#/p5/pointLight">pointLight()</a>,
 * <a href="#/p5/spotLight">spotLight()</a>, and
 * <a href="#/p5/imageLight">imageLight()</a>.
 *
 * The parameter, `metallic`, is a number that sets the amount of metalness.
 * `metallic` must be greater than 1, which is its default value. Higher
 * values, such as `metalness(100)`, make specular materials appear more
 * metallic.
 *
 * @method metalness
 * @param {Number} metallic amount of metalness.
 *
 * @example
 * <div>
 * <code>
 * function setup() {
 *   createCanvas(100, 100, WEBGL);
 *
 *   describe(
 *     'Two blue spheres drawn on a gray background. White light reflects from their surfaces as the mouse moves. The right sphere is more metallic than the left sphere.'
 *   );
 * }
 *
 * function draw() {
 *   background(200);
 *
 *   // Turn on an ambient light.
 *   ambientLight(200);
 *
 *   // Get the mouse's coordinates.
 *   let mx = mouseX - 50;
 *   let my = mouseY - 50;
 *
 *   // Turn on a white point light that follows the mouse.
 *   pointLight(255, 255, 255, mx, my, 50);
 *
 *   // Style the spheres.
 *   noStroke();
 *   fill(30, 30, 255);
 *   specularMaterial(255);
 *   shininess(20);
 *
 *   // Draw the left sphere with low metalness.
 *   translate(-25, 0, 0);
 *   metalness(1);
 *   sphere(20);
 *
 *   // Draw the right sphere with high metalness.
 *   translate(50, 0, 0);
 *   metalness(50);
 *   sphere(20);
 * }
 * </code>
 * </div>
 *
 * <div>
 * <code>
 * // Click and drag the mouse to view the scene from different angles.
 *
 * let img;
 *
 * function preload() {
 *   img = loadImage('assets/outdoor_spheremap.jpg');
 * }
 *
 * function setup() {
 *   createCanvas(100 ,100 ,WEBGL);
 *
 *   describe(
 *     'Two spheres floating above a landscape. The surface of the spheres reflect the landscape. The right sphere is more reflective than the left sphere.'
 *   );
 * }
 *
 * function draw() {
 *   // Add the panorama.
 *   panorama(img);
 *
 *   // Enable orbiting with the mouse.
 *   orbitControl();
 *
 *   // Use the image as a light source.
 *   imageLight(img);
 *
 *   // Style the spheres.
 *   noStroke();
 *   specularMaterial(50);
 *   shininess(200);
 *
 *   // Draw the left sphere with low metalness.
 *   translate(-25, 0, 0);
 *   metalness(1);
 *   sphere(20);
 *
 *   // Draw the right sphere with high metalness.
 *   translate(50, 0, 0);
 *   metalness(50);
 *   sphere(20);
 * }
 * </code>
 * </div>
 */
p5.prototype.metalness = function (metallic) {
  this._assert3d('metalness');
  const metalMix = 1 - Math.exp(-metallic / 100);
  this._renderer._useMetalness = metalMix;
  return this;
};

/**
 * @private blends colors according to color components.
 * If alpha value is less than 1, or non-standard blendMode
 * we need to enable blending on our gl context.
 * @param  {Number[]} color The currently set color, with values in 0-1 range
 * @param  {Boolean} [hasTransparency] Whether the shape being drawn has other
 * transparency internally, e.g. via vertex colors
 * @return {Number[]]}  Normalized numbers array
 */
p5.RendererGL.prototype._applyColorBlend = function(colors, hasTransparency) {
  const gl = this.GL;

  const isTexture = this.drawMode === constants.TEXTURE;
  const doBlend =
    hasTransparency ||
    this.userFillShader ||
    this.userStrokeShader ||
    this.userPointShader ||
    isTexture ||
    this.curBlendMode !== constants.BLEND ||
    colors[colors.length - 1] < 1.0 ||
    this._isErasing;

  if (doBlend !== this._isBlending) {
    if (
      doBlend ||
      (this.curBlendMode !== constants.BLEND &&
        this.curBlendMode !== constants.ADD)
    ) {
      gl.enable(gl.BLEND);
    } else {
      gl.disable(gl.BLEND);
    }
    gl.depthMask(true);
    this._isBlending = doBlend;
  }
  this._applyBlendMode();
  return colors;
};

/**
 * @private sets blending in gl context to curBlendMode
 * @param  {Number[]} color [description]
 * @return {Number[]}  Normalized numbers array
 */
p5.RendererGL.prototype._applyBlendMode = function () {
  if (this._cachedBlendMode === this.curBlendMode) {
    return;
  }
  const gl = this.GL;
  switch (this.curBlendMode) {
    case constants.BLEND:
      gl.blendEquation(gl.FUNC_ADD);
      gl.blendFunc(gl.ONE, gl.ONE_MINUS_SRC_ALPHA);
      break;
    case constants.ADD:
      gl.blendEquation(gl.FUNC_ADD);
      gl.blendFunc(gl.ONE, gl.ONE);
      break;
    case constants.REMOVE:
      gl.blendEquation(gl.FUNC_ADD);
      gl.blendFunc(gl.ZERO, gl.ONE_MINUS_SRC_ALPHA);
      break;
    case constants.MULTIPLY:
      gl.blendEquation(gl.FUNC_ADD);
      gl.blendFunc(gl.DST_COLOR, gl.ONE_MINUS_SRC_ALPHA);
      break;
    case constants.SCREEN:
      gl.blendEquation(gl.FUNC_ADD);
      gl.blendFunc(gl.ONE, gl.ONE_MINUS_SRC_COLOR);
      break;
    case constants.EXCLUSION:
      gl.blendEquationSeparate(gl.FUNC_ADD, gl.FUNC_ADD);
      gl.blendFuncSeparate(
        gl.ONE_MINUS_DST_COLOR,
        gl.ONE_MINUS_SRC_COLOR,
        gl.ONE,
        gl.ONE
      );
      break;
    case constants.REPLACE:
      gl.blendEquation(gl.FUNC_ADD);
      gl.blendFunc(gl.ONE, gl.ZERO);
      break;
    case constants.SUBTRACT:
      gl.blendEquationSeparate(gl.FUNC_REVERSE_SUBTRACT, gl.FUNC_ADD);
      gl.blendFuncSeparate(gl.ONE, gl.ONE, gl.ONE, gl.ONE_MINUS_SRC_ALPHA);
      break;
    case constants.DARKEST:
      if (this.blendExt) {
        gl.blendEquationSeparate(
          this.blendExt.MIN || this.blendExt.MIN_EXT,
          gl.FUNC_ADD
        );
        gl.blendFuncSeparate(gl.ONE, gl.ONE, gl.ONE, gl.ONE);
      } else {
        console.warn(
          'blendMode(DARKEST) does not work in your browser in WEBGL mode.'
        );
      }
      break;
    case constants.LIGHTEST:
      if (this.blendExt) {
        gl.blendEquationSeparate(
          this.blendExt.MAX || this.blendExt.MAX_EXT,
          gl.FUNC_ADD
        );
        gl.blendFuncSeparate(gl.ONE, gl.ONE, gl.ONE, gl.ONE);
      } else {
        console.warn(
          'blendMode(LIGHTEST) does not work in your browser in WEBGL mode.'
        );
      }
      break;
    default:
      console.error(
        'Oops! Somehow RendererGL set curBlendMode to an unsupported mode.'
      );
      break;
  }
  if (!this._isErasing) {
    this._cachedBlendMode = this.curBlendMode;
  }
};

export default p5;<|MERGE_RESOLUTION|>--- conflicted
+++ resolved
@@ -771,7 +771,6 @@
 };
 
 /**
-<<<<<<< HEAD
  * Get the default shader used with lights, materials,
  * and textures.
  *
@@ -1094,17 +1093,12 @@
 };
 
 /**
- * Restores the default shaders. Code that runs after resetShader()
- * will not be affected by the shader previously set by
- * <a href="#/p5/shader">shader()</a>
-=======
  * Restores the default shaders.
  *
  * `resetShader()` deactivates any shaders previously applied by
  * <a href="#/p5/shader">shader()</a>.
  *
  * Note: Shaders can only be used in WebGL mode.
->>>>>>> e6053b58
  *
  * @method resetShader
  * @chainable
