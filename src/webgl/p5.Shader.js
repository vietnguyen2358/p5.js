--- conflicted
+++ resolved
@@ -942,33 +942,10 @@
       const modelViewProjectionMatrix = modelViewMatrix.copy();
       modelViewProjectionMatrix.mult(projectionMatrix);
 
-<<<<<<< HEAD
-
-    this.setUniform('uPerspective', this._renderer._curCamera.useLinePerspective ? 1 : 0);
-    this.setUniform('uViewMatrix', viewMatrix.mat4);
-    this.setUniform('uProjectionMatrix', projectionMatrix.mat4);
-    this.setUniform('uModelMatrix', modelMatrix.mat4);
-    this.setUniform('uModelViewMatrix', modelViewMatrix.mat4);
-    this.setUniform(
-      'uModelViewProjectionMatrix',
-      modelViewProjectionMatrix.mat4
-    );
-    if (this.uniforms.uNormalMatrix) {
-      this._renderer.uNMatrix.inverseTranspose(this._renderer.uMVMatrix);
-      this.setUniform('uNormalMatrix', this._renderer.uNMatrix.mat3);
-    }
-    if (this.uniforms.uCameraRotation) {
-      this._renderer.curMatrix.inverseTranspose(this._renderer.uViewMatrix);
-      this.setUniform('uCameraRotation', this._renderer.curMatrix.mat3);
-    }
-  }
-=======
-      if (this.isStrokeShader()) {
-        this.setUniform(
-          'uPerspective',
-          this._renderer.states.curCamera.useLinePerspective ? 1 : 0
-        );
-      }
+      this.setUniform(
+        'uPerspective',
+        this._renderer.states.curCamera.useLinePerspective ? 1 : 0
+      );
       this.setUniform('uViewMatrix', viewMatrix.mat4);
       this.setUniform('uProjectionMatrix', projectionMatrix.mat4);
       this.setUniform('uModelMatrix', modelMatrix.mat4);
@@ -986,7 +963,6 @@
         this.setUniform('uCameraRotation', this._renderer.states.curMatrix.mat3);
       }
     }
->>>>>>> ef1b09c1
 
     /**
      * @chainable
@@ -1359,24 +1335,6 @@
      *
      **/
 
-    isLightShader() {
-      return [
-        this.attributes.aNormal,
-        this.uniforms.uUseLighting,
-        this.uniforms.uAmbientLightCount,
-        this.uniforms.uDirectionalLightCount,
-        this.uniforms.uPointLightCount,
-        this.uniforms.uAmbientColor,
-        this.uniforms.uDirectionalDiffuseColors,
-        this.uniforms.uDirectionalSpecularColors,
-        this.uniforms.uPointLightLocation,
-        this.uniforms.uPointLightDiffuseColors,
-        this.uniforms.uPointLightSpecularColors,
-        this.uniforms.uLightingDirection,
-        this.uniforms.uSpecular
-      ].some(x => x !== undefined);
-    }
-
     isNormalShader() {
       return this.attributes.aNormal !== undefined;
     }
@@ -1385,47 +1343,11 @@
       return this.samplers.length > 0;
     }
 
-<<<<<<< HEAD
-  /* NONE OF THIS IS FAST OR EFFICIENT BUT BEAR WITH ME
-   *
-   * these shader "type" query methods are used by various
-   * facilities of the renderer to determine if changing
-   * the shader type for the required action (for example,
-   * do we need to load the default lighting shader if the
-   * current shader cannot handle lighting?)
-   *
-   **/
-
-  isNormalShader() {
-    return this.attributes.aNormal !== undefined;
-  }
-
-  isTextureShader() {
-    return this.samplers.length > 0;
-  }
-
-  isColorShader() {
-    return (
-      this.attributes.aVertexColor !== undefined ||
-      this.uniforms.uMaterialColor !== undefined
-    );
-  }
-
-=======
     isColorShader() {
       return (
         this.attributes.aVertexColor !== undefined ||
         this.uniforms.uMaterialColor !== undefined
       );
-    }
->>>>>>> ef1b09c1
-
-    isTexLightShader() {
-      return this.isLightShader() && this.isTextureShader();
-    }
-
-    isStrokeShader() {
-      return this.uniforms.uStrokeWeight !== undefined;
     }
 
     /**
