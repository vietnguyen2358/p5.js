--- conflicted
+++ resolved
@@ -944,14 +944,10 @@
     modelViewProjectionMatrix.mult(projectionMatrix);
 
     if (this.isStrokeShader()) {
-<<<<<<< HEAD
-      this.setUniform('uPerspective', this._renderer.states.curCamera.useLinePerspective ? 1 : 0);
-=======
       this.setUniform(
         'uPerspective',
-        this._renderer._curCamera.useLinePerspective ? 1 : 0
+        this._renderer.states.curCamera.useLinePerspective ? 1 : 0
       );
->>>>>>> a8d05e14
     }
     this.setUniform('uViewMatrix', viewMatrix.mat4);
     this.setUniform('uProjectionMatrix', projectionMatrix.mat4);
