--- conflicted
+++ resolved
@@ -794,13 +794,7 @@
       this.setUniform('uNormalMatrix', this._renderer.uNMatrix.mat3);
     }
     if (this.uniforms.uCameraRotation) {
-<<<<<<< HEAD
-      this._renderer.curMatrix.inverseTranspose(
-        this._renderer._curCamera.cameraMatrix
-      );
-=======
       this._renderer.curMatrix.inverseTranspose(this._renderer.uViewMatrix);
->>>>>>> a5ef7a7c
       this.setUniform('uCameraRotation', this._renderer.curMatrix.mat3);
     }
   }
