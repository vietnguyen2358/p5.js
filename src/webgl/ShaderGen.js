--- conflicted
+++ resolved
@@ -141,6 +141,7 @@
   // These classes are for expressing GLSL functions in Javascript without
   // needing to  transpile the user's code.
 
+
   class BaseNode {
     constructor(isInternal, type) {
       if (new.target === BaseNode) {
@@ -251,6 +252,9 @@
         if (!isGLSLNativeType(other.type)) {
           throw new TypeError (`You've tried to perform an operation on a struct of type: ${other.type}. Try accessing a member on that struct with '.'`)
         }
+        if (!isGLSLNativeType(other.type)) {
+          throw new TypeError (`You've tried to perform an operation on a struct of type: ${other.type}. Try accessing a member on that struct with '.'`)
+        }
         if ((isFloatNode(this) || isVectorNode(this)) && isIntNode(other)) {
           return new FloatNode(other)
         }
@@ -369,6 +373,7 @@
       this.name = name;
       this.addVectorComponents();
     }
+
 
     toGLSL(context) {
       return `${this.name}`;
@@ -529,13 +534,23 @@
       const glslNativeTypes = ['int', 'float', 'vec2', 'vec3', 'vec4', 'sampler2D'];
       return glslNativeTypes.includes(typeName);
     }
+  }
+
+    // Helper function to check if a type is a user defined struct or native type
+    function isGLSLNativeType(typeName) {
+      // Supported types for now
+      const glslNativeTypes = ['int', 'float', 'vec2', 'vec3', 'vec4', 'sampler2D'];
+      return glslNativeTypes.includes(typeName);
+    }
 
   // Shader Generator
   // This class is responsible for converting the nodes into an object containing GLSL code, to be used by p5.Shader.modify
 
   class ShaderGenerator {
     constructor(userCallback, originalShader, srcLocations) {
+    constructor(userCallback, originalShader, srcLocations) {
       GLOBAL_SHADER = this;
+      this.userCallback = userCallback;
       this.userCallback = userCallback;
       this.srcLocations = srcLocations;
       this.generateHookOverrides(originalShader);
@@ -562,7 +577,6 @@
         this[hookTypes.name] = function(userCallback) {
           // Create the initial nodes which are passed to the user callback
           // Also generate a string of the arguments for the code generation
-<<<<<<< HEAD
           const argNodes = []
           const argsArray = [];
 
@@ -570,13 +584,6 @@
             // For hooks with structs as input we should pass an object populated with variable nodes 
             if (!isGLSLNativeType(parameter.type.typeName)) {
               const structArg = {};
-=======
-          let argNodes = []
-          let argsArray = [];
-          hookTypes.parameters.forEach((parameter) => {
-            if (!isGLSLNativeType(parameter.type.typeName)) {
-              let structArg = {};
->>>>>>> 9cac0726
               parameter.type.properties.forEach((property) => {
                 structArg[property.name] = new VariableNode(`${parameter.name}.${property.name}`, property.type.typeName, true);
               });
@@ -593,10 +600,7 @@
           let returnedValue = userCallback(...argNodes);
           const expectedReturnType = hookTypes.returnType;
           const toGLSLResults = {};
-<<<<<<< HEAD
-
-=======
->>>>>>> 9cac0726
+
           // If the expected return type is a struct we need to evaluate each of its properties
           if (!isGLSLNativeType(expectedReturnType.typeName)) {
             Object.entries(returnedValue).forEach(([propertyName, propertyNode]) => {
@@ -610,7 +614,6 @@
             toGLSLResults['notAProperty'] = returnedValue.toGLSLBase(this.context);
           }
           
-<<<<<<< HEAD
           // Build the final GLSL string.
           // The order of this code is a bit confusing, we need to call toGLSLBase
           let codeLines = [ 
@@ -619,19 +622,11 @@
             `${hookTypes.returnType.typeName} finalReturnValue;`
           ];
 
-=======
-          // Build the final GLSL string:
-          let codeLines = [ `(${argsArray.join(', ')}) {`, ...this.context.declarations ];
-          codeLines.push(`${hookTypes.returnType.typeName} finalReturnValue;`);
->>>>>>> 9cac0726
           Object.entries(toGLSLResults).forEach(([propertyName, result]) => {
             const propString = expectedReturnType.properties ? `.${propertyName}` : '';
             codeLines.push(`finalReturnValue${propString} = ${result};`)
           })
-<<<<<<< HEAD
-
-=======
->>>>>>> 9cac0726
+
           codeLines.push('return finalReturnValue;', '}');
           this.output[hookName] = codeLines.join('\n');
           this.resetGLSLContext();
@@ -679,6 +674,7 @@
   
   // Generating uniformFloat, uniformVec, createFloat, etc functions
   // Maps a GLSL type to the name suffix for method names
+  const GLSLTypesToIdentifiers = {
   const GLSLTypesToIdentifiers = {
     int:    'Int',
     float:  'Float',
@@ -697,7 +693,9 @@
   };
 
   for (const glslType in GLSLTypesToIdentifiers) {
+  for (const glslType in GLSLTypesToIdentifiers) {
     // Generate uniform*() Methods for creating uniforms
+    const typeIdentifier = GLSLTypesToIdentifiers[glslType];
     const typeIdentifier = GLSLTypesToIdentifiers[glslType];
     const uniformMethodName = `uniform${typeIdentifier}`;
 
