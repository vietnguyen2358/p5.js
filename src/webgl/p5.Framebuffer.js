/**
 * @module Rendering
 * @requires constants
 */

import p5 from '../core/main';
import * as constants from '../core/constants';
import { checkWebGLCapabilities } from './p5.Texture';
import { readPixelsWebGL, readPixelWebGL } from './p5.RendererGL';

class FramebufferCamera extends p5.Camera {
  /**
   * A <a href="#/p5.Camera">p5.Camera</a> attached to a
   * <a href="#/p5.Framebuffer">p5.Framebuffer</a>.
   *
   * @class p5.FramebufferCamera
   * @constructor
   * @param {p5.Framebuffer} framebuffer The framebuffer this camera is
   * attached to
   * @private
   */
  constructor(framebuffer) {
    super(framebuffer.target._renderer);
    this.fbo = framebuffer;

    // WebGL textures are upside-down compared to textures that come from
    // images and graphics. Framebuffer cameras need to invert their y
    // axes when being rendered to so that the texture comes out rightway up
    // when read in shaders or image().
    this.yScale = -1;
  }

  _computeCameraDefaultSettings() {
    super._computeCameraDefaultSettings();
    this.defaultAspectRatio = this.fbo.width / this.fbo.height;
    this.defaultCameraFOV =
      2 * Math.atan(this.fbo.height / 2 / this.defaultEyeZ);
  }
}

p5.FramebufferCamera = FramebufferCamera;

class FramebufferTexture {
  /**
   * A <a href="#/p5.Texture">p5.Texture</a> corresponding to a property of a
   * <a href="#/p5.Framebuffer">p5.Framebuffer</a>.
   *
   * @class p5.FramebufferTexture
   * @param {p5.Framebuffer} framebuffer The framebuffer represented by this
   * texture
   * @param {String} property The property of the framebuffer represented by
   * this texture, either `color` or `depth`
   * @private
   */
  constructor(framebuffer, property) {
    this.framebuffer = framebuffer;
    this.property = property;
  }

  get width() {
    return this.framebuffer.width * this.framebuffer.density;
  }

  get height() {
    return this.framebuffer.height * this.framebuffer.density;
  }

  rawTexture() {
    return this.framebuffer[this.property];
  }
}

p5.FramebufferTexture = FramebufferTexture;

class Framebuffer {
  /**
   * An object that one can draw to and then read as a texture. While similar
   * to a p5.Graphics, using a p5.Framebuffer as a texture will generally run
   * much faster, as it lives within the same WebGL context as the canvas it
   * is created on. It only works in WebGL mode.
   *
   * @class p5.Framebuffer
   * @constructor
   * @param {p5.Graphics|p5} target A p5 global instance or p5.Graphics
   * @param {Object} [settings] A settings object
   */
  constructor(target, settings = {}) {
    this.target = target;
    this.target._renderer.framebuffers.add(this);

    this._isClipApplied = false;

    /**
     * A <a href='https://developer.mozilla.org/en-US/docs/Web/JavaScript/Reference
     * /Global_Objects/Uint8ClampedArray' target='_blank'>Uint8ClampedArray</a>
     * containing the values for all the pixels in the Framebuffer.
     *
     * Like the <a href="#/p5/pixels">main canvas pixels property</a>, call
     * <a href="#/p5.Framebuffer/loadPixels">loadPixels()</a> before reading
     * it, and call <a href="#/p5.Framebuffer.updatePixels">updatePixels()</a>
     * afterwards to update its data.
     *
     * Note that updating pixels via this property will be slower than
     * <a href="#/p5.Framebuffer/begin">drawing to the framebuffer directly.</a>
     * Consider using a shader instead of looping over pixels.
     *
     * @property {Number[]} pixels
     */
    this.pixels = [];

    this.format = settings.format || constants.UNSIGNED_BYTE;
    this.channels = settings.channels || (
      target._renderer._pInst._glAttributes.alpha
        ? constants.RGBA
        : constants.RGB
    );
    this.useDepth = settings.depth === undefined ? true : settings.depth;
    this.depthFormat = settings.depthFormat || constants.FLOAT;
    this.textureFiltering = settings.textureFiltering || constants.LINEAR;
    if (settings.antialias === undefined) {
      this.antialiasSamples = target._renderer._pInst._glAttributes.antialias
        ? 2
        : 0;
    } else if (typeof settings.antialias === 'number') {
      this.antialiasSamples = settings.antialias;
    } else {
      this.antialiasSamples = settings.antialias ? 2 : 0;
    }
    this.antialias = this.antialiasSamples > 0;
    if (this.antialias && target.webglVersion !== constants.WEBGL2) {
      console.warn('Antialiasing is unsupported in a WebGL 1 context');
      this.antialias = false;
    }
    this.density = settings.density || target.pixelDensity();
    const gl = target._renderer.GL;
    this.gl = gl;
    if (settings.width && settings.height) {
      const dimensions =
        target._renderer._adjustDimensions(settings.width, settings.height);
      this.width = dimensions.adjustedWidth;
      this.height = dimensions.adjustedHeight;
      this._autoSized = false;
    } else {
      if ((settings.width === undefined) !== (settings.height === undefined)) {
        console.warn(
          'Please supply both width and height for a framebuffer to give it a ' +
            'size. Only one was given, so the framebuffer will match the size ' +
            'of its canvas.'
        );
      }
      this.width = target.width;
      this.height = target.height;
      this._autoSized = true;
    }
    this._checkIfFormatsAvailable();

    if (settings.stencil && !this.useDepth) {
      console.warn('A stencil buffer can only be used if also using depth. Since the framebuffer has no depth buffer, the stencil buffer will be ignored.');
    }
    this.useStencil = this.useDepth &&
      (settings.stencil === undefined ? true : settings.stencil);

    this.framebuffer = gl.createFramebuffer();
    if (!this.framebuffer) {
      throw new Error('Unable to create a framebuffer');
    }
    if (this.antialias) {
      this.aaFramebuffer = gl.createFramebuffer();
      if (!this.aaFramebuffer) {
        throw new Error('Unable to create a framebuffer for antialiasing');
      }
    }

    this._recreateTextures();

    const prevCam = this.target._renderer._curCamera;
    this.defaultCamera = this.createCamera();
    this.filterCamera = this.createCamera();
    this.target._renderer._curCamera = prevCam;

    this.draw(() => this.target.clear());
  }

  /**
   * Resizes the framebuffer to the given width and height.
   *
   * @method resize
   * @param {Number} width
   * @param {Number} height
   *
   * @example
   * <div>
   * <code>
   * let framebuffer;
   * function setup() {
   *   createCanvas(100, 100, WEBGL);
   *   framebuffer = createFramebuffer();
   *   noStroke();
   * }
   *
   * function mouseMoved() {
   *   framebuffer.resize(
   *     max(20, mouseX),
   *     max(20, mouseY)
   *   );
   * }
   *
   * function draw() {
   *   // Draw to the framebuffer
   *   framebuffer.begin();
   *   background(255);
   *   normalMaterial();
   *   sphere(20);
   *   framebuffer.end();
   *
   *   background(100);
   *   // Draw the framebuffer to the main canvas
   *   image(framebuffer, -width/2, -height/2);
   * }
   * </code>
   * </div>
   *
   * @alt
   * A red, green, and blue sphere is drawn in the middle of a white rectangle
   * which starts in the top left of the canvas and whose bottom right is at
   * the user's mouse
   */
  resize(width, height) {
    this._autoSized = false;
    const dimensions =
      this.target._renderer._adjustDimensions(width, height);
    width = dimensions.adjustedWidth;
    height = dimensions.adjustedHeight;
    this.width = width;
    this.height = height;
    this._handleResize();
  }

  /**
   * Gets or sets the pixel scaling for high pixel density displays. By
   * default, the density will match that of the canvas the framebuffer was
   * created on, which will match the display density.
   *
   * Call this method with no arguments to get the current density, or pass
   * in a number to set the density.
   *
   * @method pixelDensity
   * @param {Number} [density] A scaling factor for the number of pixels per
   * side of the framebuffer
   */
  pixelDensity(density) {
    if (density) {
      this._autoSized = false;
      this.density = density;
      this._handleResize();
    } else {
      return this.density;
    }
  }

  /**
   * Gets or sets whether or not this framebuffer will automatically resize
   * along with the canvas it's attached to in order to match its size.
   *
   * Call this method with no arguments to see if it is currently auto-sized,
   * or pass in a boolean to set this property.
   *
   * @method autoSized
   * @param {Boolean} [autoSized] Whether or not the framebuffer should resize
   * along with the canvas it's attached to
   */
  autoSized(autoSized) {
    if (autoSized === undefined) {
      return this._autoSized;
    } else {
      this._autoSized = autoSized;
      this._handleResize();
    }
  }

  /**
   * Checks the capabilities of the current WebGL environment to see if the
   * settings supplied by the user are capable of being fulfilled. If they
   * are not, warnings will be logged and the settings will be changed to
   * something close that can be fulfilled.
   *
   * @private
   */
  _checkIfFormatsAvailable() {
    const gl = this.gl;

    if (
      this.useDepth &&
      this.target.webglVersion === constants.WEBGL &&
      !gl.getExtension('WEBGL_depth_texture')
    ) {
      console.warn(
        'Unable to create depth textures in this environment. Falling back ' +
          'to a framebuffer without depth.'
      );
      this.useDepth = false;
    }

    if (
      this.useDepth &&
      this.target.webglVersion === constants.WEBGL &&
      this.depthFormat === constants.FLOAT
    ) {
      console.warn(
        'FLOAT depth format is unavailable in WebGL 1. ' +
          'Defaulting to UNSIGNED_INT.'
      );
      this.depthFormat = constants.UNSIGNED_INT;
    }

    if (![
      constants.UNSIGNED_BYTE,
      constants.FLOAT,
      constants.HALF_FLOAT
    ].includes(this.format)) {
      console.warn(
        'Unknown Framebuffer format. ' +
          'Please use UNSIGNED_BYTE, FLOAT, or HALF_FLOAT. ' +
          'Defaulting to UNSIGNED_BYTE.'
      );
      this.format = constants.UNSIGNED_BYTE;
    }
    if (this.useDepth && ![
      constants.UNSIGNED_INT,
      constants.FLOAT
    ].includes(this.depthFormat)) {
      console.warn(
        'Unknown Framebuffer depth format. ' +
          'Please use UNSIGNED_INT or FLOAT. Defaulting to FLOAT.'
      );
      this.depthFormat = constants.FLOAT;
    }

    const support = checkWebGLCapabilities(this.target._renderer);
    if (!support.float && this.format === constants.FLOAT) {
      console.warn(
        'This environment does not support FLOAT textures. ' +
          'Falling back to UNSIGNED_BYTE.'
      );
      this.format = constants.UNSIGNED_BYTE;
    }
    if (
      this.useDepth &&
      !support.float &&
      this.depthFormat === constants.FLOAT
    ) {
      console.warn(
        'This environment does not support FLOAT depth textures. ' +
          'Falling back to UNSIGNED_INT.'
      );
      this.depthFormat = constants.UNSIGNED_INT;
    }
    if (!support.halfFloat && this.format === constants.HALF_FLOAT) {
      console.warn(
        'This environment does not support HALF_FLOAT textures. ' +
          'Falling back to UNSIGNED_BYTE.'
      );
      this.format = constants.UNSIGNED_BYTE;
    }

    if (
      this.channels === constants.RGB &&
      [constants.FLOAT, constants.HALF_FLOAT].includes(this.format)
    ) {
      console.warn(
        'FLOAT and HALF_FLOAT formats do not work cross-platform with only ' +
          'RGB channels. Falling back to RGBA.'
      );
      this.channels = constants.RGBA;
    }
  }

  /**
   * Creates new textures and renderbuffers given the current size of the
   * framebuffer.
   *
   * @private
   */
  _recreateTextures() {
    const gl = this.gl;

    this._updateSize();

    const prevBoundTexture = gl.getParameter(gl.TEXTURE_BINDING_2D);
    const prevBoundFramebuffer = gl.getParameter(gl.FRAMEBUFFER_BINDING);

    const colorTexture = gl.createTexture();
    if (!colorTexture) {
      throw new Error('Unable to create color texture');
    }
    gl.bindTexture(gl.TEXTURE_2D, colorTexture);
    const colorFormat = this._glColorFormat();
    gl.texImage2D(
      gl.TEXTURE_2D,
      0,
      colorFormat.internalFormat,
      this.width * this.density,
      this.height * this.density,
      0,
      colorFormat.format,
      colorFormat.type,
      null
    );
    this.colorTexture = colorTexture;
    gl.bindFramebuffer(gl.FRAMEBUFFER, this.framebuffer);
    gl.framebufferTexture2D(
      gl.FRAMEBUFFER,
      gl.COLOR_ATTACHMENT0,
      gl.TEXTURE_2D,
      colorTexture,
      0
    );

    if (this.useDepth) {
      // Create the depth texture
      const depthTexture = gl.createTexture();
      if (!depthTexture) {
        throw new Error('Unable to create depth texture');
      }
      const depthFormat = this._glDepthFormat();
      gl.bindTexture(gl.TEXTURE_2D, depthTexture);
      gl.texImage2D(
        gl.TEXTURE_2D,
        0,
        depthFormat.internalFormat,
        this.width * this.density,
        this.height * this.density,
        0,
        depthFormat.format,
        depthFormat.type,
        null
      );

      gl.framebufferTexture2D(
        gl.FRAMEBUFFER,
        this.useStencil ? gl.DEPTH_STENCIL_ATTACHMENT : gl.DEPTH_ATTACHMENT,
        gl.TEXTURE_2D,
        depthTexture,
        0
      );
      this.depthTexture = depthTexture;
    }

    // Create separate framebuffer for antialiasing
    if (this.antialias) {
      this.colorRenderbuffer = gl.createRenderbuffer();
      gl.bindRenderbuffer(gl.RENDERBUFFER, this.colorRenderbuffer);
      gl.renderbufferStorageMultisample(
        gl.RENDERBUFFER,
        Math.max(
          0,
          Math.min(this.antialiasSamples, gl.getParameter(gl.MAX_SAMPLES))
        ),
        colorFormat.internalFormat,
        this.width * this.density,
        this.height * this.density
      );

      if (this.useDepth) {
        const depthFormat = this._glDepthFormat();
        this.depthRenderbuffer = gl.createRenderbuffer();
        gl.bindRenderbuffer(gl.RENDERBUFFER, this.depthRenderbuffer);
        gl.renderbufferStorageMultisample(
          gl.RENDERBUFFER,
          Math.max(
            0,
            Math.min(this.antialiasSamples, gl.getParameter(gl.MAX_SAMPLES))
          ),
          depthFormat.internalFormat,
          this.width * this.density,
          this.height * this.density
        );
      }

      gl.bindFramebuffer(gl.FRAMEBUFFER, this.aaFramebuffer);
      gl.framebufferRenderbuffer(
        gl.FRAMEBUFFER,
        gl.COLOR_ATTACHMENT0,
        gl.RENDERBUFFER,
        this.colorRenderbuffer
      );
      if (this.useDepth) {
        gl.framebufferRenderbuffer(
          gl.FRAMEBUFFER,
          this.useStencil ? gl.DEPTH_STENCIL_ATTACHMENT : gl.DEPTH_ATTACHMENT,
          gl.RENDERBUFFER,
          this.depthRenderbuffer
        );
      }
    }

    if (this.useDepth) {
      this.depth = new FramebufferTexture(this, 'depthTexture');
      const depthFilter = gl.NEAREST;
      this.depthP5Texture = new p5.Texture(
        this.target._renderer,
        this.depth,
        {
          minFilter: depthFilter,
          magFilter: depthFilter
        }
      );
      this.target._renderer.textures.set(this.depth, this.depthP5Texture);
    }

    this.color = new FramebufferTexture(this, 'colorTexture');
    const filter = this.textureFiltering === constants.LINEAR
      ? gl.LINEAR
      : gl.NEAREST;
    this.colorP5Texture = new p5.Texture(
      this.target._renderer,
      this.color,
      {
        minFilter: filter,
        magFilter: filter
      }
    );
    this.target._renderer.textures.set(this.color, this.colorP5Texture);

    gl.bindTexture(gl.TEXTURE_2D, prevBoundTexture);
    gl.bindFramebuffer(gl.FRAMEBUFFER, prevBoundFramebuffer);
  }

  /**
   * To create a WebGL texture, one needs to supply three pieces of information:
   * the type (the data type each channel will be stored as, e.g. int or float),
   * the format (the color channels that will each be stored in the previously
   * specified type, e.g. rgb or rgba), and the internal format (the specifics
   * of how data for each channel, in the aforementioned type, will be packed
   * together, such as how many bits to use, e.g. RGBA32F or RGB565.)
   *
   * The format and channels asked for by the user hint at what these values
   * need to be, and the WebGL version affects what options are avaiable.
   * This method returns the values for these three properties, given the
   * framebuffer's settings.
   *
   * @private
   */
  _glColorFormat() {
    let type, format, internalFormat;
    const gl = this.gl;

    if (this.format === constants.FLOAT) {
      type = gl.FLOAT;
    } else if (this.format === constants.HALF_FLOAT) {
      type = this.target.webglVersion === constants.WEBGL2
        ? gl.HALF_FLOAT
        : gl.getExtension('OES_texture_half_float').HALF_FLOAT_OES;
    } else {
      type = gl.UNSIGNED_BYTE;
    }

    if (this.channels === constants.RGBA) {
      format = gl.RGBA;
    } else {
      format = gl.RGB;
    }

    if (this.target.webglVersion === constants.WEBGL2) {
      // https://webgl2fundamentals.org/webgl/lessons/webgl-data-textures.html
      const table = {
        [gl.FLOAT]: {
          [gl.RGBA]: gl.RGBA32F
          // gl.RGB32F is not available in Firefox without an alpha channel
        },
        [gl.HALF_FLOAT]: {
          [gl.RGBA]: gl.RGBA16F
          // gl.RGB16F is not available in Firefox without an alpha channel
        },
        [gl.UNSIGNED_BYTE]: {
          [gl.RGBA]: gl.RGBA8, // gl.RGBA4
          [gl.RGB]: gl.RGB8 // gl.RGB565
        }
      };
      internalFormat = table[type][format];
    } else if (this.format === constants.HALF_FLOAT) {
      internalFormat = gl.RGBA;
    } else {
      internalFormat = format;
    }

    return { internalFormat, format, type };
  }

  /**
   * To create a WebGL texture, one needs to supply three pieces of information:
   * the type (the data type each channel will be stored as, e.g. int or float),
   * the format (the color channels that will each be stored in the previously
   * specified type, e.g. rgb or rgba), and the internal format (the specifics
   * of how data for each channel, in the aforementioned type, will be packed
   * together, such as how many bits to use, e.g. RGBA32F or RGB565.)
   *
   * This method takes into account the settings asked for by the user and
   * returns values for these three properties that can be used for the
   * texture storing depth information.
   *
   * @private
   */
  _glDepthFormat() {
    let type, format, internalFormat;
    const gl = this.gl;

    if (this.useStencil) {
      if (this.depthFormat === constants.FLOAT) {
        type = gl.FLOAT_32_UNSIGNED_INT_24_8_REV;
      } else if (this.target.webglVersion === constants.WEBGL2) {
        type = gl.UNSIGNED_INT_24_8;
      } else {
        type = gl.getExtension('WEBGL_depth_texture').UNSIGNED_INT_24_8_WEBGL;
      }
    } else {
      if (this.depthFormat === constants.FLOAT) {
        type = gl.FLOAT;
      } else {
        type = gl.UNSIGNED_INT;
      }
    }

    if (this.useStencil) {
      format = gl.DEPTH_STENCIL;
    } else {
      format = gl.DEPTH_COMPONENT;
    }

    if (this.useStencil) {
      if (this.depthFormat === constants.FLOAT) {
        internalFormat = gl.DEPTH32F_STENCIL8;
      } else if (this.target.webglVersion === constants.WEBGL2) {
        internalFormat = gl.DEPTH24_STENCIL8;
      } else {
        internalFormat = gl.DEPTH_STENCIL;
      }
    } else if (this.target.webglVersion === constants.WEBGL2) {
      if (this.depthFormat === constants.FLOAT) {
        internalFormat = gl.DEPTH_COMPONENT32F;
      } else {
        internalFormat = gl.DEPTH_COMPONENT24;
      }
    } else {
      internalFormat = gl.DEPTH_COMPONENT;
    }

    return { internalFormat, format, type };
  }

  /**
   * A method that will be called when recreating textures. If the framebuffer
   * is auto-sized, it will update its width, height, and density properties.
   *
   * @private
   */
  _updateSize() {
    if (this._autoSized) {
      this.width = this.target.width;
      this.height = this.target.height;
      this.density = this.target.pixelDensity();
    }
  }

  /**
   * Called when the canvas that the framebuffer is attached to resizes. If the
   * framebuffer is auto-sized, it will update its textures to match the new
   * size.
   *
   * @private
   */
  _canvasSizeChanged() {
    if (this._autoSized) {
      this._handleResize();
    }
  }

  /**
   * Called when the size of the framebuffer has changed (either by being
   * manually updated or from auto-size updates when its canvas changes size.)
   * Old textures and renderbuffers will be deleted, and then recreated with the
   * new size.
   *
   * @private
   */
  _handleResize() {
    const oldColor = this.color;
    const oldDepth = this.depth;
    const oldColorRenderbuffer = this.colorRenderbuffer;
    const oldDepthRenderbuffer = this.depthRenderbuffer;

    this._deleteTexture(oldColor);
    if (oldDepth) this._deleteTexture(oldDepth);
    const gl = this.gl;
    if (oldColorRenderbuffer) gl.deleteRenderbuffer(oldColorRenderbuffer);
    if (oldDepthRenderbuffer) gl.deleteRenderbuffer(oldDepthRenderbuffer);

    this._recreateTextures();
    this.defaultCamera._resize();
  }

  /**
   * Creates and returns a new
   * <a href="#/p5.FramebufferCamera">p5.FramebufferCamera</a> to be used
   * while drawing to this framebuffer. The camera will be set as the
   * currently active camera.
   *
   * @method createCamera
   * @returns {p5.Camera} A new camera
   */
  createCamera() {
    const cam = new FramebufferCamera(this);
    cam._computeCameraDefaultSettings();
    cam._setDefaultCamera();
    this.target._renderer._curCamera = cam;
    return cam;
  }

  /**
   * Given a raw texture wrapper, delete its stored texture from WebGL memory,
   * and remove it from p5's list of active textures.
   *
   * @param {p5.FramebufferTexture} texture
   * @private
   */
  _deleteTexture(texture) {
    const gl = this.gl;
    gl.deleteTexture(texture.rawTexture());

    this.target._renderer.textures.delete(texture);
  }

  /**
   * Removes the framebuffer and frees its resources.
   *
   * @method remove
   *
   * @example
   * <div>
   * <code>
   * let framebuffer;
   * function setup() {
   *   createCanvas(100, 100, WEBGL);
   * }
   *
   * function draw() {
   *   const useFramebuffer = (frameCount % 120) > 60;
   *   if (useFramebuffer && !framebuffer) {
   *     // Create a new framebuffer for us to use
   *     framebuffer = createFramebuffer();
   *   } else if (!useFramebuffer && framebuffer) {
   *     // Free the old framebuffer's resources
   *     framebuffer.remove();
   *     framebuffer = undefined;
   *   }
   *
   *   background(255);
   *   if (useFramebuffer) {
   *     // Draw to the framebuffer
   *     framebuffer.begin();
   *     background(255);
   *     rotateX(frameCount * 0.01);
   *     rotateY(frameCount * 0.01);
   *     fill(255, 0, 0);
   *     box(30);
   *     framebuffer.end();
   *
   *     image(framebuffer, -width/2, -height/2);
   *   }
   * }
   * </code>
   * </div>
   *
   * @alt
   * A rotating red cube blinks on and off every second.
   */
  remove() {
    const gl = this.gl;
    this._deleteTexture(this.color);
    if (this.depth) this._deleteTexture(this.depth);
    gl.deleteFramebuffer(this.framebuffer);
    if (this.aaFramebuffer) {
      gl.deleteFramebuffer(this.aaFramebuffer);
    }
    if (this.depthRenderbuffer) {
      gl.deleteRenderbuffer(this.depthRenderbuffer);
    }
    if (this.colorRenderbuffer) {
      gl.deleteRenderbuffer(this.colorRenderbuffer);
    }
    this.target._renderer.framebuffers.delete(this);
  }

  /**
   * Begin drawing to this framebuffer. Subsequent drawing functions to the
   * canvas the framebuffer is attached to will not be immediately visible, and
   * will instead be drawn to the framebuffer's texture. Call
   * <a href="#/p5.Framebuffer/end">end()</a> when finished to make draw
   * functions go right to the canvas again and to be able to read the
   * contents of the framebuffer's texture.
   *
   * @method begin
   *
   * @example
   * <div>
   * <code>
   * let framebuffer;
   * function setup() {
   *   createCanvas(100, 100, WEBGL);
   *   framebuffer = createFramebuffer();
   *   noStroke();
   * }
   *
   * function draw() {
   *   // Draw to the framebuffer
   *   framebuffer.begin();
   *   background(255);
   *   translate(0, 10*sin(frameCount * 0.01), 0);
   *   rotateX(frameCount * 0.01);
   *   rotateY(frameCount * 0.01);
   *   fill(255, 0, 0);
   *   box(50);
   *   framebuffer.end();
   *
   *   background(100);
   *   // Draw the framebuffer to the main canvas
   *   image(framebuffer, -50, -50, 25, 25);
   *   image(framebuffer, 0, 0, 35, 35);
   * }
   * </code>
   * </div>
   *
   * @alt
   * A video of a floating and rotating red cube is pasted twice on the
   * canvas: once in the top left, and again, larger, in the bottom right.
   */
  begin() {
    this.prevFramebuffer = this.target._renderer.activeFramebuffer();
    if (this.prevFramebuffer) {
      this.prevFramebuffer._beforeEnd();
    }
    this.target._renderer.activeFramebuffers.push(this);
    this._beforeBegin();
    this.target.push();
    // Apply the framebuffer's camera. This does almost what
    // RendererGL.reset() does, but this does not try to clear any buffers;
    // it only sets the camera.
    this.target.setCamera(this.defaultCamera);
<<<<<<< HEAD
    this.target.resetMatrix();
    this.target._renderer.uViewMatrix
      .set(this.target._renderer._curCamera.cameraMatrix);
    this.target._renderer.uModelMatrix.reset();
=======
    this.target._renderer.uMVMatrix.set(
      this.target._renderer._curCamera.cameraMatrix
    );
    this.target._renderer._applyStencilTestIfClipping();
>>>>>>> f61cbbdf
  }

  /**
   * When making a p5.Framebuffer active so that it may be drawn to, this method
   * returns the underlying WebGL framebuffer that needs to be active to
   * support this. Antialiased framebuffers first write to a multisampled
   * renderbuffer, while other framebuffers can write directly to their main
   * framebuffers.
   *
   * @method _framebufferToBind
   * @private
   */
  _framebufferToBind() {
    if (this.antialias) {
      // If antialiasing, draw to an antialiased renderbuffer rather
      // than directly to the texture. In end() we will copy from the
      // renderbuffer to the texture.
      return this.aaFramebuffer;
    } else {
      return this.framebuffer;
    }
  }

  /**
   * Ensures that the framebuffer is ready to be drawn to
   *
   * @method _beforeBegin
   * @private
   */
  _beforeBegin() {
    const gl = this.gl;
    gl.bindFramebuffer(gl.FRAMEBUFFER, this._framebufferToBind());
    this.target._renderer.viewport(
      this.width * this.density,
      this.height * this.density
    );
  }

  /**
   * Ensures that the framebuffer is ready to be read by other framebuffers.
   *
   * @method _beforeEnd
   * @private
   */
  _beforeEnd() {
    if (this.antialias) {
      const gl = this.gl;
      gl.bindFramebuffer(gl.READ_FRAMEBUFFER, this.aaFramebuffer);
      gl.bindFramebuffer(gl.DRAW_FRAMEBUFFER, this.framebuffer);
      const partsToCopy = [
        [gl.COLOR_BUFFER_BIT, this.colorP5Texture.glMagFilter]
      ];
      if (this.useDepth) {
        partsToCopy.push(
          [gl.DEPTH_BUFFER_BIT, this.depthP5Texture.glMagFilter]
        );
      }
      for (const [flag, filter] of partsToCopy) {
        gl.blitFramebuffer(
          0, 0,
          this.width * this.density, this.height * this.density,
          0, 0,
          this.width * this.density, this.height * this.density,
          flag,
          filter
        );
      }
    }
  }

  /**
   * After having previously called
   * <a href="#/p5.Framebuffer/begin">begin()</a>, this method stops drawing
   * functions from going to the framebuffer's texture, allowing them to go
   * right to the canvas again. After this, one can read from the framebuffer's
   * texture.
   *
   * @method end
   */
  end() {
    const gl = this.gl;
    this.target.pop();
    const fbo = this.target._renderer.activeFramebuffers.pop();
    if (fbo !== this) {
      throw new Error("It looks like you've called end() while another Framebuffer is active.");
    }
    this._beforeEnd();
    if (this.prevFramebuffer) {
      this.prevFramebuffer._beforeBegin();
    } else {
      gl.bindFramebuffer(gl.FRAMEBUFFER, null);
      this.target._renderer.viewport(
        this.target._renderer._origViewport.width,
        this.target._renderer._origViewport.height
      );
    }
    this.target._renderer._applyStencilTestIfClipping();
  }

  /**
   * Run a function while drawing to the framebuffer rather than to its canvas.
   * This is equivalent to calling `framebuffer.begin()`, running the function,
   * and then calling `framebuffer.end()`, but ensures that one never
   * accidentally forgets `begin` or `end`.
   *
   * @method draw
   * @param {Function} callback A function to run that draws to the canvas. The
   * function will immediately be run, but it will draw to the framebuffer
   * instead of the canvas.
   *
   * @example
   * <div>
   * <code>
   * let framebuffer;
   * function setup() {
   *   createCanvas(100, 100, WEBGL);
   *   framebuffer = createFramebuffer();
   *   noStroke();
   * }
   *
   * function draw() {
   *   // Draw to the framebuffer
   *   framebuffer.draw(function() {
   *     background(255);
   *     translate(0, 10*sin(frameCount * 0.01), 0);
   *     rotateX(frameCount * 0.01);
   *     rotateY(frameCount * 0.01);
   *     fill(255, 0, 0);
   *     box(50);
   *   });
   *
   *   background(100);
   *   // Draw the framebuffer to the main canvas
   *   image(framebuffer, -50, -50, 25, 25);
   *   image(framebuffer, 0, 0, 35, 35);
   * }
   * </code>
   * </div>
   *
   * @alt
   * A video of a floating and rotating red cube is pasted twice on the
   * canvas: once in the top left, and again, larger, in the bottom right.
   */
  draw(callback) {
    this.begin();
    callback();
    this.end();
  }

  /**
   * Call this befpre updating <a href="#/p5.Framebuffer/pixels">pixels</a>
   * and calling <a href="#/p5.Framebuffer/updatePixels">updatePixels</a>
   * to replace the content of the framebuffer with the data in the pixels
   * array.
   */
  loadPixels() {
    const gl = this.gl;
    const prevFramebuffer = this.target._renderer.activeFramebuffer();
    gl.bindFramebuffer(gl.FRAMEBUFFER, this.framebuffer);
    const colorFormat = this._glColorFormat();
    this.pixels = readPixelsWebGL(
      this.pixels,
      gl,
      this.framebuffer,
      0,
      0,
      this.width * this.density,
      this.height * this.density,
      colorFormat.format,
      colorFormat.type
    );
    if (prevFramebuffer) {
      gl.bindFramebuffer(gl.FRAMEBUFFER, prevFramebuffer._framebufferToBind());
    } else {
      gl.bindFramebuffer(gl.FRAMEBUFFER, null);
    }
  }

  /**
   * Get a region of pixels from the canvas in the form of a
   * <a href="#/p5.Image">p5.Image</a>, or a single pixel as an array of
   * numbers.
   *
   * Returns an array of [R,G,B,A] values for any pixel or grabs a section of
   * an image. If the Framebuffer has been set up to not store alpha values, then
   * only [R,G,B] will be returned. If no parameters are specified, the entire
   * image is returned.
   * Use the x and y parameters to get the value of one pixel. Get a section of
   * the display window by specifying additional w and h parameters. When
   * getting an image, the x and y parameters define the coordinates for the
   * upper-left corner of the image, regardless of the current <a href="#/p5/imageMode">imageMode()</a>.
   *
   * @method get
   * @param  {Number}         x x-coordinate of the pixel
   * @param  {Number}         y y-coordinate of the pixel
   * @param  {Number}         w width of the section to be returned
   * @param  {Number}         h height of the section to be returned
   * @return {p5.Image}       the rectangle <a href="#/p5.Image">p5.Image</a>
   */
  /**
   * @method get
   * @return {p5.Image}      the whole <a href="#/p5.Image">p5.Image</a>
   */
  /**
   * @method get
   * @param  {Number}        x
   * @param  {Number}        y
   * @return {Number[]}      color of pixel at x,y in array format [R, G, B, A]
   */
  get(x, y, w, h) {
    p5._validateParameters('p5.Framebuffer.get', arguments);
    const colorFormat = this._glColorFormat();
    if (x === undefined && y === undefined) {
      x = 0;
      y = 0;
      w = this.width;
      h = this.height;
    } else if (w === undefined && h === undefined) {
      if (x < 0 || y < 0 || x >= this.width || y >= this.height) {
        console.warn(
          'The x and y values passed to p5.Framebuffer.get are outside of its range and will be clamped.'
        );
        x = this.target.constrain(x, 0, this.width - 1);
        y = this.target.constrain(y, 0, this.height - 1);
      }

      return readPixelWebGL(
        this.gl,
        this.framebuffer,
        x * this.density,
        y * this.density,
        colorFormat.format,
        colorFormat.type
      );
    }

    x = this.target.constrain(x, 0, this.width - 1);
    y = this.target.constrain(y, 0, this.height - 1);
    w = this.target.constrain(w, 1, this.width - x);
    h = this.target.constrain(h, 1, this.height - y);

    const rawData = readPixelsWebGL(
      undefined,
      this.gl,
      this.framebuffer,
      x * this.density,
      y * this.density,
      w * this.density,
      h * this.density,
      colorFormat.format,
      colorFormat.type
    );
    // Framebuffer data might be either a Uint8Array or Float32Array
    // depending on its format, and it may or may not have an alpha channel.
    // To turn it into an image, we have to normalize the data into a
    // Uint8ClampedArray with alpha.
    const fullData = new Uint8ClampedArray(
      w * h * this.density * this.density * 4
    );

    // Default channels that aren't in the framebuffer (e.g. alpha, if the
    // framebuffer is in RGB mode instead of RGBA) to 255
    fullData.fill(255);

    const channels = colorFormat.type === this.gl.RGB ? 3 : 4;
    for (let y = 0; y < h * this.density; y++) {
      for (let x = 0; x < w * this.density; x++) {
        for (let channel = 0; channel < 4; channel++) {
          const idx = (y * w * this.density + x) * 4 + channel;
          if (channel < channels) {
            // Find the index of this pixel in `rawData`, which might have a
            // different number of channels
            const rawDataIdx = channels === 4
              ? idx
              : (y * w * this.density + x) * channels + channel;
            fullData[idx] = rawData[rawDataIdx];
          }
        }
      }
    }

    // Create an image from the data
    const region = new p5.Image(w * this.density, h * this.density);
    region.imageData = region.canvas.getContext('2d').createImageData(
      region.width,
      region.height
    );
    region.imageData.data.set(fullData);
    region.pixels = region.imageData.data;
    region.updatePixels();
    if (this.density !== 1) {
      // TODO: support get() at a pixel density > 1
      region.resize(w, h);
    }
    return region;
  }

  /**
   * Call this after initially calling <a href="#/p5.Framebuffer/loadPixels">
   * loadPixels()</a> and updating <a href="#/p5.Framebuffer/pixels">pixels</a>
   * to replace the content of the framebuffer with the data in the pixels
   * array.
   *
   * This will also clear the depth buffer so that any future drawing done
   * afterwards will go on top.
   *
   * @example
   * <div>
   * <code>
   * let framebuffer;
   * function setup() {
   *   createCanvas(100, 100, WEBGL);
   *   framebuffer = createFramebuffer();
   * }

   * function draw() {
   *   noStroke();
   *   lights();
   *
   *   // Draw a sphere to the framebuffer
   *   framebuffer.begin();
   *   background(0);
   *   sphere(25);
   *   framebuffer.end();
   *
   *   // Load its pixels and draw a gradient over the lower half of the canvas
   *   framebuffer.loadPixels();
   *   for (let y = height/2; y < height; y++) {
   *     for (let x = 0; x < width; x++) {
   *       const idx = (y * width + x) * 4;
   *       framebuffer.pixels[idx] = (x / width) * 255;
   *       framebuffer.pixels[idx + 1] = (y / height) * 255;
   *       framebuffer.pixels[idx + 2] = 255;
   *       framebuffer.pixels[idx + 3] = 255;
   *     }
   *   }
   *   framebuffer.updatePixels();
   *
   *   // Draw a cube on top of the pixels we just wrote
   *   framebuffer.begin();
   *   push();
   *   translate(20, 20);
   *   rotateX(0.5);
   *   rotateY(0.5);
   *   box(20);
   *   pop();
   *   framebuffer.end();
   *
   *   image(framebuffer, -width/2, -height/2);
   *   noLoop();
   * }
   * </code>
   * </div>
   *
   * @alt
   * A sphere partly occluded by a gradient from cyan to white to magenta on
   * the lower half of the canvas, with a 3D cube drawn on top of that in the
   * lower right corner.
   */
  updatePixels() {
    const gl = this.gl;
    this.colorP5Texture.bindTexture();
    const colorFormat = this._glColorFormat();

    const channels = colorFormat.format === gl.RGBA ? 4 : 3;
    const len =
      this.width * this.height * this.density * this.density * channels;
    const TypedArrayClass = colorFormat.type === gl.UNSIGNED_BYTE
      ? Uint8Array
      : Float32Array;
    if (
      !(this.pixels instanceof TypedArrayClass) || this.pixels.length !== len
    ) {
      throw new Error(
        'The pixels array has not been set correctly. Please call loadPixels() before updatePixels().'
      );
    }

    gl.texImage2D(
      gl.TEXTURE_2D,
      0,
      colorFormat.internalFormat,
      this.width * this.density,
      this.height * this.density,
      0,
      colorFormat.format,
      colorFormat.type,
      this.pixels
    );
    this.colorP5Texture.unbindTexture();

    const prevFramebuffer = this.target._renderer.activeFramebuffer();
    if (this.antialias) {
      // We need to make sure the antialiased framebuffer also has the updated
      // pixels so that if more is drawn to it, it goes on top of the updated
      // pixels instead of replacing them.
      // We can't blit the framebuffer to the multisampled antialias
      // framebuffer to leave both in the same state, so instead we have
      // to use image() to put the framebuffer texture onto the antialiased
      // framebuffer.
      this.begin();
      this.target.push();
      this.target.imageMode(this.target.CENTER);
      this.target.resetMatrix();
      this.target.noStroke();
      this.target.clear();
      this.target.image(this, 0, 0);
      this.target.pop();
      if (this.useDepth) {
        gl.clearDepth(1);
        gl.clear(gl.DEPTH_BUFFER_BIT);
      }
      this.end();
    } else {
      gl.bindFramebuffer(gl.FRAMEBUFFER, this.framebuffer);
      if (this.useDepth) {
        gl.clearDepth(1);
        gl.clear(gl.DEPTH_BUFFER_BIT);
      }
      if (prevFramebuffer) {
        gl.bindFramebuffer(
          gl.FRAMEBUFFER,
          prevFramebuffer._framebufferToBind()
        );
      } else {
        gl.bindFramebuffer(gl.FRAMEBUFFER, null);
      }
    }
  }
}

/**
 * A texture with the color information of the framebuffer. Pass this (or the
 * framebuffer itself) to <a href="#/p5/texture">texture()</a> to draw it to
 * the canvas, or pass it to a shader with
 * <a href="#/p5.Shader/setUniform">setUniform()</a> to read its data.
 *
 * Since Framebuffers are controlled by WebGL, their y coordinates are stored
 * flipped compared to images and videos. When texturing with a framebuffer
 * texture, you may want to flip vertically, e.g. with
 * `plane(framebuffer.width, -framebuffer.height)`.
 *
 * @property {p5.FramebufferTexture} color
 * @for p5.Framebuffer
 *
 * @example
 * <div>
 * <code>
 * let framebuffer;
 * function setup() {
 *   createCanvas(100, 100, WEBGL);
 *   framebuffer = createFramebuffer();
 *   noStroke();
 * }
 *
 * function draw() {
 *   // Draw to the framebuffer
 *   framebuffer.begin();
 *   background(255);
 *   normalMaterial();
 *   sphere(20);
 *   framebuffer.end();
 *
 *   // Draw the framebuffer to the main canvas
 *   image(framebuffer.color, -width/2, -height/2);
 * }
 * </code>
 * </div>
 *
 * @alt
 * A red, green, and blue sphere in the middle of the canvas
 */

/**
 * A texture with the depth information of the framebuffer. If the framebuffer
 * was created with `{ depth: false }` in its settings, then this property will
 * be undefined. Pass this to <a href="#/p5/texture">texture()</a> to draw it to
 * the canvas, or pass it to a shader with
 * <a href="#/p5.Shader/setUniform">setUniform()</a> to read its data.
 *
 * Since Framebuffers are controlled by WebGL, their y coordinates are stored
 * flipped compared to images and videos. When texturing with a framebuffer
 * texture, you may want to flip vertically, e.g. with
 * `plane(framebuffer.width, -framebuffer.height)`.
 *
 * @property {p5.FramebufferTexture|undefined} depth
 * @for p5.Framebuffer
 *
 * @example
 * <div>
 * <code>
 * let framebuffer;
 * let depthShader;
 *
 * const vert = `
 * precision highp float;
 * attribute vec3 aPosition;
 * attribute vec2 aTexCoord;
 * uniform mat4 uModelViewMatrix;
 * uniform mat4 uProjectionMatrix;
 * varying vec2 vTexCoord;
 * void main() {
 *   vec4 viewModelPosition = uModelViewMatrix * vec4(aPosition, 1.0);
 *   gl_Position = uProjectionMatrix * viewModelPosition;
 *   vTexCoord = aTexCoord;
 * }
 * `;
 *
 * const frag = `
 * precision highp float;
 * varying vec2 vTexCoord;
 * uniform sampler2D depth;
 * void main() {
 *   float depthVal = texture2D(depth, vTexCoord).r;
 *   gl_FragColor = mix(
 *     vec4(1., 1., 0., 1.), // yellow
 *     vec4(0., 0., 1., 1.), // blue
 *     pow(depthVal, 6.)
 *   );
 * }
 * `;
 *
 * function setup() {
 *   createCanvas(100, 100, WEBGL);
 *   framebuffer = createFramebuffer();
 *   depthShader = createShader(vert, frag);
 *   noStroke();
 * }
 *
 * function draw() {
 *   // Draw to the framebuffer
 *   framebuffer.begin();
 *   background(255);
 *   rotateX(frameCount * 0.01);
 *   box(20, 20, 100);
 *   framebuffer.end();
 *
 *   push();
 *   shader(depthShader);
 *   depthShader.setUniform('depth', framebuffer.depth);
 *   plane(framebuffer.width, framebuffer.height);
 *   pop();
 * }
 * </code>
 * </div>
 *
 * @alt
 * A video of a rectangular prism rotating, with parts closest to the camera
 * appearing yellow and colors getting progressively more blue the farther
 * from the camera they go
 */

p5.Framebuffer = Framebuffer;

export default Framebuffer;<|MERGE_RESOLUTION|>--- conflicted
+++ resolved
@@ -846,17 +846,11 @@
     // RendererGL.reset() does, but this does not try to clear any buffers;
     // it only sets the camera.
     this.target.setCamera(this.defaultCamera);
-<<<<<<< HEAD
     this.target.resetMatrix();
     this.target._renderer.uViewMatrix
       .set(this.target._renderer._curCamera.cameraMatrix);
     this.target._renderer.uModelMatrix.reset();
-=======
-    this.target._renderer.uMVMatrix.set(
-      this.target._renderer._curCamera.cameraMatrix
-    );
     this.target._renderer._applyStencilTestIfClipping();
->>>>>>> f61cbbdf
   }
 
   /**
