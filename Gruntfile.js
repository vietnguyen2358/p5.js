--- conflicted
+++ resolved
@@ -354,11 +354,7 @@
   grunt.loadNpmTasks('grunt-karma');
 
   // Create the multitasks.
-<<<<<<< HEAD
   grunt.registerTask('build', ['browserify', 'browserify:min', 'uglify', 'requirejs']);
-  grunt.registerTask('test', ['eslint', 'yuidoc:prod', 'build', 'connect', 'mocha', 'mochaTest']);
-=======
-  grunt.registerTask('build', ['browserify', 'uglify', 'requirejs']);
   grunt.registerTask('lint-no-fix', [
     'eslint:build',
     'eslint:source',
@@ -373,7 +369,6 @@
     'mocha',
     'mochaTest'
   ]);
->>>>>>> c993f755
   grunt.registerTask('test:nobuild', ['eslint:test', 'connect', 'mocha']);
   grunt.registerTask('yui', ['yuidoc:prod', 'minjson']);
   grunt.registerTask('yui:test', ['yuidoc:prod', 'connect', 'mocha:yui']);
