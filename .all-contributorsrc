--- conflicted
+++ resolved
@@ -7003,21 +7003,21 @@
       ]
     },
     {
-<<<<<<< HEAD
       "login": "skools-here",
       "name": "skools-here",
       "avatar_url": "https://avatars.githubusercontent.com/u/174816600?v=4",
       "profile": "https://github.com/skools-here",
       "contributions": [
         "code"
-=======
+      ]
+    },
+    {
       "login": "mudit06mah",
       "name": "Mudit Maheshwari",
       "avatar_url": "https://avatars.githubusercontent.com/u/140621191?v=4",
       "profile": "https://leetcode.com/u/mudit_mah/",
       "contributions": [
         "doc"
->>>>>>> 509d2b9c
       ]
     }
   ],
