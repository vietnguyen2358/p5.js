--- conflicted
+++ resolved
@@ -6694,21 +6694,21 @@
       ]
     },
     {
-<<<<<<< HEAD
       "login": "ChloeYanYan",
       "name": "Chloe Yan",
       "avatar_url": "https://avatars.githubusercontent.com/u/181019103?v=4",
       "profile": "https://github.com/ChloeYanYan",
       "contributions": [
         "doc"
-=======
+      ]
+    },
+    {
       "login": "webermayank",
       "name": "Mayank Verma",
       "avatar_url": "https://avatars.githubusercontent.com/u/111176033?v=4",
       "profile": "https://github.com/webermayank",
       "contributions": [
         "code"
->>>>>>> 7982e2f5
       ]
     }
   ],
