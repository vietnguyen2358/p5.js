--- conflicted
+++ resolved
@@ -5438,7 +5438,25 @@
       ]
     },
     {
-<<<<<<< HEAD
+      "login": "dexterco",
+      "name": "Nabeel (Dexter)",
+      "avatar_url": "https://avatars.githubusercontent.com/u/63152089?v=4",
+      "profile": "https://github.com/dexterco",
+      "contributions": [
+        "code"
+      ]
+    },
+    {
+      "login": "umangutkarsh",
+      "name": "Umang Utkarsh",
+      "avatar_url": "https://avatars.githubusercontent.com/u/95426993?v=4",
+      "profile": "https://github.com/umangutkarsh",
+      "contributions": [
+        "doc",
+        "translation"
+      ]
+    },
+    {
       "login": "aditya123473892",
       "name": "aditya123473892",
       "avatar_url": "https://avatars.githubusercontent.com/u/117269123?v=4",
@@ -5447,24 +5465,6 @@
         "code",
         "bug",
         "doc"
-=======
-      "login": "dexterco",
-      "name": "Nabeel (Dexter)",
-      "avatar_url": "https://avatars.githubusercontent.com/u/63152089?v=4",
-      "profile": "https://github.com/dexterco",
-      "contributions": [
-        "code"
-      ]
-    },
-    {
-      "login": "umangutkarsh",
-      "name": "Umang Utkarsh",
-      "avatar_url": "https://avatars.githubusercontent.com/u/95426993?v=4",
-      "profile": "https://github.com/umangutkarsh",
-      "contributions": [
-        "doc",
-        "translation"
->>>>>>> 8228e346
       ]
     }
   ],
