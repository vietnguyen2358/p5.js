--- conflicted
+++ resolved
@@ -7166,12 +7166,15 @@
       ]
     },
     {
-<<<<<<< HEAD
       "login": "reshma045",
       "name": "Reshma R",
       "avatar_url": "https://avatars.githubusercontent.com/u/77575603?v=4",
       "profile": "https://github.com/reshma045",
-=======
+      "contributions": [
+        "code"
+      ]
+    },
+    {
       "login": "Somnath-Mishra",
       "name": "Somnath Mishra",
       "avatar_url": "https://avatars.githubusercontent.com/u/120735604?v=4",
@@ -7185,7 +7188,6 @@
       "name": "Ayushman",
       "avatar_url": "https://avatars.githubusercontent.com/u/138183570?v=4",
       "profile": "https://github.com/ayushman1210",
->>>>>>> 3dc2fefc
       "contributions": [
         "code"
       ]
